--- conflicted
+++ resolved
@@ -9,11 +9,7 @@
 // limitations under the License.
 // You may obtain a copy of the License at the root of this project source code
 
-<<<<<<< HEAD
 mod dex;
-mod fee_control;
-=======
->>>>>>> ea18efd6
 mod nft;
 mod xrpl_bridge;
 
