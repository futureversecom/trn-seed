--- conflicted
+++ resolved
@@ -13,11 +13,8 @@
 // limitations under the License.
 // You may obtain a copy of the License at the root of this project source code
 
-<<<<<<< HEAD
+mod xrpl_bridge;
 pub mod xls20_multi;
-=======
-mod xrpl_bridge;
->>>>>>> 9a402861
 
 use codec::{Decode, Encode, FullCodec, FullEncode};
 use frame_support::{
@@ -38,28 +35,16 @@
 impl OnRuntimeUpgrade for AllMigrations {
 	#[cfg(feature = "try-runtime")]
 	fn pre_upgrade() -> Result<Vec<u8>, DispatchError> {
-<<<<<<< HEAD
-		Ok(Vec::new())
-	}
-
-	fn on_runtime_upgrade() -> Weight {
-		Weight::zero()
-=======
 		xrpl_bridge::Upgrade::pre_upgrade()
 	}
 
 	fn on_runtime_upgrade() -> Weight {
 		xrpl_bridge::Upgrade::on_runtime_upgrade()
->>>>>>> 9a402861
 	}
 
 	#[cfg(feature = "try-runtime")]
 	fn post_upgrade(state: Vec<u8>) -> Result<(), DispatchError> {
-<<<<<<< HEAD
-		Ok(())
-=======
 		xrpl_bridge::Upgrade::post_upgrade(state.clone())
->>>>>>> 9a402861
 	}
 }
 
