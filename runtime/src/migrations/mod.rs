// Copyright 2022-2023 Futureverse Corporation Limited
//
// Licensed under the Apache License, Version 2.0 (the "License");
// you may not use this file except in compliance with the License.
// You may obtain a copy of the License at
//
//     http://www.apache.org/licenses/LICENSE-2.0
//
// Unless required by applicable law or agreed to in writing, software
// distributed under the License is distributed on an "AS IS" BASIS,
// WITHOUT WARRANTIES OR CONDITIONS OF ANY KIND, either express or implied.
// See the License for the specific language governing permissions and
// limitations under the License.
// You may obtain a copy of the License at the root of this project source code

<<<<<<< HEAD
mod nft;

=======
>>>>>>> d456f260
use codec::{Decode, Encode, FullCodec, FullEncode};
use frame_support::{
	migration::{
		clear_storage_prefix, get_storage_value, have_storage_value, move_prefix,
		move_storage_from_pallet, put_storage_value, storage_key_iter, take_storage_value,
	},
	storage::storage_prefix,
	traits::OnRuntimeUpgrade,
	weights::Weight,
	ReversibleStorageHasher,
};
use sp_std::vec::Vec;

pub struct AllMigrations;
impl OnRuntimeUpgrade for AllMigrations {
	#[cfg(feature = "try-runtime")]
<<<<<<< HEAD
	fn pre_upgrade() -> Result<(), &'static str> {
		nft::Upgrade::pre_upgrade()?;

		Ok(())
	}

	fn on_runtime_upgrade() -> Weight {
		let mut weight = Weight::from(0u32);
		weight += nft::Upgrade::on_runtime_upgrade();

=======
	fn pre_upgrade() -> Result<Vec<u8>, &'static str> {
		let data = Vec::new();
		Ok(data)
	}

	fn on_runtime_upgrade() -> Weight {
		let weight = Weight::from(Weight::from_ref_time(0u64));
>>>>>>> d456f260
		weight
	}

	#[cfg(feature = "try-runtime")]
<<<<<<< HEAD
	fn post_upgrade() -> Result<(), &'static str> {
		nft::Upgrade::post_upgrade()?;

=======
	fn post_upgrade(_state: Vec<u8>) -> Result<(), &'static str> {
>>>>>>> d456f260
		Ok(())
	}
}

#[cfg(test)]
mod tests {
	use crate::{Runtime, System};

	pub fn new_test_ext() -> sp_io::TestExternalities {
		let t = frame_system::GenesisConfig::default().build_storage::<Runtime>().unwrap();

		let mut ext = sp_io::TestExternalities::new(t);
		ext.execute_with(|| System::set_block_number(1));
		ext
	}
}

pub struct Value;
impl Value {
	/// Checks if a value explicitly exist in storage.
	///
	/// This function is helpful for determining whether a storage value has been explicitly set, as
	/// calling `get()` or `try_get()` might return the default value, giving no indication whether
	/// the storage value is actually allocated or not.
	///
	/// # Additional info
	///
	/// To check if the data is corrupted or not, you can call `storage_get()`.
	///
	/// # Type Parameters
	///
	/// - `Storage`: The storage item to check for existence.
	/// - `T`: The type of the value stored in `Storage`. Should be set to `_`
	///
	/// # Usage
	///
	/// assert_eq!(Value::exists::<MyStorage::<Runtime>, _>(), false);
	/// assert_eq!(Value::exists::<my_pallet::MyStorage::<Runtime>, _>(), true);
	#[allow(dead_code)]
	pub fn exists<Storage, T>() -> bool
	where
		T: FullCodec,
		Storage: frame_support::storage::StorageValue<T>,
	{
		Storage::exists()
	}

	/// This function has two roles:
	/// 1. It returns a value explicitly from the storage.
	/// 2. It checks if the storage is corrupted or not.
	///
	/// The function returns a Result with the retrieved value if successful or an Err in the
	/// following cases:
	/// - If a value is not explicitly stored in the storage.
	/// - If a value is stored in the storage, but it is corrupted (different type/size).
	///
	/// # Type Parameters
	///
	/// - `Storage`: The storage item to check for existence.
	/// - `T`: The type of the value stored in `Storage`. Should be set to `_`
	///
	/// # Usage
	///
	/// // To check for a exact value we can use assert_eq.
	/// assert_eq!(Value::storage_get::<my_pallet::MyStorage::<Runtime>, _>(), Ok(expected_value));
	///
	/// // To verify that the storage is not corrupted without checking the exact value, use
	/// // assert_ok or assert.
	//	assert_ok!(Value::storage_get::<my_pallet::MyStorage::<Runtime>,_>());
	/// assert!(Value::storage_get::<MyStorage::<Runtime>, _>().is_err());
	#[allow(dead_code)]
	pub fn storage_get<Storage, T>() -> Result<T, ()>
	where
		T: FullCodec,
		Storage: frame_support::storage::StorageValue<T>,
	{
		if !Self::exists::<Storage, T>() {
			return Err(())
		}

		Storage::try_get()
	}

	/// Checks if a value explicitly exist in storage.
	///
	/// This function is unsafe since the caller is responsible for passing the right module and
	/// item name. For the safe/typed approach check out the `exists` function
	///
	/// # Additional info
	///
	/// To see if the data is corrupted or not you can call unsafe_storage_get.
	///
	/// # Usage
	///
	/// let (module, item) = (b"MyPallet", b"MyStorageName");
	/// assert_eq!(Value::unsafe_exists(module, item), false);
	#[allow(dead_code)]
	pub fn unsafe_exists(module: &[u8], item: &[u8]) -> bool {
		have_storage_value(module, item, b"")
	}

	/// This function has two roles:
	/// 1. It returns a value explicitly from the storage
	/// 2. It checks if the storage is corrupted or not
	///
	/// This function is unsafe since the caller is responsible for passing the right module and
	/// item name. For the safe/typed approach check out the `storage_get` function
	///
	/// The function returns a Some with the retrieved value if successful or an None in the
	/// following cases:
	/// - If a value is not explicitly stored in the storage.
	/// - If a value is stored in the storage, but it is corrupted (different type/size).
	///
	/// # Type Parameters
	///
	/// - `T`: The type of the value stored in storage. Should be set to to the correct type
	///   otherwise None will be returned.
	///
	/// # Usage
	///
	/// let (module, item) = (b"MyPallet", b"MyStorageName");
	/// Value::unsafe_storage_get(module, item);
	#[allow(dead_code)]
	pub fn unsafe_storage_get<T>(module: &[u8], item: &[u8]) -> Option<T>
	where
		T: Decode + Sized,
	{
		get_storage_value::<T>(module, item, b"")
	}

	/// Inserts a value to a specific storage location
	///
	/// This function is unsafe since the caller is responsible for passing the right module and
	/// item name.
	///
	/// # Type Parameters
	///
	/// - `T`: The type of the value stored in storage.
	///
	/// # Usage
	///
	/// let (module, item) = (b"MyPallet", b"MyStorageName");
	/// Value::unsafe_storage_put(module, item, 100u128);
	#[allow(dead_code)]
	pub fn unsafe_storage_put<T>(module: &[u8], item: &[u8], value: T)
	where
		T: Encode,
	{
		put_storage_value::<T>(module, item, b"", value)
	}

	/// Changes the name of an existing storage value.
	///
	/// This function is unsafe since the caller is responsible for passing the right module and
	/// item name.
	///
	/// The function return false in two situations:
	/// - If a value is not explicitly stored in the storage.
	/// - If a value is stored in the storage, but it is corrupted (different type/size).
	///
	///
	/// # Type Parameters
	///
	/// - `T`: The type of the value stored in storage. Should be set to to the correct type
	///   otherwise corruption can occur.
	///
	/// # Usage
	///
	///	let (module, item, new_item) = (b"MyPallet", b"MyStorageName", b"NewStorage");
	/// Value::unsafe_storage_put(module, item, 100u128);
	/// assert_eq!(Value::unsafe_storage_rename::<u128>(module, item, new_item), true);
	///
	/// // Renaming a non-existing storage will return false
	/// assert_eq!(Value::unsafe_storage_rename::<u128>(module, b"ThisDoesNotExist", new_item),
	/// false);
	#[allow(dead_code)]
	pub fn unsafe_storage_rename<T>(module: &[u8], old_item: &[u8], new_item: &[u8]) -> bool
	where
		T: Decode + Sized + Encode,
	{
		let Some(value) = take_storage_value::<T>(module, old_item, b"") else {
			return false;
		};
		put_storage_value(module, new_item, b"", value);
		true
	}

	/// Moves a storage value from one pallet to another one.
	///
	/// This function is unsafe since the caller is responsible for passing the right pallet and
	/// storage name.
	///
	/// The function return false If the value is not explicitly stored in the storage.
	///
	/// # Usage
	///
	///	let (storage, pallet, new_pallet) = (b"MyStorageName", b"MyPallet", b"MyNewPallet");
	/// Value::unsafe_storage_put(pallet, storage, 100u128);
	/// assert_eq!(Value::unsafe_storage_move(storage, pallet, new_pallet), true);
	///
	/// // moving a non-existing storage will return false
	/// assert_eq!(Value::unsafe_storage_move(b"RandomStorage", pallet, new_pallet), false)
	#[allow(dead_code)]
	pub fn unsafe_storage_move(
		storage_name: &[u8],
		old_pallet_name: &[u8],
		new_pallet_name: &[u8],
	) -> bool {
		if !Self::unsafe_exists(old_pallet_name, storage_name) {
			return false
		}

		move_storage_from_pallet(storage_name, old_pallet_name, new_pallet_name);
		true
	}

	/// Kills the storage value
	///
	/// This function is unsafe since the caller is responsible for passing the right module and
	/// item name.
	///
	/// The function return false If no value is not explicitly stored in the storage.
	///
	/// # Usage
	///
	///	/// let (module, item) = (b"MyPallet", b"MyStorageName");
	/// Value::unsafe_storage_put(module, item, 100u128);
	/// assert_eq!(Value::unsafe_clear(module, item), true);
	///
	/// // killing a non-existing storage will return false
	/// assert_eq!(Value::unsafe_clear(module, b"DoesNotExist"), false);
	#[allow(dead_code)]
	pub fn unsafe_clear(module: &[u8], item: &[u8]) -> bool {
		if !Self::unsafe_exists(module, item) {
			return false
		}

		clear_storage_prefix(module, item, b"", None, None).maybe_cursor.is_none()
	}
}

pub struct Map;
impl Map {
	#[allow(dead_code)]
	pub fn unsafe_exists<K, T, H>(module: &[u8], item: &[u8]) -> bool
	where
		K: Decode + Sized,
		T: Decode + Sized,
		H: ReversibleStorageHasher,
	{
		storage_key_iter::<K, T, H>(module, item).count() > 0
	}

	#[allow(dead_code)]
	pub fn unsafe_elem_exists(module: &[u8], item: &[u8], hash: &[u8]) -> bool {
		have_storage_value(module, item, hash)
	}

	#[allow(dead_code)]
	pub fn unsafe_clear(module: &[u8], item: &[u8]) -> bool {
		clear_storage_prefix(module, item, b"", None, None).maybe_cursor.is_none()
	}

	#[allow(dead_code)]
	pub fn unsafe_storage_rename<K, T, H>(module: &[u8], old_item: &[u8], new_item: &[u8]) -> bool
	where
		K: Decode + Sized,
		T: Decode + Sized,
		H: ReversibleStorageHasher,
	{
		if !Self::unsafe_exists::<K, T, H>(module, old_item) {
			return false
		}

		let from = storage_prefix(module, old_item);
		let to = storage_prefix(module, new_item);

		move_prefix(&from, &to);
		true
	}

	#[allow(dead_code)]
	pub fn unsafe_storage_move<K, T, H>(
		storage_name: &[u8],
		old_pallet_name: &[u8],
		new_pallet_name: &[u8],
	) -> bool
	where
		K: Decode + Sized,
		T: Decode + Sized,
		H: ReversibleStorageHasher,
	{
		if !Self::unsafe_exists::<K, T, H>(old_pallet_name, storage_name) {
			return false
		}

		move_storage_from_pallet(storage_name, old_pallet_name, new_pallet_name);
		true
	}

	#[allow(dead_code)]
	pub fn unsafe_storage_get<T>(module: &[u8], item: &[u8], hash: &[u8]) -> Option<T>
	where
		T: Decode + Sized,
	{
		get_storage_value::<T>(module, item, hash)
	}

	#[allow(dead_code)]
	pub fn unsafe_storage_take<T>(module: &[u8], item: &[u8], hash: &[u8]) -> Option<T>
	where
		T: Decode + Sized,
	{
		take_storage_value::<T>(module, item, hash)
	}

	#[allow(dead_code)]
	pub fn unsafe_keys_get<K, T, H>(module: &[u8], item: &[u8]) -> Vec<K>
	where
		K: Decode + Sized,
		T: Decode + Sized,
		H: ReversibleStorageHasher,
	{
		storage_key_iter::<K, T, H>(module, item).map(|key_value| key_value.0).collect()
	}

	#[allow(dead_code)]
	pub fn unsafe_storage_put<T>(module: &[u8], item: &[u8], hash: &[u8], value: T)
	where
		T: Encode,
	{
		put_storage_value::<T>(module, item, hash, value)
	}

	#[allow(dead_code)]
	pub fn iter<Storage, K, V>() -> Vec<(K, V)>
	where
		Storage: frame_support::storage::StorageMap<K, V>
			+ frame_support::storage::IterableStorageMap<K, V>,
		K: FullEncode + Clone,
		V: FullCodec,
	{
		let keys: Vec<K> = Storage::iter_keys().collect();
		keys.iter()
			.filter_map(|key| Storage::try_get(key).and_then(|v| Ok((key.clone(), v))).ok())
			.collect()
	}
}

#[cfg(test)]
mod map_tests {
	/* 	use super::{tests::new_test_ext, *};
	use crate::Runtime;
	use frame_support::{
		storage::generator::StorageValue as StorageValuePrefix, storage_alias, Hashable,
		Twox64Concat,
	}; */

	// TODO Tests to be added in the next PR
	/* 	#[storage_alias]
	pub type MyStorage<T: pallet_fee_control::Config> =
		StorageValue<pallet_fee_control::Pallet<T>, u32>;

	#[test]
	fn abba() {
		new_test_ext().execute_with(|| {
			let (module, item, key) = (b"Module", b"Item", 1u32.twox_64_concat());

			assert_eq!(Map::unsafe_exists::<u32, u32, Twox64Concat>(module, item), false);
			assert_eq!(Map::unsafe_storage_get::<u32>(module, item, &key), None);
			Map::unsafe_storage_put(module, item, &key, 100u32);
			assert_eq!(Map::unsafe_exists::<u32, u32, Twox64Concat>(module, item), true);
			assert_eq!(Map::unsafe_storage_get::<u32>(module, item, &key), Some(100u32));
			assert_eq!(Map::unsafe_storage_get::<u128>(module, item, &key), None);

			assert_eq!(Map::unsafe_keys_get::<u32, u32, Twox64Concat>(module, item), vec![1u32]);

			let key_2 = 2u32.twox_64_concat();
			Map::unsafe_storage_put(module, item, &key_2, 2u8);
			assert_eq!(Map::unsafe_keys_get::<u32, u32, Twox64Concat>(module, item), vec![1u32]);
		});
	} */
}

#[cfg(test)]
mod value_tests {
	use super::{tests::new_test_ext, *};
	use crate::Runtime;
	use frame_support::{storage::generator::StorageValue as StorageValuePrefix, storage_alias};

	#[storage_alias]
	pub type MyStorage<T: pallet_fee_control::Config> =
		StorageValue<pallet_fee_control::Pallet<T>, u32>;

	#[test]
	fn exists() {
		new_test_ext().execute_with(|| {
			// Calling exists on non-existing storage should have no effect and return false.
			assert_eq!(Value::exists::<MyStorage::<Runtime>, _>(), false);

			// Calling exists on existing storage should return true.
			MyStorage::<Runtime>::put(100u32);
			assert_eq!(Value::exists::<MyStorage::<Runtime>, _>(), true);
		});
	}

	#[test]
	fn unsafe_exists() {
		new_test_ext().execute_with(|| {
			let (module, item) = (b"Module", b"Item");

			// Calling exists on non-existing storage should have no effect and return false.
			assert_eq!(Value::unsafe_exists(module, item), false);

			// Calling exists on existing storage should return true.
			Value::unsafe_storage_put(module, item, 100u32);
			assert_eq!(Value::unsafe_exists(module, item), true);
		});
	}

	#[test]
	fn storage_get() {
		new_test_ext().execute_with(|| {
			let (module, item, value) = (
				MyStorage::<Runtime>::module_prefix(),
				MyStorage::<Runtime>::storage_prefix(),
				100u32,
			);

			// Calling get on non-existing storage should have no effect and return None.
			assert_eq!(Value::exists::<MyStorage::<Runtime>, _>(), false);
			assert!(Value::storage_get::<MyStorage::<Runtime>, _>().is_err());

			// Calling get on existing storage should return the value.
			MyStorage::<Runtime>::put(100u32);
			assert_eq!(Value::storage_get::<MyStorage::<Runtime>, _>(), Ok(value));

			// Calling get on existing storage with wrong type might return None.
			// Here we will intentionally corrupt the data!
			Value::unsafe_storage_put(module, item, true);
			assert_eq!(Value::exists::<MyStorage::<Runtime>, _>(), true);
			assert!(Value::storage_get::<MyStorage::<Runtime>, _>().is_err());
		});
	}

	#[test]
	fn unsafe_storage_get() {
		new_test_ext().execute_with(|| {
			let (module, item, value) = (b"Module", b"Item", 100u32);

			// Calling get on non-existing storage should have no effect and return None.
			assert_eq!(Value::unsafe_exists(module, item), false);
			assert_eq!(Value::unsafe_storage_get::<u32>(module, item), None);

			// Calling get on existing storage should return the value.
			Value::unsafe_storage_put(module, item, value);
			assert_eq!(Value::unsafe_storage_get(module, item), Some(value));

			// Calling get on existing storage with wrong type might return None.
			assert_eq!(Value::unsafe_exists(module, item), true);
			assert_eq!(Value::unsafe_storage_get::<u128>(module, item), None);
		});
	}

	#[test]
	fn unsafe_storage_put() {
		new_test_ext().execute_with(|| {
			let (module, item) = (b"Module", b"Item");

			// Calling put on non-existing storage creates a new storage entry.
			let value = 100u32;
			assert_eq!(Value::unsafe_exists(module, item), false);
			Value::unsafe_storage_put(module, item, value);
			assert_eq!(Value::unsafe_storage_get(module, item), Some(value));

			// Calling put on existing storage updates the existing storage entry.
			let value_2 = 200u32;
			Value::unsafe_storage_put(module, item, value_2);
			assert_eq!(Value::unsafe_storage_get(module, item), Some(value_2));

			// Calling put on existing storage with a different data size updates the existing
			// storage entry.
			let value_3 = 300u128;
			Value::unsafe_storage_put(module, item, value_3);
			assert_eq!(Value::unsafe_storage_get(module, item), Some(value_3));
		});
	}

	#[test]
	fn unsafe_storage_rename() {
		new_test_ext().execute_with(|| {
			let (module, item, new_item) = (b"Module", b"Item", b"NewItem");

			// Calling rename on non-existing storage should have no effect and return false.
			assert_eq!(Value::unsafe_storage_rename::<u32>(module, item, new_item), false);

			// Calling rename on existing storage should rename the storage.
			let value = 200u32;
			Value::unsafe_storage_put(module, item, value);
			assert_eq!(Value::unsafe_storage_rename::<u32>(module, item, new_item), true);
			assert_eq!(Value::unsafe_exists(module, item), false);
			assert_eq!(Value::unsafe_storage_get::<u32>(module, new_item), Some(value));

			// Calling rename on existing storage with a different data size might return false.
			assert_eq!(Value::unsafe_clear(module, new_item), true);
			Value::unsafe_storage_put(module, item, value);
			assert_eq!(Value::unsafe_storage_rename::<u128>(module, item, new_item), false);
			assert_eq!(Value::unsafe_exists(module, item), true);
		});
	}

	#[test]
	fn unsafe_storage_move() {
		new_test_ext().execute_with(|| {
			let (storage, pallet, new_pallet) = (b"Item", b"Pallet", b"NewPallet");

			// Calling move on non-existing storage should have no effect and return false.
			assert_eq!(Value::unsafe_storage_move(storage, pallet, new_pallet), false);

			// Calling move on existing storage should rename the storage.
			let value = 200u32;
			Value::unsafe_storage_put(pallet, storage, value);
			assert_eq!(Value::unsafe_storage_move(storage, pallet, new_pallet), true);
			assert_eq!(Value::unsafe_exists(pallet, storage), false);
			assert_eq!(Value::unsafe_storage_get::<u32>(new_pallet, storage), Some(value));
		});
	}

	#[test]
	fn unsafe_clear() {
		new_test_ext().execute_with(|| {
			let (module, item) = (b"Module", b"Item");

			// Calling clear on non-existing storage should have no effect and return false.
			assert_eq!(Value::unsafe_clear(module, item), false);

			// Calling clear on existing storage should kill the storage.
			Value::unsafe_storage_put(module, item, 200u32);
			assert_eq!(Value::unsafe_exists(module, item), true);
			assert_eq!(Value::unsafe_clear(module, item), true);
			assert_eq!(Value::unsafe_exists(module, item), false);
		});
	}
}

#[cfg(all(test, feature = "try-runtime"))]
mod remote_tests {
	use super::*;
	use crate::{migrations::AllMigrations, Block};
	use remote_externalities::{Builder, Mode, OfflineConfig};
	use std::env::var;

	#[tokio::test]
	async fn run_migrations() {
		//std::env::set_var("SNAP", "/full/path/to/snap.top");
		let Some(state_snapshot) = var("SNAP").map(|s| s.into()).ok() else {
			return;
		};
		let mode = Mode::Offline(OfflineConfig { state_snapshot });
		let mut ext = Builder::<Block>::default().mode(mode).build().await.unwrap();
		ext.execute_with(|| {
			AllMigrations::pre_upgrade().unwrap();
			AllMigrations::on_runtime_upgrade();
			AllMigrations::post_upgrade(vec![]).unwrap();
		});
	}
}<|MERGE_RESOLUTION|>--- conflicted
+++ resolved
@@ -13,11 +13,8 @@
 // limitations under the License.
 // You may obtain a copy of the License at the root of this project source code
 
-<<<<<<< HEAD
 mod nft;
 
-=======
->>>>>>> d456f260
 use codec::{Decode, Encode, FullCodec, FullEncode};
 use frame_support::{
 	migration::{
@@ -34,37 +31,24 @@
 pub struct AllMigrations;
 impl OnRuntimeUpgrade for AllMigrations {
 	#[cfg(feature = "try-runtime")]
-<<<<<<< HEAD
-	fn pre_upgrade() -> Result<(), &'static str> {
-		nft::Upgrade::pre_upgrade()?;
-
-		Ok(())
-	}
-
-	fn on_runtime_upgrade() -> Weight {
-		let mut weight = Weight::from(0u32);
-		weight += nft::Upgrade::on_runtime_upgrade();
-
-=======
 	fn pre_upgrade() -> Result<Vec<u8>, &'static str> {
 		let data = Vec::new();
+		nft::Upgrade::pre_upgrade()?;
+
 		Ok(data)
 	}
 
 	fn on_runtime_upgrade() -> Weight {
-		let weight = Weight::from(Weight::from_ref_time(0u64));
->>>>>>> d456f260
+		let mut weight = Weight::from_ref_time(0u32);
+		weight += nft::Upgrade::on_runtime_upgrade();
+
 		weight
 	}
 
 	#[cfg(feature = "try-runtime")]
-<<<<<<< HEAD
-	fn post_upgrade() -> Result<(), &'static str> {
+	fn post_upgrade(_state: Vec<u8>) -> Result<(), &'static str> {
 		nft::Upgrade::post_upgrade()?;
 
-=======
-	fn post_upgrade(_state: Vec<u8>) -> Result<(), &'static str> {
->>>>>>> d456f260
 		Ok(())
 	}
 }
