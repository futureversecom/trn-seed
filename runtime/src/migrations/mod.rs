--- conflicted
+++ resolved
@@ -30,11 +30,6 @@
 impl OnRuntimeUpgrade for AllMigrations {
 	#[cfg(feature = "try-runtime")]
 	fn pre_upgrade() -> Result<(), &'static str> {
-<<<<<<< HEAD
-		//nft::Upgrade::pre_upgrade()?;
-		xrpl_bridge::Upgrade::pre_upgrade()?;
-=======
->>>>>>> c87b17b7
 		dex::Upgrade::pre_upgrade()?;
 		nft::Upgrade::pre_upgrade()?;
 
@@ -43,11 +38,6 @@
 
 	fn on_runtime_upgrade() -> Weight {
 		let mut weight = Weight::from(0u32);
-<<<<<<< HEAD
-		//weight += nft::Upgrade::on_runtime_upgrade();
-		weight += xrpl_bridge::Upgrade::on_runtime_upgrade();
-=======
->>>>>>> c87b17b7
 		weight += dex::Upgrade::on_runtime_upgrade();
 		weight += nft::Upgrade::on_runtime_upgrade();
 
@@ -61,11 +51,6 @@
 
 	#[cfg(feature = "try-runtime")]
 	fn post_upgrade() -> Result<(), &'static str> {
-<<<<<<< HEAD
-		//nft::Upgrade::post_upgrade()?;
-		xrpl_bridge::Upgrade::post_upgrade()?;
-=======
->>>>>>> c87b17b7
 		dex::Upgrade::post_upgrade()?;
 		nft::Upgrade::post_upgrade()?;
 
