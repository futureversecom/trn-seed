// Copyright 2022-2023 Futureverse Corporation Limited
//
// Licensed under the Apache License, Version 2.0 (the "License");
// you may not use this file except in compliance with the License.
// You may obtain a copy of the License at
//
//     http://www.apache.org/licenses/LICENSE-2.0
//
// Unless required by applicable law or agreed to in writing, software
// distributed under the License is distributed on an "AS IS" BASIS,
// WITHOUT WARRANTIES OR CONDITIONS OF ANY KIND, either express or implied.
// See the License for the specific language governing permissions and
// limitations under the License.
// You may obtain a copy of the License at the root of this project source code

<<<<<<< HEAD
mod nft;
=======
mod crowdsale;
mod futurepass;
>>>>>>> 0bb1a93e

use codec::{Decode, Encode, FullCodec, FullEncode};
use frame_support::{
	migration::{
		clear_storage_prefix, get_storage_value, have_storage_value, move_prefix,
		move_storage_from_pallet, put_storage_value, storage_key_iter, take_storage_value,
	},
	storage::storage_prefix,
	traits::OnRuntimeUpgrade,
	weights::Weight,
	ReversibleStorageHasher,
};
use sp_std::vec::Vec;

pub struct AllMigrations;
impl OnRuntimeUpgrade for AllMigrations {
	#[cfg(feature = "try-runtime")]
	fn pre_upgrade() -> Result<Vec<u8>, &'static str> {
<<<<<<< HEAD
		nft::Upgrade::pre_upgrade()
	}

	fn on_runtime_upgrade() -> Weight {
		nft::Upgrade::on_runtime_upgrade()
=======
		let v1 = crowdsale::Upgrade::pre_upgrade()?;
		let v2 = futurepass::Upgrade::pre_upgrade()?;
		Ok(v1.into_iter().chain(v2.into_iter()).collect())
	}

	fn on_runtime_upgrade() -> Weight {
		let w1 = crowdsale::Upgrade::on_runtime_upgrade();
		let w2 = futurepass::Upgrade::on_runtime_upgrade();
		w1.saturating_add(w2)
>>>>>>> 0bb1a93e
	}

	#[cfg(feature = "try-runtime")]
	fn post_upgrade(state: Vec<u8>) -> Result<(), &'static str> {
<<<<<<< HEAD
		nft::Upgrade::post_upgrade(state)
=======
		let _ = crowdsale::Upgrade::post_upgrade(state.clone())?;
		let _ = futurepass::Upgrade::post_upgrade(state)?;
		Ok(())
>>>>>>> 0bb1a93e
	}
}

#[cfg(test)]
mod tests {
	use crate::{Runtime, System};

	pub fn new_test_ext() -> sp_io::TestExternalities {
		let t = frame_system::GenesisConfig::default().build_storage::<Runtime>().unwrap();

		let mut ext = sp_io::TestExternalities::new(t);
		ext.execute_with(|| System::set_block_number(1));
		ext
	}
}

pub struct Value;
impl Value {
	/// Checks if a value explicitly exist in storage.
	///
	/// This function is helpful for determining whether a storage value has been explicitly set, as
	/// calling `get()` or `try_get()` might return the default value, giving no indication whether
	/// the storage value is actually allocated or not.
	///
	/// # Additional info
	///
	/// To check if the data is corrupted or not, you can call `storage_get()`.
	///
	/// # Type Parameters
	///
	/// - `Storage`: The storage item to check for existence.
	/// - `T`: The type of the value stored in `Storage`. Should be set to `_`
	///
	/// # Usage
	///
	/// assert_eq!(Value::exists::<MyStorage::<Runtime>, _>(), false);
	/// assert_eq!(Value::exists::<my_pallet::MyStorage::<Runtime>, _>(), true);
	#[allow(dead_code)]
	pub fn exists<Storage, T>() -> bool
	where
		T: FullCodec,
		Storage: frame_support::storage::StorageValue<T>,
	{
		Storage::exists()
	}

	/// This function has two roles:
	/// 1. It returns a value explicitly from the storage.
	/// 2. It checks if the storage is corrupted or not.
	///
	/// The function returns a Result with the retrieved value if successful or an Err in the
	/// following cases:
	/// - If a value is not explicitly stored in the storage.
	/// - If a value is stored in the storage, but it is corrupted (different type/size).
	///
	/// # Type Parameters
	///
	/// - `Storage`: The storage item to check for existence.
	/// - `T`: The type of the value stored in `Storage`. Should be set to `_`
	///
	/// # Usage
	///
	/// // To check for a exact value we can use assert_eq.
	/// assert_eq!(Value::storage_get::<my_pallet::MyStorage::<Runtime>, _>(), Ok(expected_value));
	///
	/// // To verify that the storage is not corrupted without checking the exact value, use
	/// // assert_ok or assert.
	//	assert_ok!(Value::storage_get::<my_pallet::MyStorage::<Runtime>,_>());
	/// assert!(Value::storage_get::<MyStorage::<Runtime>, _>().is_err());
	#[allow(dead_code)]
	pub fn storage_get<Storage, T>() -> Result<T, ()>
	where
		T: FullCodec,
		Storage: frame_support::storage::StorageValue<T>,
	{
		if !Self::exists::<Storage, T>() {
			return Err(())
		}

		Storage::try_get()
	}

	/// Checks if a value explicitly exist in storage.
	///
	/// This function is unsafe since the caller is responsible for passing the right module and
	/// item name. For the safe/typed approach check out the `exists` function
	///
	/// # Additional info
	///
	/// To see if the data is corrupted or not you can call unsafe_storage_get.
	///
	/// # Usage
	///
	/// let (module, item) = (b"MyPallet", b"MyStorageName");
	/// assert_eq!(Value::unsafe_exists(module, item), false);
	#[allow(dead_code)]
	pub fn unsafe_exists(module: &[u8], item: &[u8]) -> bool {
		have_storage_value(module, item, b"")
	}

	/// This function has two roles:
	/// 1. It returns a value explicitly from the storage
	/// 2. It checks if the storage is corrupted or not
	///
	/// This function is unsafe since the caller is responsible for passing the right module and
	/// item name. For the safe/typed approach check out the `storage_get` function
	///
	/// The function returns a Some with the retrieved value if successful or an None in the
	/// following cases:
	/// - If a value is not explicitly stored in the storage.
	/// - If a value is stored in the storage, but it is corrupted (different type/size).
	///
	/// # Type Parameters
	///
	/// - `T`: The type of the value stored in storage. Should be set to to the correct type
	///   otherwise None will be returned.
	///
	/// # Usage
	///
	/// let (module, item) = (b"MyPallet", b"MyStorageName");
	/// Value::unsafe_storage_get(module, item);
	#[allow(dead_code)]
	pub fn unsafe_storage_get<T>(module: &[u8], item: &[u8]) -> Option<T>
	where
		T: Decode + Sized,
	{
		get_storage_value::<T>(module, item, b"")
	}

	/// Inserts a value to a specific storage location
	///
	/// This function is unsafe since the caller is responsible for passing the right module and
	/// item name.
	///
	/// # Type Parameters
	///
	/// - `T`: The type of the value stored in storage.
	///
	/// # Usage
	///
	/// let (module, item) = (b"MyPallet", b"MyStorageName");
	/// Value::unsafe_storage_put(module, item, 100u128);
	#[allow(dead_code)]
	pub fn unsafe_storage_put<T>(module: &[u8], item: &[u8], value: T)
	where
		T: Encode,
	{
		put_storage_value::<T>(module, item, b"", value)
	}

	/// Changes the name of an existing storage value.
	///
	/// This function is unsafe since the caller is responsible for passing the right module and
	/// item name.
	///
	/// The function return false in two situations:
	/// - If a value is not explicitly stored in the storage.
	/// - If a value is stored in the storage, but it is corrupted (different type/size).
	///
	///
	/// # Type Parameters
	///
	/// - `T`: The type of the value stored in storage. Should be set to to the correct type
	///   otherwise corruption can occur.
	///
	/// # Usage
	///
	///	let (module, item, new_item) = (b"MyPallet", b"MyStorageName", b"NewStorage");
	/// Value::unsafe_storage_put(module, item, 100u128);
	/// assert_eq!(Value::unsafe_storage_rename::<u128>(module, item, new_item), true);
	///
	/// // Renaming a non-existing storage will return false
	/// assert_eq!(Value::unsafe_storage_rename::<u128>(module, b"ThisDoesNotExist", new_item),
	/// false);
	#[allow(dead_code)]
	pub fn unsafe_storage_rename<T>(module: &[u8], old_item: &[u8], new_item: &[u8]) -> bool
	where
		T: Decode + Sized + Encode,
	{
		let Some(value) = take_storage_value::<T>(module, old_item, b"") else {
			return false;
		};
		put_storage_value(module, new_item, b"", value);
		true
	}

	/// Moves a storage value from one pallet to another one.
	///
	/// This function is unsafe since the caller is responsible for passing the right pallet and
	/// storage name.
	///
	/// The function return false If the value is not explicitly stored in the storage.
	///
	/// # Usage
	///
	///	let (storage, pallet, new_pallet) = (b"MyStorageName", b"MyPallet", b"MyNewPallet");
	/// Value::unsafe_storage_put(pallet, storage, 100u128);
	/// assert_eq!(Value::unsafe_storage_move(storage, pallet, new_pallet), true);
	///
	/// // moving a non-existing storage will return false
	/// assert_eq!(Value::unsafe_storage_move(b"RandomStorage", pallet, new_pallet), false)
	#[allow(dead_code)]
	pub fn unsafe_storage_move(
		storage_name: &[u8],
		old_pallet_name: &[u8],
		new_pallet_name: &[u8],
	) -> bool {
		if !Self::unsafe_exists(old_pallet_name, storage_name) {
			return false
		}

		move_storage_from_pallet(storage_name, old_pallet_name, new_pallet_name);
		true
	}

	/// Kills the storage value
	///
	/// This function is unsafe since the caller is responsible for passing the right module and
	/// item name.
	///
	/// The function return false If no value is not explicitly stored in the storage.
	///
	/// # Usage
	///
	///	/// let (module, item) = (b"MyPallet", b"MyStorageName");
	/// Value::unsafe_storage_put(module, item, 100u128);
	/// assert_eq!(Value::unsafe_clear(module, item), true);
	///
	/// // killing a non-existing storage will return false
	/// assert_eq!(Value::unsafe_clear(module, b"DoesNotExist"), false);
	#[allow(dead_code)]
	pub fn unsafe_clear(module: &[u8], item: &[u8]) -> bool {
		if !Self::unsafe_exists(module, item) {
			return false
		}

		clear_storage_prefix(module, item, b"", None, None).maybe_cursor.is_none()
	}
}

pub struct Map;
impl Map {
	#[allow(dead_code)]
	pub fn unsafe_exists<K, T, H>(module: &[u8], item: &[u8]) -> bool
	where
		K: Decode + Sized,
		T: Decode + Sized,
		H: ReversibleStorageHasher,
	{
		storage_key_iter::<K, T, H>(module, item).count() > 0
	}

	#[allow(dead_code)]
	pub fn unsafe_elem_exists(module: &[u8], item: &[u8], hash: &[u8]) -> bool {
		have_storage_value(module, item, hash)
	}

	#[allow(dead_code)]
	pub fn unsafe_clear(module: &[u8], item: &[u8]) -> bool {
		clear_storage_prefix(module, item, b"", None, None).maybe_cursor.is_none()
	}

	#[allow(dead_code)]
	pub fn unsafe_storage_rename<K, T, H>(module: &[u8], old_item: &[u8], new_item: &[u8]) -> bool
	where
		K: Decode + Sized,
		T: Decode + Sized,
		H: ReversibleStorageHasher,
	{
		if !Self::unsafe_exists::<K, T, H>(module, old_item) {
			return false
		}

		let from = storage_prefix(module, old_item);
		let to = storage_prefix(module, new_item);

		move_prefix(&from, &to);
		true
	}

	#[allow(dead_code)]
	pub fn unsafe_storage_move<K, T, H>(
		storage_name: &[u8],
		old_pallet_name: &[u8],
		new_pallet_name: &[u8],
	) -> bool
	where
		K: Decode + Sized,
		T: Decode + Sized,
		H: ReversibleStorageHasher,
	{
		if !Self::unsafe_exists::<K, T, H>(old_pallet_name, storage_name) {
			return false
		}

		move_storage_from_pallet(storage_name, old_pallet_name, new_pallet_name);
		true
	}

	#[allow(dead_code)]
	pub fn unsafe_storage_get<T>(module: &[u8], item: &[u8], hash: &[u8]) -> Option<T>
	where
		T: Decode + Sized,
	{
		get_storage_value::<T>(module, item, hash)
	}

	#[allow(dead_code)]
	pub fn unsafe_storage_take<T>(module: &[u8], item: &[u8], hash: &[u8]) -> Option<T>
	where
		T: Decode + Sized,
	{
		take_storage_value::<T>(module, item, hash)
	}

	#[allow(dead_code)]
	pub fn unsafe_keys_get<K, T, H>(module: &[u8], item: &[u8]) -> Vec<K>
	where
		K: Decode + Sized,
		T: Decode + Sized,
		H: ReversibleStorageHasher,
	{
		storage_key_iter::<K, T, H>(module, item).map(|key_value| key_value.0).collect()
	}

	#[allow(dead_code)]
	pub fn unsafe_storage_put<T>(module: &[u8], item: &[u8], hash: &[u8], value: T)
	where
		T: Encode,
	{
		put_storage_value::<T>(module, item, hash, value)
	}

	#[allow(dead_code)]
	pub fn iter<Storage, K, V>() -> Vec<(K, V)>
	where
		Storage: frame_support::storage::StorageMap<K, V>
			+ frame_support::storage::IterableStorageMap<K, V>,
		K: FullEncode + Clone,
		V: FullCodec,
	{
		let keys: Vec<K> = Storage::iter_keys().collect();
		keys.iter()
			.filter_map(|key| Storage::try_get(key).and_then(|v| Ok((key.clone(), v))).ok())
			.collect()
	}
}

#[cfg(test)]
mod map_tests {
	/* 	use super::{tests::new_test_ext, *};
	use crate::Runtime;
	use frame_support::{
		storage::generator::StorageValue as StorageValuePrefix, storage_alias, Hashable,
		Twox64Concat,
	}; */

	// TODO Tests to be added in the next PR
	/* 	#[storage_alias]
	pub type MyStorage<T: pallet_fee_control::Config> =
		StorageValue<pallet_fee_control::Pallet<T>, u32>;

	#[test]
	fn abba() {
		new_test_ext().execute_with(|| {
			let (module, item, key) = (b"Module", b"Item", 1u32.twox_64_concat());

			assert_eq!(Map::unsafe_exists::<u32, u32, Twox64Concat>(module, item), false);
			assert_eq!(Map::unsafe_storage_get::<u32>(module, item, &key), None);
			Map::unsafe_storage_put(module, item, &key, 100u32);
			assert_eq!(Map::unsafe_exists::<u32, u32, Twox64Concat>(module, item), true);
			assert_eq!(Map::unsafe_storage_get::<u32>(module, item, &key), Some(100u32));
			assert_eq!(Map::unsafe_storage_get::<u128>(module, item, &key), None);

			assert_eq!(Map::unsafe_keys_get::<u32, u32, Twox64Concat>(module, item), vec![1u32]);

			let key_2 = 2u32.twox_64_concat();
			Map::unsafe_storage_put(module, item, &key_2, 2u8);
			assert_eq!(Map::unsafe_keys_get::<u32, u32, Twox64Concat>(module, item), vec![1u32]);
		});
	} */
}

#[cfg(test)]
mod value_tests {
	use super::{tests::new_test_ext, *};
	use crate::Runtime;
	use frame_support::{storage::generator::StorageValue as StorageValuePrefix, storage_alias};

	#[storage_alias]
	pub type MyStorage<T: pallet_fee_control::Config> =
		StorageValue<pallet_fee_control::Pallet<T>, u32>;

	#[test]
	fn exists() {
		new_test_ext().execute_with(|| {
			// Calling exists on non-existing storage should have no effect and return false.
			assert_eq!(Value::exists::<MyStorage::<Runtime>, _>(), false);

			// Calling exists on existing storage should return true.
			MyStorage::<Runtime>::put(100u32);
			assert_eq!(Value::exists::<MyStorage::<Runtime>, _>(), true);
		});
	}

	#[test]
	fn unsafe_exists() {
		new_test_ext().execute_with(|| {
			let (module, item) = (b"Module", b"Item");

			// Calling exists on non-existing storage should have no effect and return false.
			assert_eq!(Value::unsafe_exists(module, item), false);

			// Calling exists on existing storage should return true.
			Value::unsafe_storage_put(module, item, 100u32);
			assert_eq!(Value::unsafe_exists(module, item), true);
		});
	}

	#[test]
	fn storage_get() {
		new_test_ext().execute_with(|| {
			let (module, item, value) = (
				MyStorage::<Runtime>::module_prefix(),
				MyStorage::<Runtime>::storage_prefix(),
				100u32,
			);

			// Calling get on non-existing storage should have no effect and return None.
			assert_eq!(Value::exists::<MyStorage::<Runtime>, _>(), false);
			assert!(Value::storage_get::<MyStorage::<Runtime>, _>().is_err());

			// Calling get on existing storage should return the value.
			MyStorage::<Runtime>::put(100u32);
			assert_eq!(Value::storage_get::<MyStorage::<Runtime>, _>(), Ok(value));

			// Calling get on existing storage with wrong type might return None.
			// Here we will intentionally corrupt the data!
			Value::unsafe_storage_put(module, item, true);
			assert_eq!(Value::exists::<MyStorage::<Runtime>, _>(), true);
			assert!(Value::storage_get::<MyStorage::<Runtime>, _>().is_err());
		});
	}

	#[test]
	fn unsafe_storage_get() {
		new_test_ext().execute_with(|| {
			let (module, item, value) = (b"Module", b"Item", 100u32);

			// Calling get on non-existing storage should have no effect and return None.
			assert_eq!(Value::unsafe_exists(module, item), false);
			assert_eq!(Value::unsafe_storage_get::<u32>(module, item), None);

			// Calling get on existing storage should return the value.
			Value::unsafe_storage_put(module, item, value);
			assert_eq!(Value::unsafe_storage_get(module, item), Some(value));

			// Calling get on existing storage with wrong type might return None.
			assert_eq!(Value::unsafe_exists(module, item), true);
			assert_eq!(Value::unsafe_storage_get::<u128>(module, item), None);
		});
	}

	#[test]
	fn unsafe_storage_put() {
		new_test_ext().execute_with(|| {
			let (module, item) = (b"Module", b"Item");

			// Calling put on non-existing storage creates a new storage entry.
			let value = 100u32;
			assert_eq!(Value::unsafe_exists(module, item), false);
			Value::unsafe_storage_put(module, item, value);
			assert_eq!(Value::unsafe_storage_get(module, item), Some(value));

			// Calling put on existing storage updates the existing storage entry.
			let value_2 = 200u32;
			Value::unsafe_storage_put(module, item, value_2);
			assert_eq!(Value::unsafe_storage_get(module, item), Some(value_2));

			// Calling put on existing storage with a different data size updates the existing
			// storage entry.
			let value_3 = 300u128;
			Value::unsafe_storage_put(module, item, value_3);
			assert_eq!(Value::unsafe_storage_get(module, item), Some(value_3));
		});
	}

	#[test]
	fn unsafe_storage_rename() {
		new_test_ext().execute_with(|| {
			let (module, item, new_item) = (b"Module", b"Item", b"NewItem");

			// Calling rename on non-existing storage should have no effect and return false.
			assert_eq!(Value::unsafe_storage_rename::<u32>(module, item, new_item), false);

			// Calling rename on existing storage should rename the storage.
			let value = 200u32;
			Value::unsafe_storage_put(module, item, value);
			assert_eq!(Value::unsafe_storage_rename::<u32>(module, item, new_item), true);
			assert_eq!(Value::unsafe_exists(module, item), false);
			assert_eq!(Value::unsafe_storage_get::<u32>(module, new_item), Some(value));

			// Calling rename on existing storage with a different data size might return false.
			assert_eq!(Value::unsafe_clear(module, new_item), true);
			Value::unsafe_storage_put(module, item, value);
			assert_eq!(Value::unsafe_storage_rename::<u128>(module, item, new_item), false);
			assert_eq!(Value::unsafe_exists(module, item), true);
		});
	}

	#[test]
	fn unsafe_storage_move() {
		new_test_ext().execute_with(|| {
			let (storage, pallet, new_pallet) = (b"Item", b"Pallet", b"NewPallet");

			// Calling move on non-existing storage should have no effect and return false.
			assert_eq!(Value::unsafe_storage_move(storage, pallet, new_pallet), false);

			// Calling move on existing storage should rename the storage.
			let value = 200u32;
			Value::unsafe_storage_put(pallet, storage, value);
			assert_eq!(Value::unsafe_storage_move(storage, pallet, new_pallet), true);
			assert_eq!(Value::unsafe_exists(pallet, storage), false);
			assert_eq!(Value::unsafe_storage_get::<u32>(new_pallet, storage), Some(value));
		});
	}

	#[test]
	fn unsafe_clear() {
		new_test_ext().execute_with(|| {
			let (module, item) = (b"Module", b"Item");

			// Calling clear on non-existing storage should have no effect and return false.
			assert_eq!(Value::unsafe_clear(module, item), false);

			// Calling clear on existing storage should kill the storage.
			Value::unsafe_storage_put(module, item, 200u32);
			assert_eq!(Value::unsafe_exists(module, item), true);
			assert_eq!(Value::unsafe_clear(module, item), true);
			assert_eq!(Value::unsafe_exists(module, item), false);
		});
	}
}

#[cfg(all(test, feature = "try-runtime"))]
mod remote_tests {
	use super::*;
	use crate::{migrations::AllMigrations, Block};
	use remote_externalities::{Builder, Mode, OfflineConfig};
	use std::env::var;

	#[tokio::test]
	#[ignore]
	async fn run_migrations() {
		//std::env::set_var("SNAP", "/full/path/to/snap.top");
		let Some(state_snapshot) = var("SNAP").map(|s| s.into()).ok() else {
			return;
		};
		let mode = Mode::Offline(OfflineConfig { state_snapshot });
		let mut ext = Builder::<Block>::default().mode(mode).build().await.unwrap();
		ext.execute_with(|| {
			AllMigrations::pre_upgrade().unwrap();
			AllMigrations::on_runtime_upgrade();
			AllMigrations::post_upgrade(vec![]).unwrap();
		});
	}
}<|MERGE_RESOLUTION|>--- conflicted
+++ resolved
@@ -13,12 +13,9 @@
 // limitations under the License.
 // You may obtain a copy of the License at the root of this project source code
 
-<<<<<<< HEAD
-mod nft;
-=======
 mod crowdsale;
 mod futurepass;
->>>>>>> 0bb1a93e
+mod nft;
 
 use codec::{Decode, Encode, FullCodec, FullEncode};
 use frame_support::{
@@ -37,34 +34,25 @@
 impl OnRuntimeUpgrade for AllMigrations {
 	#[cfg(feature = "try-runtime")]
 	fn pre_upgrade() -> Result<Vec<u8>, &'static str> {
-<<<<<<< HEAD
-		nft::Upgrade::pre_upgrade()
-	}
-
-	fn on_runtime_upgrade() -> Weight {
-		nft::Upgrade::on_runtime_upgrade()
-=======
 		let v1 = crowdsale::Upgrade::pre_upgrade()?;
 		let v2 = futurepass::Upgrade::pre_upgrade()?;
-		Ok(v1.into_iter().chain(v2.into_iter()).collect())
+		let v3 = nft::Upgrade::pre_upgrade()?;
+		Ok(v1.into_iter().chain(v2.into_iter()).chain(v3.into_iter()).collect())
 	}
 
 	fn on_runtime_upgrade() -> Weight {
 		let w1 = crowdsale::Upgrade::on_runtime_upgrade();
 		let w2 = futurepass::Upgrade::on_runtime_upgrade();
+		let w3 = nft::Upgrade::on_runtime_upgrade();
 		w1.saturating_add(w2)
->>>>>>> 0bb1a93e
 	}
 
 	#[cfg(feature = "try-runtime")]
 	fn post_upgrade(state: Vec<u8>) -> Result<(), &'static str> {
-<<<<<<< HEAD
-		nft::Upgrade::post_upgrade(state)
-=======
 		let _ = crowdsale::Upgrade::post_upgrade(state.clone())?;
 		let _ = futurepass::Upgrade::post_upgrade(state)?;
+		let _ = nft::Upgrade::post_upgrade(state)?;
 		Ok(())
->>>>>>> 0bb1a93e
 	}
 }
 
