// Copyright 2022-2023 Futureverse Corporation Limited
//
// Licensed under the LGPL, Version 3.0 (the "License");
// you may not use this file except in compliance with the License.
// Unless required by applicable law or agreed to in writing, software
// distributed under the License is distributed on an "AS IS" BASIS,
// WITHOUT WARRANTIES OR CONDITIONS OF ANY KIND, either express or implied.
// See the License for the specific language governing permissions and
// limitations under the License.
// You may obtain a copy of the License at the root of this project source code

use crate::{Nft, Runtime, Weight};
use frame_support::{
	dispatch::GetStorageVersion,
	storage_alias,
	traits::{Get, OnRuntimeUpgrade, StorageVersion},
};
<<<<<<< HEAD
use sp_std::{fmt::Debug, prelude::*};
=======
use sp_runtime::traits::Get;
use sp_std::fmt::Debug;
>>>>>>> 6b3f901c

pub struct Upgrade;
impl OnRuntimeUpgrade for Upgrade {
	#[cfg(feature = "try-runtime")]
	fn pre_upgrade() -> Result<(), &'static str> {
		v4::pre_upgrade()?;

		Ok(())
	}

	fn on_runtime_upgrade() -> Weight {
		let current = Nft::current_storage_version();
		let onchain = Nft::on_chain_storage_version();
		log::info!(target: "Migration", "Nft: Running migration with current storage version {current:?} / onchain {onchain:?}");

		let mut weight = <Runtime as frame_system::Config>::DbWeight::get().reads_writes(2, 0);

		if onchain == 3 {
			log::info!(target: "Migration", "Nft: Migrating from onchain version 3 to onchain version 4.");
			weight += v4::migrate::<Runtime>();

			log::info!(target: "Migration", "Nft: Migration successfully finished.");
			StorageVersion::new(4).put::<Nft>();
		} else {
			log::info!(target: "Migration", "Nft: No migration was done. If you are seeing this message, it means that you forgot to remove old existing migration code. Don't panic, it's not a big deal just don't forget it next time :)");
		}

		weight
	}

	#[cfg(feature = "try-runtime")]
	fn post_upgrade() -> Result<(), &'static str> {
		v4::post_upgrade()?;

		Ok(())
	}
}

#[allow(dead_code)]
pub mod v4 {
	use super::*;
	use codec::{Decode, Encode};
	use core::fmt::Write;
	use frame_support::{
		BoundedVec, CloneNoBound, PartialEqNoBound, RuntimeDebugNoBound, Twox64Concat,
	};
	use pallet_nft::{
		CollectionInformation, CollectionNameType, CrossChainCompatibility, OriginChain,
		RoyaltiesSchedule, TokenOwnership,
	};
	use scale_info::TypeInfo;
	use seed_primitives::{CollectionUuid, MetadataScheme, SerialNumber, TokenCount};
	use sp_core::H160;
	use sp_std::vec::Vec;

	/// Denotes the metadata URI referencing scheme used by a collection
	/// Enable token metadata URI construction by clients
	#[derive(Decode, Encode, Debug, Clone, PartialEq, TypeInfo)]
	pub enum OldMetadataScheme {
		/// Collection metadata is hosted by an HTTPS server
		/// Inner value is the URI without protocol prefix 'https://' or trailing '/'
		/// full metadata URI construction: `https://<domain>/<path+>/<serial_number>`
		/// Https(b"example.com/metadata")
		Https(Vec<u8>),
		/// Collection metadata is hosted by an unsecured HTTP server
		/// Inner value is the URI without protocol prefix 'http://' or trailing '/'
		/// full metadata URI construction: `https://<domain>/<path+>/<serial_number>`
		/// Https(b"example.com/metadata")
		Http(Vec<u8>),
		/// Collection metadata is hosted by an IPFS directory
		/// Inner value is the directory's IPFS CID
		/// full metadata URI construction: `ipfs://<directory_CID>/<serial_number>`
		/// Ipfs(b"bafybeigdyrzt5sfp7udm7hu76uh7y26nf3efuylqabf3oclgtqy55fbzdi")
		Ipfs(Vec<u8>),
		// Collection metadata is located on Ethereum in the relevant field on the source token
		// ethereum://<contractaddress>/<originalid>
		Ethereum(H160),
	}

	/// Information related to a specific collection
<<<<<<< HEAD
	#[derive(Debug, Encode, Decode, PartialEq, TypeInfo)]
	#[scale_info(skip_type_params(AccountId, MaxTokensPerCollection))]
=======
	#[derive(PartialEqNoBound, RuntimeDebugNoBound, CloneNoBound, Encode, Decode, TypeInfo)]
	#[codec(mel_bound(AccountId: MaxEncodedLen))]
	#[scale_info(skip_type_params(MaxTokensPerCollection))]
>>>>>>> 6b3f901c
	pub struct OldCollectionInformation<AccountId, MaxTokensPerCollection>
	where
		AccountId: Debug + PartialEq + Clone,
		MaxTokensPerCollection: Get<u32>,
	{
		/// The owner of the collection
		pub owner: AccountId,
		/// A human friendly name
		pub name: CollectionNameType,
		/// Collection metadata reference scheme
		pub metadata_scheme: OldMetadataScheme,
		/// configured royalties schedule
		pub royalties_schedule: Option<RoyaltiesSchedule<AccountId>>,
		/// Maximum number of tokens allowed in a collection
		pub max_issuance: Option<TokenCount>,
		/// The chain in which the collection was minted originally
		pub origin_chain: OriginChain,
		/// The next available serial_number
		pub next_serial_number: SerialNumber,
		/// the total count of tokens in this collection
		pub collection_issuance: TokenCount,
		/// This collections compatibility with other chains
		pub cross_chain_compatibility: CrossChainCompatibility,
		/// All serial numbers owned by an account in a collection
		pub owned_tokens:
			BoundedVec<TokenOwnership<AccountId, MaxTokensPerCollection>, MaxTokensPerCollection>,
<<<<<<< HEAD
	}

	impl<AccountId, MaxTokensPerCollection> Clone
		for OldCollectionInformation<AccountId, MaxTokensPerCollection>
	where
		AccountId: Debug + PartialEq + Clone,
		MaxTokensPerCollection: Get<u32>,
	{
		fn clone(&self) -> Self {
			OldCollectionInformation {
				owner: self.owner.clone(),
				name: self.name.clone(),
				metadata_scheme: self.metadata_scheme.clone(),
				royalties_schedule: self.royalties_schedule.clone(),
				max_issuance: self.max_issuance.clone(),
				origin_chain: self.origin_chain.clone(),
				next_serial_number: self.next_serial_number.clone(),
				collection_issuance: self.collection_issuance.clone(),
				cross_chain_compatibility: self.cross_chain_compatibility.clone(),
				owned_tokens: self.owned_tokens.clone(),
			}
		}
=======
>>>>>>> 6b3f901c
	}

	#[storage_alias]
	type CollectionInfo<T: pallet_nft::Config> = StorageMap<
		pallet_nft::Pallet<T>,
		Twox64Concat,
		CollectionUuid,
		OldCollectionInformation<
			<T as frame_system::Config>::AccountId,
			<T as pallet_nft::Config>::MaxTokensPerCollection,
		>,
	>;

	#[cfg(feature = "try-runtime")]
	pub fn pre_upgrade() -> Result<(), &'static str> {
		log::info!(target: "Migration", "Nft: Upgrade to V4 Pre Upgrade.");
		let onchain = Nft::on_chain_storage_version();
		// Return OK(()) if upgrade has already been done
		if onchain == 4 {
			return Ok(())
		}
		assert_eq!(onchain, 3);

		// Let's make sure that we don't have any corrupted data to begin with
		let keys: Vec<u32> = CollectionInfo::<Runtime>::iter_keys().collect();
		for key in keys {
			assert!(CollectionInfo::<Runtime>::try_get(key).is_ok());
		}

		Ok(())
	}

	#[cfg(feature = "try-runtime")]
	pub fn post_upgrade() -> Result<(), &'static str> {
		log::info!(target: "Migration", "Nft: Upgrade to V4 Post Upgrade.");

		let current = Nft::current_storage_version();
		let onchain = Nft::on_chain_storage_version();
		assert_eq!(current, 4);
		assert_eq!(onchain, 4);

		// Let's make sure that we don't have any corrupted data to begin with
		let keys: Vec<u32> = pallet_nft::CollectionInfo::<Runtime>::iter_keys().collect();
		for key in keys {
			assert!(pallet_nft::CollectionInfo::<Runtime>::try_get(key).is_ok());
		}
		Ok(())
	}

	impl<AccountId, MaxTokensPerCollection> OldCollectionInformation<AccountId, MaxTokensPerCollection>
	where
		AccountId: Debug + PartialEq + Clone,
		MaxTokensPerCollection: Get<u32>,
	{
		pub fn transform(
			&self,
		) -> Option<CollectionInformation<AccountId, MaxTokensPerCollection>> {
			match self.transform_metadata() {
				Ok(metadata_scheme) => Some(CollectionInformation {
					owner: self.owner.clone(),
					name: self.name.clone(),
					metadata_scheme,
					royalties_schedule: self.royalties_schedule.clone(),
					max_issuance: self.max_issuance.clone(),
					origin_chain: self.origin_chain.clone(),
					next_serial_number: self.next_serial_number.clone(),
					collection_issuance: self.collection_issuance.clone(),
					cross_chain_compatibility: self.cross_chain_compatibility.clone(),
					owned_tokens: self.owned_tokens.clone(),
				}),
				Err(_) => None,
			}
		}

		fn transform_metadata(&self) -> Result<MetadataScheme, &str> {
			use OldMetadataScheme::*;
			let add_prefix_suffix = |x: &Vec<u8>, mut prefix: Vec<u8>| -> Vec<u8> {
				prefix.extend(x);
				if prefix.last() != Some(&b'/') {
					prefix.push(b'/');
				}
				prefix
			};

			let metadata_scheme_res = match &self.metadata_scheme {
				Https(x) =>
					MetadataScheme::try_from(add_prefix_suffix(x, "https://".into()).as_slice()),
				Http(x) =>
					MetadataScheme::try_from(add_prefix_suffix(x, "http://".into()).as_slice()),
				Ipfs(x) =>
					MetadataScheme::try_from(add_prefix_suffix(x, "ipfs://".into()).as_slice()),
				Ethereum(x) => {
					let mut h160_addr = sp_std::Writer::default();
					if write!(&mut h160_addr, "{:?}", x).is_err() {
						Err("Cannot write the H160 address")
					} else {
						MetadataScheme::try_from(
							add_prefix_suffix(h160_addr.inner(), "ethereum://".into()).as_slice(),
						)
					}
				},
			};

			metadata_scheme_res
		}
	}

	pub fn migrate<T: pallet_nft::Config>() -> Weight {
		log::info!(target: "Migration", "Nft: Translating CollectionInfo...");

		// Get all values and keys
		let key_values: Vec<(
			u32,
			OldCollectionInformation<T::AccountId, T::MaxTokensPerCollection>,
		)> = CollectionInfo::<T>::iter().collect();
		let key_count = key_values.len();

		// Kill Storage
		_ = CollectionInfo::<T>::clear(u32::MAX, None);

		// Transform values
		let new_key_values = key_values.iter().filter_map(|(key, old)| {
			let Some(new_value) = old.transform() else {
				return None
			};
			Some((key, new_value))
		});

		// Add translated values
		for (key, value) in new_key_values {
			pallet_nft::CollectionInfo::<T>::insert(key, value);
		}

		log::info!(target: "Migration", "Nft: ...Successfully translated CollectionInfo");

		<Runtime as frame_system::Config>::DbWeight::get().writes(key_count as u64)
	}

	#[cfg(test)]
	mod tests {
		use super::*;
		use crate::migrations::tests::new_test_ext;

		use seed_primitives::AccountId;
		use sp_runtime::Permill;
		use sp_std::vec::Vec;

		fn create_account(seed: u64) -> AccountId {
			AccountId::from(H160::from_low_u64_be(seed))
		}

		#[test]
		fn migration_test() {
			new_test_ext().execute_with(|| {
				StorageVersion::new(3).put::<Nft>();
				let user_1 = create_account(5);
				let owner = create_account(123);

<<<<<<< HEAD
				let old_info = OldCollectionInformation::<
					<Runtime as frame_system::Config>::AccountId,
					<Runtime as pallet_nft::Config>::MaxTokensPerCollection,
				> {
=======
				let old_info = OldCollectionInformation {
>>>>>>> 6b3f901c
					owner: owner.clone(),
					name: b"test-collection-1".to_vec(),
					royalties_schedule: Some(RoyaltiesSchedule {
						entitlements: vec![(user_1, Permill::one())],
					}),
					metadata_scheme: OldMetadataScheme::Ipfs(b"Test1/".to_vec()),
					max_issuance: None,
					origin_chain: OriginChain::Root,
					next_serial_number: 0,
					collection_issuance: 100,
					cross_chain_compatibility: CrossChainCompatibility::default(),
					owned_tokens: BoundedVec::default(),
				};

<<<<<<< HEAD
				let old_info_ipfs = OldCollectionInformation::<
					<Runtime as frame_system::Config>::AccountId,
					<Runtime as pallet_nft::Config>::MaxTokensPerCollection,
				> {
=======
				let old_info_ipfs = OldCollectionInformation {
>>>>>>> 6b3f901c
					name: b"test-collection-1".to_vec(),
					metadata_scheme: OldMetadataScheme::Ipfs(b"Test1/".to_vec()),
					..old_info.clone()
				};

				CollectionInfo::<Runtime>::insert(1, old_info_ipfs);

<<<<<<< HEAD
				let old_info_https = OldCollectionInformation::<
					<Runtime as frame_system::Config>::AccountId,
					<Runtime as pallet_nft::Config>::MaxTokensPerCollection,
				> {
=======
				let old_info_https = OldCollectionInformation {
>>>>>>> 6b3f901c
					name: b"test-collection-2".to_vec(),
					metadata_scheme: OldMetadataScheme::Https(b"google.com".to_vec()),
					..old_info.clone()
				};

				CollectionInfo::<Runtime>::insert(2, old_info_https);

<<<<<<< HEAD
				let old_info_http = OldCollectionInformation::<
					<Runtime as frame_system::Config>::AccountId,
					<Runtime as pallet_nft::Config>::MaxTokensPerCollection,
				> {
=======
				let old_info_http = OldCollectionInformation {
>>>>>>> 6b3f901c
					name: b"test-collection-3".to_vec(),
					metadata_scheme: OldMetadataScheme::Http(b"google.com".to_vec()),
					..old_info.clone()
				};

				CollectionInfo::<Runtime>::insert(3, old_info_http);

<<<<<<< HEAD
				let old_info_ethereum = OldCollectionInformation::<
					<Runtime as frame_system::Config>::AccountId,
					<Runtime as pallet_nft::Config>::MaxTokensPerCollection,
				> {
=======
				let old_info_ethereum = OldCollectionInformation {
>>>>>>> 6b3f901c
					name: b"test-collection-4".to_vec(),
					metadata_scheme: OldMetadataScheme::Ethereum(H160::from_slice(
						&hex::decode("E04CC55ebEE1cBCE552f250e85c57B70B2E2625b").unwrap(),
					)),
					..old_info.clone()
				};

				CollectionInfo::<Runtime>::insert(4, old_info_ethereum);

				// Test if old data length exceeds the limit of BoundedVec in the new MetadataScheme
				// definition
<<<<<<< HEAD
				let old_info_with_too_large_data = OldCollectionInformation::<
					<Runtime as frame_system::Config>::AccountId,
					<Runtime as pallet_nft::Config>::MaxTokensPerCollection,
				> {
=======
				let old_info_with_too_large_data = OldCollectionInformation {
>>>>>>> 6b3f901c
					name: b"test-collection-5".to_vec(),
					metadata_scheme: OldMetadataScheme::Https(vec![0; 200]),
					..old_info.clone()
				};

				CollectionInfo::<Runtime>::insert(5, old_info_with_too_large_data);

				let keys: Vec<u32> = CollectionInfo::<Runtime>::iter_keys().collect();
				for key in keys {
					assert!(CollectionInfo::<Runtime>::try_get(key).is_ok());
				}

				Upgrade::on_runtime_upgrade();

<<<<<<< HEAD
				let new_info = CollectionInformation::<
					<Runtime as frame_system::Config>::AccountId,
					<Runtime as pallet_nft::Config>::MaxTokensPerCollection,
				> {
=======
				let new_info = CollectionInformation {
>>>>>>> 6b3f901c
					owner,
					name: b"test-collection-1".to_vec(),
					royalties_schedule: Some(RoyaltiesSchedule {
						entitlements: vec![(user_1, Permill::one())],
					}),
					metadata_scheme: MetadataScheme::try_from(b"ipfs://Test1/".as_slice()).unwrap(),
					max_issuance: None,
					origin_chain: OriginChain::Root,
					next_serial_number: 0,
					collection_issuance: 100,
					cross_chain_compatibility: CrossChainCompatibility::default(),
					owned_tokens: BoundedVec::default(),
				};

<<<<<<< HEAD
				let expected_value = CollectionInformation::<
					<Runtime as frame_system::Config>::AccountId,
					<Runtime as pallet_nft::Config>::MaxTokensPerCollection,
				> {
=======
				let expected_value = CollectionInformation {
>>>>>>> 6b3f901c
					name: b"test-collection-1".to_vec(),
					metadata_scheme: MetadataScheme::try_from(b"ipfs://Test1/".as_slice()).unwrap(),
					..new_info.clone()
				};
				let actual_value = pallet_nft::CollectionInfo::<Runtime>::get(1).unwrap();
				assert_eq!(expected_value, actual_value);

<<<<<<< HEAD
				let expected_value = CollectionInformation::<
					<Runtime as frame_system::Config>::AccountId,
					<Runtime as pallet_nft::Config>::MaxTokensPerCollection,
				> {
=======
				let expected_value = CollectionInformation {
>>>>>>> 6b3f901c
					name: b"test-collection-2".to_vec(),
					metadata_scheme: MetadataScheme::try_from(b"https://google.com/".as_slice())
						.unwrap(),
					..new_info.clone()
				};
				let actual_value = pallet_nft::CollectionInfo::<Runtime>::get(2).unwrap();
				assert_eq!(expected_value, actual_value);

<<<<<<< HEAD
				let expected_value = CollectionInformation::<
					<Runtime as frame_system::Config>::AccountId,
					<Runtime as pallet_nft::Config>::MaxTokensPerCollection,
				> {
=======
				let expected_value = CollectionInformation {
>>>>>>> 6b3f901c
					name: b"test-collection-3".to_vec(),
					metadata_scheme: MetadataScheme::try_from(b"http://google.com/".as_slice())
						.unwrap(),
					..new_info.clone()
				};
				let actual_value = pallet_nft::CollectionInfo::<Runtime>::get(3).unwrap();
				assert_eq!(expected_value, actual_value);

<<<<<<< HEAD
				let expected_value = CollectionInformation::<
					<Runtime as frame_system::Config>::AccountId,
					<Runtime as pallet_nft::Config>::MaxTokensPerCollection,
				> {
=======
				let expected_value = CollectionInformation {
>>>>>>> 6b3f901c
					name: b"test-collection-4".to_vec(),
					metadata_scheme: MetadataScheme::try_from(
						b"ethereum://0xe04cc55ebee1cbce552f250e85c57b70b2e2625b/".as_slice(),
					)
					.unwrap(),
					..new_info.clone()
				};
				let actual_value = pallet_nft::CollectionInfo::<Runtime>::get(4).unwrap();
				assert_eq!(expected_value, actual_value);

				// The old data will be removed if it exceeds the limit of the newly defined
				// MetadataScheme
				let actual_value = pallet_nft::CollectionInfo::<Runtime>::get(5);
				assert!(actual_value.is_none());

				let keys: Vec<u32> = pallet_nft::CollectionInfo::<Runtime>::iter_keys().collect();
				assert_eq!(keys.len(), 4);
				for key in keys {
					assert!(pallet_nft::CollectionInfo::<Runtime>::try_get(key).is_ok());
				}

				let onchain = Nft::on_chain_storage_version();
				assert_eq!(onchain, 4);
			});
		}
	}
}<|MERGE_RESOLUTION|>--- conflicted
+++ resolved
@@ -15,12 +15,8 @@
 	storage_alias,
 	traits::{Get, OnRuntimeUpgrade, StorageVersion},
 };
-<<<<<<< HEAD
-use sp_std::{fmt::Debug, prelude::*};
-=======
 use sp_runtime::traits::Get;
 use sp_std::fmt::Debug;
->>>>>>> 6b3f901c
 
 pub struct Upgrade;
 impl OnRuntimeUpgrade for Upgrade {
@@ -101,14 +97,9 @@
 	}
 
 	/// Information related to a specific collection
-<<<<<<< HEAD
-	#[derive(Debug, Encode, Decode, PartialEq, TypeInfo)]
-	#[scale_info(skip_type_params(AccountId, MaxTokensPerCollection))]
-=======
 	#[derive(PartialEqNoBound, RuntimeDebugNoBound, CloneNoBound, Encode, Decode, TypeInfo)]
 	#[codec(mel_bound(AccountId: MaxEncodedLen))]
 	#[scale_info(skip_type_params(MaxTokensPerCollection))]
->>>>>>> 6b3f901c
 	pub struct OldCollectionInformation<AccountId, MaxTokensPerCollection>
 	where
 		AccountId: Debug + PartialEq + Clone,
@@ -135,31 +126,6 @@
 		/// All serial numbers owned by an account in a collection
 		pub owned_tokens:
 			BoundedVec<TokenOwnership<AccountId, MaxTokensPerCollection>, MaxTokensPerCollection>,
-<<<<<<< HEAD
-	}
-
-	impl<AccountId, MaxTokensPerCollection> Clone
-		for OldCollectionInformation<AccountId, MaxTokensPerCollection>
-	where
-		AccountId: Debug + PartialEq + Clone,
-		MaxTokensPerCollection: Get<u32>,
-	{
-		fn clone(&self) -> Self {
-			OldCollectionInformation {
-				owner: self.owner.clone(),
-				name: self.name.clone(),
-				metadata_scheme: self.metadata_scheme.clone(),
-				royalties_schedule: self.royalties_schedule.clone(),
-				max_issuance: self.max_issuance.clone(),
-				origin_chain: self.origin_chain.clone(),
-				next_serial_number: self.next_serial_number.clone(),
-				collection_issuance: self.collection_issuance.clone(),
-				cross_chain_compatibility: self.cross_chain_compatibility.clone(),
-				owned_tokens: self.owned_tokens.clone(),
-			}
-		}
-=======
->>>>>>> 6b3f901c
 	}
 
 	#[storage_alias]
@@ -318,14 +284,7 @@
 				let user_1 = create_account(5);
 				let owner = create_account(123);
 
-<<<<<<< HEAD
-				let old_info = OldCollectionInformation::<
-					<Runtime as frame_system::Config>::AccountId,
-					<Runtime as pallet_nft::Config>::MaxTokensPerCollection,
-				> {
-=======
 				let old_info = OldCollectionInformation {
->>>>>>> 6b3f901c
 					owner: owner.clone(),
 					name: b"test-collection-1".to_vec(),
 					royalties_schedule: Some(RoyaltiesSchedule {
@@ -340,14 +299,7 @@
 					owned_tokens: BoundedVec::default(),
 				};
 
-<<<<<<< HEAD
-				let old_info_ipfs = OldCollectionInformation::<
-					<Runtime as frame_system::Config>::AccountId,
-					<Runtime as pallet_nft::Config>::MaxTokensPerCollection,
-				> {
-=======
 				let old_info_ipfs = OldCollectionInformation {
->>>>>>> 6b3f901c
 					name: b"test-collection-1".to_vec(),
 					metadata_scheme: OldMetadataScheme::Ipfs(b"Test1/".to_vec()),
 					..old_info.clone()
@@ -355,14 +307,7 @@
 
 				CollectionInfo::<Runtime>::insert(1, old_info_ipfs);
 
-<<<<<<< HEAD
-				let old_info_https = OldCollectionInformation::<
-					<Runtime as frame_system::Config>::AccountId,
-					<Runtime as pallet_nft::Config>::MaxTokensPerCollection,
-				> {
-=======
 				let old_info_https = OldCollectionInformation {
->>>>>>> 6b3f901c
 					name: b"test-collection-2".to_vec(),
 					metadata_scheme: OldMetadataScheme::Https(b"google.com".to_vec()),
 					..old_info.clone()
@@ -370,14 +315,7 @@
 
 				CollectionInfo::<Runtime>::insert(2, old_info_https);
 
-<<<<<<< HEAD
-				let old_info_http = OldCollectionInformation::<
-					<Runtime as frame_system::Config>::AccountId,
-					<Runtime as pallet_nft::Config>::MaxTokensPerCollection,
-				> {
-=======
 				let old_info_http = OldCollectionInformation {
->>>>>>> 6b3f901c
 					name: b"test-collection-3".to_vec(),
 					metadata_scheme: OldMetadataScheme::Http(b"google.com".to_vec()),
 					..old_info.clone()
@@ -385,14 +323,7 @@
 
 				CollectionInfo::<Runtime>::insert(3, old_info_http);
 
-<<<<<<< HEAD
-				let old_info_ethereum = OldCollectionInformation::<
-					<Runtime as frame_system::Config>::AccountId,
-					<Runtime as pallet_nft::Config>::MaxTokensPerCollection,
-				> {
-=======
 				let old_info_ethereum = OldCollectionInformation {
->>>>>>> 6b3f901c
 					name: b"test-collection-4".to_vec(),
 					metadata_scheme: OldMetadataScheme::Ethereum(H160::from_slice(
 						&hex::decode("E04CC55ebEE1cBCE552f250e85c57B70B2E2625b").unwrap(),
@@ -404,14 +335,7 @@
 
 				// Test if old data length exceeds the limit of BoundedVec in the new MetadataScheme
 				// definition
-<<<<<<< HEAD
-				let old_info_with_too_large_data = OldCollectionInformation::<
-					<Runtime as frame_system::Config>::AccountId,
-					<Runtime as pallet_nft::Config>::MaxTokensPerCollection,
-				> {
-=======
 				let old_info_with_too_large_data = OldCollectionInformation {
->>>>>>> 6b3f901c
 					name: b"test-collection-5".to_vec(),
 					metadata_scheme: OldMetadataScheme::Https(vec![0; 200]),
 					..old_info.clone()
@@ -426,14 +350,7 @@
 
 				Upgrade::on_runtime_upgrade();
 
-<<<<<<< HEAD
-				let new_info = CollectionInformation::<
-					<Runtime as frame_system::Config>::AccountId,
-					<Runtime as pallet_nft::Config>::MaxTokensPerCollection,
-				> {
-=======
 				let new_info = CollectionInformation {
->>>>>>> 6b3f901c
 					owner,
 					name: b"test-collection-1".to_vec(),
 					royalties_schedule: Some(RoyaltiesSchedule {
@@ -448,14 +365,7 @@
 					owned_tokens: BoundedVec::default(),
 				};
 
-<<<<<<< HEAD
-				let expected_value = CollectionInformation::<
-					<Runtime as frame_system::Config>::AccountId,
-					<Runtime as pallet_nft::Config>::MaxTokensPerCollection,
-				> {
-=======
 				let expected_value = CollectionInformation {
->>>>>>> 6b3f901c
 					name: b"test-collection-1".to_vec(),
 					metadata_scheme: MetadataScheme::try_from(b"ipfs://Test1/".as_slice()).unwrap(),
 					..new_info.clone()
@@ -463,14 +373,7 @@
 				let actual_value = pallet_nft::CollectionInfo::<Runtime>::get(1).unwrap();
 				assert_eq!(expected_value, actual_value);
 
-<<<<<<< HEAD
-				let expected_value = CollectionInformation::<
-					<Runtime as frame_system::Config>::AccountId,
-					<Runtime as pallet_nft::Config>::MaxTokensPerCollection,
-				> {
-=======
 				let expected_value = CollectionInformation {
->>>>>>> 6b3f901c
 					name: b"test-collection-2".to_vec(),
 					metadata_scheme: MetadataScheme::try_from(b"https://google.com/".as_slice())
 						.unwrap(),
@@ -479,14 +382,7 @@
 				let actual_value = pallet_nft::CollectionInfo::<Runtime>::get(2).unwrap();
 				assert_eq!(expected_value, actual_value);
 
-<<<<<<< HEAD
-				let expected_value = CollectionInformation::<
-					<Runtime as frame_system::Config>::AccountId,
-					<Runtime as pallet_nft::Config>::MaxTokensPerCollection,
-				> {
-=======
 				let expected_value = CollectionInformation {
->>>>>>> 6b3f901c
 					name: b"test-collection-3".to_vec(),
 					metadata_scheme: MetadataScheme::try_from(b"http://google.com/".as_slice())
 						.unwrap(),
@@ -495,14 +391,7 @@
 				let actual_value = pallet_nft::CollectionInfo::<Runtime>::get(3).unwrap();
 				assert_eq!(expected_value, actual_value);
 
-<<<<<<< HEAD
-				let expected_value = CollectionInformation::<
-					<Runtime as frame_system::Config>::AccountId,
-					<Runtime as pallet_nft::Config>::MaxTokensPerCollection,
-				> {
-=======
 				let expected_value = CollectionInformation {
->>>>>>> 6b3f901c
 					name: b"test-collection-4".to_vec(),
 					metadata_scheme: MetadataScheme::try_from(
 						b"ethereum://0xe04cc55ebee1cbce552f250e85c57b70b2e2625b/".as_slice(),
