//! Root runtime config
#![cfg_attr(not(feature = "std"), no_std)]
// `construct_runtime!` does a lot of recursion and requires us to increase the limit to 256.
#![recursion_limit = "256"]

// Make the WASM binary available.
#[cfg(feature = "std")]
include!(concat!(env!("OUT_DIR"), "/wasm_binary.rs"));

use codec::{Decode, Encode};
use fp_rpc::TransactionStatus;
use frame_election_provider_support::{generate_solution_type, onchain, SequentialPhragmen};
use pallet_ethereum::{
	Call::transact, InvalidTransactionWrapper, Transaction as EthereumTransaction,
	TransactionAction,
};
use pallet_evm::{
	Account as EVMAccount, EVMCurrencyAdapter, EnsureAddressNever, EvmConfig, FeeCalculator,
	Runner as RunnerT,
};
use pallet_transaction_payment::{Multiplier, TargetedFeeAdjustment};
use sp_api::impl_runtime_apis;
use sp_core::{crypto::KeyTypeId, OpaqueMetadata, H160, H256, U256};
use sp_runtime::{
	create_runtime_str, generic,
	traits::{
		BlakeTwo256, Block as BlockT, DispatchInfoOf, Dispatchable, IdentityLookup,
		PostDispatchInfoOf, Verify,
	},
	transaction_validity::{
		InvalidTransaction, TransactionPriority, TransactionSource, TransactionValidity,
		TransactionValidityError,
	},
	ApplyExtrinsicResult, FixedPointNumber, Percent, Perquintill,
};
pub use sp_runtime::{impl_opaque_keys, traits::NumberFor, Perbill, Permill};
use sp_std::prelude::*;

pub use frame_system::Call as SystemCall;
pub use pallet_balances::Call as BalancesCall;

#[cfg(feature = "std")]
use sp_version::NativeVersion;
use sp_version::RuntimeVersion;

// A few exports that help ease life for downstream crates.
pub use frame_support::{
	construct_runtime,
	dispatch::GetDispatchInfo,
	ensure, parameter_types,
	traits::{
		fungibles::{Inspect, InspectMetadata},
		ConstU32, CurrencyToVote, Everything, Get, IsInVec, KeyOwnerProofSystem, Randomness,
	},
	weights::{
		constants::{ExtrinsicBaseWeight, RocksDbWeight, WEIGHT_PER_SECOND},
		ConstantMultiplier, DispatchClass, IdentityFee, Weight,
	},
	PalletId, StorageValue,
};

use frame_system::{
	limits::{BlockLength, BlockWeights},
	EnsureRoot,
};
pub use pallet_grandpa::AuthorityId as GrandpaId;
use pallet_grandpa::{fg_primitives, AuthorityList as GrandpaAuthorityList};
pub use pallet_im_online::sr25519::AuthorityId as ImOnlineId;
use seed_runtime_constants::weights::BlockExecutionWeight;
#[cfg(any(feature = "std", test))]
pub use sp_runtime::BuildStorage;

// Export for chain_specs
#[cfg(feature = "std")]
pub use pallet_staking::{Forcing, StakerStatus};
pub mod keys {
	pub use super::{BabeId, EthyId, GrandpaId, ImOnlineId};
}
pub use seed_primitives::{
	ethy::{crypto::AuthorityId as EthyId, ValidatorSet as ValidatorSetS},
	AccountId, Address, AssetId, BabeId, Balance, BlockNumber, CollectionUuid, Hash, Index,
	SerialNumber, Signature, TokenId,
};

mod bag_thresholds;

pub mod constants;
use constants::{
	RootAssetId, XrpAssetId, DAYS, EPOCH_DURATION_IN_SLOTS, MILLISECS_PER_BLOCK, MINUTES, ONE_ROOT,
	ONE_XRP, PRIMARY_PROBABILITY, SESSIONS_PER_ERA, SLOT_DURATION,
};

// Implementations of some helper traits passed into runtime modules as associated types.
pub mod impls;
use impls::{
	AddressMapping, EthereumEventRouter, EthereumFindAuthor, EvmCurrencyScaler, HandleTxValidation,
	SlashImbalanceHandler, StakingSessionTracker,
};
use pallet_fee_proxy::{get_fee_preferences_data, FeePreferencesData, FeePreferencesRunner};

pub mod precompiles;
use precompiles::FutureversePrecompiles;

mod staking;
use staking::OnChainAccuracy;

mod weights;

use crate::impls::{FutureverseEnsureAddressSame, OnNewAssetSubscription};

use precompile_utils::constants::FEE_PROXY_ADDRESS;

mod custom_migration {
	use super::*;
	use frame_support::{
		traits::{OnRuntimeUpgrade, StorageVersion},
		weights::Weight,
	};

	pub struct Upgrade;
	impl OnRuntimeUpgrade for Upgrade {
		fn on_runtime_upgrade() -> Weight {
			log::info!(target: "Xls20", "Xls20 Pallet set to onchain version 0");
			StorageVersion::new(0).put::<Xls20>();
			<Runtime as frame_system::Config>::DbWeight::get().writes(1)
		}
	}
}

#[cfg(test)]
mod tests;

/// Currency implementation mapped to XRP
pub type XrpCurrency = pallet_assets_ext::AssetCurrency<Runtime, XrpAssetId>;
/// Dual currency implementation mapped to ROOT & XRP for staking
pub type DualStakingCurrency =
	pallet_assets_ext::DualStakingCurrency<Runtime, XrpCurrency, Balances>;

/// This runtime version.
#[sp_version::runtime_version]
pub const VERSION: RuntimeVersion = RuntimeVersion {
	spec_name: create_runtime_str!("root"),
	impl_name: create_runtime_str!("root"),
	authoring_version: 1,
	spec_version: 31,
	impl_version: 0,
	apis: RUNTIME_API_VERSIONS,
	transaction_version: 1,
	state_version: 0,
};

/// The BABE epoch configuration at genesis.
pub const BABE_GENESIS_EPOCH_CONFIG: sp_consensus_babe::BabeEpochConfiguration =
	sp_consensus_babe::BabeEpochConfiguration {
		c: PRIMARY_PROBABILITY,
		allowed_slots: sp_consensus_babe::AllowedSlots::PrimaryAndSecondaryPlainSlots,
	};

/// The version information used to identify this runtime when compiled natively.
#[cfg(feature = "std")]
pub fn native_version() -> NativeVersion {
	NativeVersion { runtime_version: VERSION, can_author_with: Default::default() }
}

impl_opaque_keys! {
	pub struct SessionKeys {
		pub babe: Babe,
		pub im_online: ImOnline,
		pub grandpa: Grandpa,
		pub ethy: ValidatorSet,
	}
}

/// We assume that ~10% of the block weight is consumed by `on_initialize` handlers.
/// This is used to limit the maximal weight of a single extrinsic.
const AVERAGE_ON_INITIALIZE_RATIO: Perbill = Perbill::from_percent(10);
/// We allow `Normal` extrinsics to fill up the block up to 75%, the rest can be used
/// by  Operational  extrinsics.
const NORMAL_DISPATCH_RATIO: Perbill = Perbill::from_percent(75);
/// We allow for 2 seconds of compute with a 4 second average block time.
const MAXIMUM_BLOCK_WEIGHT: Weight = WEIGHT_PER_SECOND / 2;

parameter_types! {
	pub const BlockHashCount: BlockNumber = 250;
	pub const Version: RuntimeVersion = VERSION;
	pub RuntimeBlockLength: BlockLength =
		BlockLength::max_with_normal_ratio(5 * 1024 * 1024, NORMAL_DISPATCH_RATIO);
	pub RuntimeBlockWeights: BlockWeights = BlockWeights::builder()
		.base_block(BlockExecutionWeight::get())
		.for_class(DispatchClass::all(), |weights| {
			weights.base_extrinsic = ExtrinsicBaseWeight::get();
		})
		.for_class(DispatchClass::Normal, |weights| {
			weights.max_total = Some(NORMAL_DISPATCH_RATIO * MAXIMUM_BLOCK_WEIGHT);
		})
		.for_class(DispatchClass::Operational, |weights| {
			weights.max_total = Some(MAXIMUM_BLOCK_WEIGHT);
			// Operational transactions have some extra reserved space, so that they
			// are included even if block reached `MAXIMUM_BLOCK_WEIGHT`.
			weights.reserved = Some(
				MAXIMUM_BLOCK_WEIGHT - NORMAL_DISPATCH_RATIO * MAXIMUM_BLOCK_WEIGHT
			);
		})
		.avg_block_initialization(AVERAGE_ON_INITIALIZE_RATIO)
		.build_or_panic();
	pub const SS58Prefix: u8 = 193;
}

/// Filters to prevent specific transactions from executing
pub enum CallFilter {}
impl frame_support::traits::Contains<Call> for CallFilter {
	fn contains(call: &Call) -> bool {
		match call {
			// Prevent asset `create` transactions from executing
			Call::Assets(pallet_assets::Call::create { .. }) => false,
			// Disable XRPLBridge `submit_challenge` call
			Call::XRPLBridge(pallet_xrpl_bridge::Call::submit_challenge { .. }) => false,
			_ => true,
		}
	}
}

parameter_types! {
	/// TargetBlockFullness, AdjustmentVariable and MinimumMultiplier values were picked from the
	/// substrate repo. They are the same as the one on Webb, Edgeware, Astar and Phala. Moonbeam
	/// and Polkadot have slightly different values.

	/// The portion of the `NORMAL_DISPATCH_RATIO` that we adjust the fees with. Blocks filled less
	/// than this will decrease the weight and more will increase.
	pub const TargetBlockFullness: Perquintill = Perquintill::from_percent(25);
	/// The adjustment variable of the runtime. Higher values will cause `TargetBlockFullness` to
	/// change the fees more rapidly. This low value causes changes to occur slowly over time.
	pub AdjustmentVariable: Multiplier = Multiplier::saturating_from_rational(1, 100_000);
	/// Minimum amount of the multiplier. This value cannot be too low. A test case should ensure
	/// that combined with `AdjustmentVariable`, we can recover from the minimum.
	/// See `multiplier_can_grow_from_zero` in here.
	/// This value is currently only used by pallet-transaction-payment as an assertion that the
	/// next multiplier is always > min value.
	pub MinimumMultiplier: Multiplier = Multiplier::saturating_from_rational(1, 1_000_000_000u128);
}

pub type SlowAdjustingFeeUpdate<R> =
	TargetedFeeAdjustment<R, TargetBlockFullness, AdjustmentVariable, MinimumMultiplier>;

impl frame_system::Config for Runtime {
	/// The identifier used to distinguish between accounts.
	type AccountId = AccountId;
	/// The aggregated dispatch type that is available for extrinsics.
	type Call = Call;
	/// The lookup mechanism to get account ID from whatever is passed in dispatchers.
	type Lookup = IdentityLookup<AccountId>;
	/// The index type for storing how many extrinsics an account has signed.
	type Index = Index;
	/// The index type for blocks.
	type BlockNumber = BlockNumber;
	/// The type for hashing blocks and tries.
	type Hash = Hash;
	/// The hashing algorithm used.
	type Hashing = BlakeTwo256;
	/// The header type.
	type Header = Header;
	/// The ubiquitous event type.
	type Event = Event;
	/// The ubiquitous origin type.
	type Origin = Origin;
	/// Maximum number of block number to block hash mappings to keep (oldest pruned first).
	type BlockHashCount = BlockHashCount;
	/// Runtime version.
	type Version = Version;
	/// Converts a pallet to an index of this pallet in the runtime.
	type PalletInfo = PalletInfo;
	type AccountData = pallet_balances::AccountData<Balance>;
	type OnNewAccount = ();
	type OnKilledAccount = ();
	type DbWeight = RocksDbWeight;
	type BaseCallFilter = CallFilter;
	type SystemWeightInfo = weights::frame_system::WeightInfo<Runtime>;
	type BlockWeights = RuntimeBlockWeights;
	type BlockLength = RuntimeBlockLength;
	type SS58Prefix = SS58Prefix;
	type OnSetCode = ();
	type MaxConsumers = ConstU32<16>;
}

parameter_types! {
	pub const TransactionByteFee: Balance = 2_500;
	pub const OperationalFeeMultiplier: u8 = 5;
}

impl pallet_transaction_payment::Config for Runtime {
	type OnChargeTransaction = FeeProxy;
	type Event = Event;
	type WeightToFee = FeeControl;
	type LengthToFee = ConstantMultiplier<Balance, TransactionByteFee>;
	type FeeMultiplierUpdate = SlowAdjustingFeeUpdate<Runtime>;
	type OperationalFeeMultiplier = OperationalFeeMultiplier;
}

parameter_types! {
	pub const ExistentialDeposit: Balance = 1;
	pub const MaxLocks: u32 = 50;
	pub const MaxReserves: u32 = 50;
}
impl pallet_balances::Config for Runtime {
	type MaxLocks = MaxLocks;
	/// The type for recording an account's balance.
	type Balance = Balance;
	/// The ubiquitous event type.
	type Event = Event;
	type DustRemoval = ();
	type ExistentialDeposit = ExistentialDeposit;
	type AccountStore = System;
	type WeightInfo = weights::pallet_balances::WeightInfo<Runtime>;
	type MaxReserves = MaxReserves;
	type ReserveIdentifier = [u8; 8];
}

parameter_types! {
	pub const AssetDeposit: Balance = ONE_XRP;
	pub const AssetAccountDeposit: Balance = 16;
	pub const ApprovalDeposit: Balance = 1;
	pub const AssetsStringLimit: u32 = 50;
	/// Key = 32 bytes, Value = 36 bytes (32+1+1+1+1)
	// https://github.com/paritytech/substrate/blob/069917b/frame/assets/src/lib.rs#L257L271
	pub const MetadataDepositBase: Balance = 1 * 68;
	pub const MetadataDepositPerByte: Balance = 1;
}
pub type AssetsForceOrigin = EnsureRoot<AccountId>;

impl pallet_assets::Config for Runtime {
	type Event = Event;
	type Balance = Balance;
	type AssetId = AssetId;
	type Currency = Balances;
	type ForceOrigin = AssetsForceOrigin;
	type AssetDeposit = AssetDeposit;
	type MetadataDepositBase = MetadataDepositBase;
	type MetadataDepositPerByte = MetadataDepositPerByte;
	type ApprovalDeposit = ApprovalDeposit;
	type StringLimit = AssetsStringLimit;
	type Freezer = ();
	type Extra = ();
	type WeightInfo = weights::pallet_assets::WeightInfo<Runtime>;
	type AssetAccountDeposit = AssetAccountDeposit;
}

parameter_types! {
	pub const AssetsExtPalletId: PalletId = PalletId(*b"assetext");
	pub const MaxHolds: u32 = 16;
}
impl pallet_assets_ext::Config for Runtime {
	type Event = Event;
	type ParachainId = WorldId;
	type MaxHolds = MaxHolds;
	type NativeAssetId = RootAssetId;
	type OnNewAssetSubscription = OnNewAssetSubscription;
	type PalletId = AssetsExtPalletId;
	type WeightInfo = weights::pallet_assets_ext::WeightInfo<Runtime>;
}

parameter_types! {
	pub const NftPalletId: PalletId = PalletId(*b"nftokens");
	/// How long listings are open for by default
	pub const DefaultListingDuration: BlockNumber = DAYS * 3;
	pub const WorldId: seed_primitives::ParachainId = 100;
	pub const MaxTokensPerCollection: u32 = 1_000_000;
	pub const MaxOffers: u32 = 100;
}
impl pallet_nft::Config for Runtime {
	type DefaultListingDuration = DefaultListingDuration;
	type Event = Event;
	type MaxOffers = MaxOffers;
	type MaxTokensPerCollection = MaxTokensPerCollection;
	type MultiCurrency = AssetsExt;
	type OnTransferSubscription = TokenApprovals;
	type OnNewAssetSubscription = OnNewAssetSubscription;
	type PalletId = NftPalletId;
	type ParachainId = WorldId;
	type WeightInfo = weights::pallet_nft::WeightInfo<Runtime>;
	type Xls20MintRequest = Xls20;
}

parameter_types! {
	pub const MaxTokensPerXls20Mint: u32 = 1000;
}
impl pallet_xls20::Config for Runtime {
	type Event = Event;
	type MaxTokensPerXls20Mint = MaxTokensPerXls20Mint;
	type MultiCurrency = AssetsExt;
	type NFTExt = Nft;
	type WeightInfo = weights::pallet_xls20::WeightInfo<Runtime>;
	type Xls20PaymentAsset = XrpAssetId;
}

parameter_types! {
	/// PalletId for Echo pallet
	pub const EchoPalletId: PalletId = PalletId(*b"pingpong");
}
impl pallet_echo::Config for Runtime {
	type Event = Event;
	type EthereumBridge = EthBridge;
	type PalletId = EchoPalletId;
	type WeightInfo = weights::pallet_echo::WeightInfo<Runtime>;
}

impl pallet_fee_proxy::Config for Runtime {
	type Call = Call;
	type Event = Event;
	type PalletsOrigin = OriginCaller;
	type FeeAssetId = XrpAssetId;
	type OnChargeTransaction = pallet_transaction_payment::CurrencyAdapter<XrpCurrency, TxFeePot>;
	type ErcIdConversion = Self;
}

parameter_types! {
	pub MaximumSchedulerWeight: Weight = Perbill::from_percent(80) *
		RuntimeBlockWeights::get().max_block;
	pub const MaxScheduledPerBlock: u32 = 50;
}
impl pallet_scheduler::Config for Runtime {
	type Event = Event;
	type Origin = Origin;
	type PalletsOrigin = OriginCaller;
	type Call = Call;
	type MaximumWeight = MaximumSchedulerWeight;
	type ScheduleOrigin = EnsureRoot<AccountId>;
	type MaxScheduledPerBlock = MaxScheduledPerBlock;
	type OriginPrivilegeCmp = frame_support::traits::EqualPrivilegeOnly;
	type WeightInfo = pallet_scheduler::weights::SubstrateWeight<Runtime>;
	type PreimageProvider = ();
	type NoPreimagePostponement = ();
}

impl pallet_utility::Config for Runtime {
	type Event = Event;
	type Call = Call;
	type PalletsOrigin = OriginCaller;
	type WeightInfo = weights::pallet_utility::WeightInfo<Runtime>;
}

parameter_types! {
	pub const XrpTxChallengePeriod: u32 = 10 * MINUTES;
	pub const XrpClearTxPeriod: u32 = 10 * DAYS;
	/// % threshold to emit event TicketSequenceThresholdReached
	pub const TicketSequenceThreshold: Percent = Percent::from_percent(66_u8);
	pub const XrplBridgePalletId: PalletId = PalletId(*b"xrplbrdg");
}

impl pallet_xrpl_bridge::Config for Runtime {
	type Event = Event;
	type EthyAdapter = Ethy;
	type MultiCurrency = AssetsExt;
	type ApproveOrigin = EnsureRoot<AccountId>;
	type WeightInfo = weights::pallet_xrpl_bridge::WeightInfo<Runtime>;
	type XrpAssetId = XrpAssetId;
	type ChallengePeriod = XrpTxChallengePeriod;
	type ClearTxPeriod = XrpClearTxPeriod;
	type UnixTime = Timestamp;
	type TicketSequenceThreshold = TicketSequenceThreshold;
	type PalletId = XrplBridgePalletId;
	type ValidatorSet = ValidatorSet;
}

parameter_types! {
	pub const GetExchangeFee: (u32, u32) = (3, 1000);	// 0.3%
	pub const TradingPathLimit: u32 = 3;
	pub const DEXPalletId: PalletId = PalletId(*b"root/dex");
	pub const DEXBurnPalletId: PalletId = PalletId(*b"burn/dex");
	pub const LPTokenName: [u8; 10] = *b"Uniswap V2";
	pub const LPTokenSymbol: [u8; 6] = *b"UNI-V2";
	pub const LPTokenDecimals: u8 = 6; // same as native token decimals
}
impl pallet_dex::Config for Runtime {
	type Event = Event;
	type DEXPalletId = DEXPalletId;
	type DEXBurnPalletId = DEXBurnPalletId;
	type LPTokenName = LPTokenName;
	type LPTokenSymbol = LPTokenSymbol;
	type LPTokenDecimals = LPTokenDecimals;
	type GetExchangeFee = GetExchangeFee;
	type TradingPathLimit = TradingPathLimit;
	type WeightInfo = weights::pallet_dex::WeightInfo<Runtime>;
	type MultiCurrency = AssetsExt;
}

impl pallet_token_approvals::Config for Runtime {
	type NFTExt = Nft;
	type WeightInfo = weights::pallet_token_approvals::WeightInfo<Runtime>;
}

parameter_types! {
	pub const MinimumPeriod: u64 = SLOT_DURATION / 2;
}
impl pallet_timestamp::Config for Runtime {
	/// A timestamp: milliseconds since the unix epoch.
	type Moment = u64;
	type OnTimestampSet = Babe;
	type MinimumPeriod = MinimumPeriod;
	type WeightInfo = weights::pallet_timestamp::WeightInfo<Runtime>;
}

parameter_types! {
	pub const UncleGenerations: u32 = 0;
	// More than enough before migration to new architecture
	pub const MaxAuthorities: u32 = 4_096;
}
impl pallet_authorship::Config for Runtime {
	type FindAuthor = pallet_session::FindAccountFromAuthorIndex<Self, Babe>;
	type UncleGenerations = UncleGenerations;
	type FilterUncle = ();
	type EventHandler = (Staking, ImOnline);
}

impl pallet_grandpa::Config for Runtime {
	type Event = Event;
	type Call = Call;
	type KeyOwnerProofSystem = ();
	type KeyOwnerProof =
		<Self::KeyOwnerProofSystem as KeyOwnerProofSystem<(KeyTypeId, GrandpaId)>>::Proof;
	type KeyOwnerIdentification = <Self::KeyOwnerProofSystem as KeyOwnerProofSystem<(
		KeyTypeId,
		GrandpaId,
	)>>::IdentificationTuple;
	type HandleEquivocation = ();
	type WeightInfo = ();
	type MaxAuthorities = MaxAuthorities;
}

impl pallet_session::Config for Runtime {
	type Event = Event;
	type ValidatorId = <Self as frame_system::Config>::AccountId;
	type ValidatorIdOf = pallet_staking::StashOf<Self>;
	type ShouldEndSession = Babe;
	type NextSessionRotation = Babe;
	type SessionManager = pallet_session::historical::NoteHistoricalRoot<Self, Staking>;
	// Essentially just Aura, but lets be pedantic.
	type SessionHandler = <SessionKeys as sp_runtime::traits::OpaqueKeys>::KeyTypeIdProviders;
	type Keys = SessionKeys;
	type WeightInfo = pallet_session::weights::SubstrateWeight<Runtime>;
}

impl pallet_session::historical::Config for Runtime {
	type FullIdentification = pallet_staking::Exposure<AccountId, Balance>;
	type FullIdentificationOf = pallet_staking::ExposureOf<Runtime>;
}

parameter_types! {
	pub const BagThresholds: &'static [u64] = &bag_thresholds::THRESHOLDS;
}
impl pallet_bags_list::Config for Runtime {
	type Event = Event;
	type ScoreProvider = Staking;
	type WeightInfo = weights::pallet_bags_list::WeightInfo<Runtime>;
	type BagThresholds = BagThresholds;
	type Score = sp_npos_elections::VoteWeight;
}

parameter_types! {
	// phase durations. 1/4 of the last session for each.
	// in testing: 1min or half of the session for each
	pub SignedPhase: u32 = EPOCH_DURATION_IN_SLOTS / 4;
	pub UnsignedPhase: u32 = EPOCH_DURATION_IN_SLOTS / 4;
	// signed config
	pub const SignedMaxSubmissions: u32 = 16;
	pub const SignedMaxRefunds: u32 = 16 / 4;
	// 40 DOTs fixed deposit..
	pub const SignedDepositBase: Balance = ONE_ROOT * 40;
	// 0.01 DOT per KB of solution data.
	pub const SignedDepositByte: Balance = ONE_ROOT / 1024;
	// Intentionally zero reward to prevent inflation
	// `pallet_election_provider_multi_phase::RewardHandler` could be configured to offset any rewards
	pub SignedRewardBase: Balance = 0;
	pub BetterUnsignedThreshold: Perbill = Perbill::from_rational(5u32, 10_000);
	// 4 hour session, 1 hour unsigned phase, 32 offchain executions.
	pub OffchainRepeat: BlockNumber = UnsignedPhase::get() / 32;
	/// We take the top 22500 nominators as electing voters..
	pub const MaxElectingVoters: u32 = 22_500;
	/// ... and all of the validators as electable targets. Whilst this is the case, we cannot and
	/// shall not increase the size of the validator intentions.
	pub const MaxElectableTargets: u16 = u16::MAX;
}
generate_solution_type!(
	#[compact]
	pub struct NposCompactSolution16::<
		VoterIndex = u32,
		TargetIndex = u16,
		Accuracy = sp_runtime::PerU16,
		MaxVoters = MaxElectingVoters,
	>(16)
);
pub struct OnChainSeqPhragmen;
impl onchain::Config for OnChainSeqPhragmen {
	type System = Runtime;
	type Solver = SequentialPhragmen<AccountId, OnChainAccuracy>;
	type DataProvider = Staking;
	type WeightInfo = ();
}

parameter_types! {
	/// A limit for off-chain phragmen unsigned solution submission.
	///
	/// We want to keep it as high as possible, but can't risk having it reject,
	/// so we always subtract the base block execution weight.
	pub OffchainSolutionWeightLimit: Weight = RuntimeBlockWeights::get()
		.get(DispatchClass::Normal)
		.max_extrinsic
		.expect("Normal extrinsics have weight limit configured by default; qed")
		.saturating_sub(BlockExecutionWeight::get());

	/// A limit for off-chain phragmen unsigned solution length.
	///
	/// We allow up to 90% of the block's size to be consumed by the solution.
	pub OffchainSolutionLengthLimit: u32 = Perbill::from_rational(90_u32, 100) *
		*RuntimeBlockLength::get()
		.max
		.get(DispatchClass::Normal);
}
impl pallet_election_provider_multi_phase::MinerConfig for Runtime {
	type AccountId = AccountId;
	type MaxLength = OffchainSolutionLengthLimit;
	type MaxWeight = OffchainSolutionWeightLimit;
	type Solution = NposCompactSolution16;
	type MaxVotesPerVoter = <
		<Self as pallet_election_provider_multi_phase::Config>::DataProvider
		as
		frame_election_provider_support::ElectionDataProvider
	>::MaxVotesPerVoter;

	// The unsigned submissions have to respect the weight of the submit_unsigned call, thus their
	// weight estimate function is wired to this call's weight.
	fn solution_weight(v: u32, t: u32, a: u32, d: u32) -> Weight {
		<
			<Self as pallet_election_provider_multi_phase::Config>::WeightInfo
			as
			pallet_election_provider_multi_phase::WeightInfo
		>::submit_unsigned(v, t, a, d)
	}
}

impl pallet_election_provider_multi_phase::Config for Runtime {
	type Event = Event;
	type Currency = Balances;
	type EstimateCallFee = TransactionPayment;
	type SignedPhase = SignedPhase;
	type UnsignedPhase = UnsignedPhase;
	type SignedMaxSubmissions = SignedMaxSubmissions;
	type SignedMaxRefunds = SignedMaxRefunds;
	type SignedRewardBase = SignedRewardBase;
	type SignedDepositBase = SignedDepositBase;
	type SignedDepositByte = SignedDepositByte;
	type SignedDepositWeight = ();
	type SignedMaxWeight =
		<Self::MinerConfig as pallet_election_provider_multi_phase::MinerConfig>::MaxWeight;
	type MinerConfig = Self;
	type SlashHandler = SlashImbalanceHandler;
	type RewardHandler = (); // nothing to do upon rewards
	type BetterUnsignedThreshold = BetterUnsignedThreshold;
	type BetterSignedThreshold = ();
	type OffchainRepeat = OffchainRepeat;
	type MinerTxPriority = NposSolutionPriority;
	type DataProvider = Staking;
	type Fallback = onchain::UnboundedExecution<OnChainSeqPhragmen>;
	type GovernanceFallback = onchain::UnboundedExecution<OnChainSeqPhragmen>;
	type Solver = SequentialPhragmen<
		AccountId,
		pallet_election_provider_multi_phase::SolutionAccuracyOf<Self>,
		(),
	>;
	type BenchmarkingConfig = staking::ElectionBenchmarkConfig;
	type ForceOrigin = EnsureRoot<AccountId>;
	type WeightInfo = weights::pallet_election_provider_multi_phase::WeightInfo<Runtime>;
	type MaxElectingVoters = MaxElectingVoters;
	type MaxElectableTargets = MaxElectableTargets;
}

parameter_types! {
	// Six sessions in an era (24 hours).
	pub const SessionsPerEra: sp_staking::SessionIndex = SESSIONS_PER_ERA;
	// 28 eras for unbonding (28 days).
	pub const BondingDuration: sp_staking::EraIndex = 28;
	pub const SlashDeferDuration: sp_staking::EraIndex = 27;
	pub const MaxNominatorRewardedPerValidator: u32 = 256;
	pub const OffendingValidatorsThreshold: Perbill = Perbill::from_percent(17);
	// 16
	pub const MaxNominations: u32 = <NposCompactSolution16 as frame_election_provider_support::NposSolution>::LIMIT as u32;
	// holds XRP from staking slashes
	// this could be controlled by pallet-treasury later
	pub const SlashPotId: PalletId = PalletId(*b"slashpot");
	/// Holds XRP transaction fees for distribution to validators according to stake & undistributed reward remainders
	pub const TxFeePotId: PalletId = PalletId(*b"txfeepot");
}
type SlashCancelOrigin = EnsureRoot<AccountId>;
impl pallet_staking::Config for Runtime {
	type MaxNominations = MaxNominations;
	type Currency = DualStakingCurrency;
	type CurrencyBalance = Balance;
	type CurrencyToVote = frame_support::traits::U128CurrencyToVote;
	// Decides the total reward to be distributed each era
	// For root network it is the balance of the tx fee pot
	type EraPayout = TxFeePot;
	type Event = Event;
	// After a validator payout is made (to it and all its stakers), this receives the pending
	// positive imbalance (total amount newly minted during the payout process) since the XRP
	// already exists the issuance should not be modified
	//
	// pallet-staking validator payouts always _mint_ tokens (with `deposit_creating`) assuming an
	// inflationary model instead rewards should be redistributed from fees only
	type Reward = TxFeePot;
	// Handles any era reward amount indivisible among stakers at end of an era.
	// some account should receive the amount to ensure total issuance of XRP is constant (vs.
	// burnt)
	type RewardRemainder = TxFeePot;
	// Upon slashing two situations can happen:
	// 1) if there are no reporters, this handler is given the whole slashed imbalance
	// 2) any indivisible slash imbalance (not sent to reporter(s)) is sent here
	// StakingPot nullifies the imbalance to keep issuance of XRP constant (vs. burnt)
	type Slash = SlashImbalanceHandler;
	type UnixTime = Timestamp;
	type SessionsPerEra = SessionsPerEra;
	type BondingDuration = BondingDuration;
	type SlashDeferDuration = SlashDeferDuration;
	// A super-majority of the council can cancel the slash.
	type SlashCancelOrigin = SlashCancelOrigin;
	type SessionInterface = Self;
	type MaxNominatorRewardedPerValidator = MaxNominatorRewardedPerValidator;
	type OffendingValidatorsThreshold = OffendingValidatorsThreshold;
	type NextNewSession = Session;
	type ElectionProvider = ElectionProviderMultiPhase;
	type GenesisElectionProvider = onchain::UnboundedExecution<OnChainSeqPhragmen>;
	type VoterList = VoterList;
	type MaxUnlockingChunks = frame_support::traits::ConstU32<32>;
	type BenchmarkingConfig = staking::StakingBenchmarkConfig;
	type OnStakerSlash = ();
	type WeightInfo = pallet_staking::weights::SubstrateWeight<Runtime>;
}

impl pallet_offences::Config for Runtime {
	type Event = Event;
	type IdentificationTuple = pallet_session::historical::IdentificationTuple<Self>;
	type OnOffenceHandler = Staking;
}

parameter_types! {
	pub NposSolutionPriority: TransactionPriority =
		Perbill::from_percent(90) * TransactionPriority::max_value();
	pub const ImOnlineUnsignedPriority: TransactionPriority = TransactionPriority::max_value();
	pub const MaxKeys: u32 = 10_000;
	pub const MaxPeerInHeartbeats: u32 = 10_000;
	pub const MaxPeerDataEncodingSize: u32 = 1_000;
}
impl pallet_im_online::Config for Runtime {
	type AuthorityId = ImOnlineId;
	type Event = Event;
	type ValidatorSet = Historical;
	type NextSessionRotation = Babe;
	type ReportUnresponsiveness = Offences;
	type UnsignedPriority = ImOnlineUnsignedPriority;
	type WeightInfo = weights::pallet_im_online::WeightInfo<Runtime>;
	type MaxKeys = MaxKeys;
	type MaxPeerInHeartbeats = MaxPeerInHeartbeats;
	type MaxPeerDataEncodingSize = MaxPeerDataEncodingSize;
}
impl<C> frame_system::offchain::SendTransactionTypes<C> for Runtime
where
	Call: From<C>,
{
	type Extrinsic = UncheckedExtrinsic;
	type OverarchingCall = Call;
}
// end staking stuff

parameter_types! {
	// NOTE: Currently it is not possible to change the epoch duration after the chain has started.
	//       Attempting to do so will brick block production.
	pub const EpochDuration: u64 = EPOCH_DURATION_IN_SLOTS as u64;
	pub const ExpectedBlockTime: u64 = MILLISECS_PER_BLOCK;
	pub const ReportLongevity: u64 =
		BondingDuration::get() as u64 * SessionsPerEra::get() as u64 * EpochDuration::get();
}
impl pallet_babe::Config for Runtime {
	type EpochDuration = EpochDuration;
	type ExpectedBlockTime = ExpectedBlockTime;
	type EpochChangeTrigger = pallet_babe::ExternalTrigger;
	type DisabledValidators = Session;
	type KeyOwnerProofSystem = Historical;
	type KeyOwnerProof = <Self::KeyOwnerProofSystem as KeyOwnerProofSystem<(
		KeyTypeId,
		pallet_babe::AuthorityId,
	)>>::Proof;
	type KeyOwnerIdentification = <Self::KeyOwnerProofSystem as KeyOwnerProofSystem<(
		KeyTypeId,
		pallet_babe::AuthorityId,
	)>>::IdentificationTuple;
	type HandleEquivocation =
		pallet_babe::EquivocationHandler<Self::KeyOwnerIdentification, Offences, ReportLongevity>;
	type MaxAuthorities = MaxAuthorities;
	type WeightInfo = ();
}

impl pallet_sudo::Config for Runtime {
	type Event = Event;
	type Call = Call;
}

impl pallet_tx_fee_pot::Config for Runtime {
	type FeeCurrency = XrpCurrency;
	type TxFeePotId = TxFeePotId;
}

impl pallet_ethy::Config for Runtime {
	/// The runtime event type.
	type Event = Event;
	/// Xrpl-bridge adapter
	type XrplBridgeAdapter = XRPLBridge;
	/// Ethereum bridge adapter
	type EthereumBridgeAdapter = EthBridge;
	/// Validator adapter
	type ValidatorSetAdapter = ValidatorSet;
	type WeightInfo = weights::pallet_ethy::WeightInfo<Runtime>;
}

parameter_types! {
	/// The validator set pallet address
	pub const ValidatorSetPalletId: PalletId = PalletId(*b"valdtrst");
	/// Max Xrpl notary (validator) public keys
	pub const MaxXrplKeys: u8 = 8;
	pub const MaxNewSigners: u8 = 20;
	/// 75 blocks is 5 minutes before the end of the era
	pub const ValidatorChangeDelay: BlockNumber = 75_u32;
}

impl pallet_validator_set::Config for Runtime {
	/// The runtime event type.
	type Event = Event;
	/// The validator set pallet address
	type PalletId = ValidatorSetPalletId;
	/// The identifier type for Ethy notaries
	type EthyId = EthyId;
	/// The duration in blocks of one epoch
	type EpochDuration = EpochDuration;
	/// Length of time the ethy will be paused while the validator set changes
	type ValidatorChangeDelay = ValidatorChangeDelay;
	/// Reports final session status of an era
	type FinalSessionTracker = StakingSessionTracker;
	/// The pallet handling scheduled Runtime calls
	type Scheduler = Scheduler;
	/// The runtime call type.
	type Call = Call;
	/// Pallets origin type
	type PalletsOrigin = OriginCaller;
	/// Max Xrpl notary (validator) public keys
	type MaxXrplKeys = MaxXrplKeys;
	type MaxNewSigners = MaxNewSigners;
	/// ethy adapter
	type EthyAdapter = Ethy;
	/// XRPL Bridge adapter
	type XRPLBridgeAdapter = XRPLBridge;
	/// Eth Bridge adapter
	type EthBridgeAdapter = EthBridge;
	type WeightInfo = weights::pallet_validator_set::WeightInfo<Runtime>;
}

parameter_types! {
	/// Bond amount for a relayer
	pub const RelayerBond: Balance = 100 * ONE_XRP;
	/// Bond amount for a challenger
	pub const ChallengeBond: Balance = 100 * ONE_XRP;
	/// % threshold of notarizations required to verify or prove bridge events
	pub const NotarizationThreshold: Percent = Percent::from_percent(66_u8);
	/// Eth Bridge pallet Id
	pub const EthBridgePalletId: PalletId = PalletId(*b"eth-brdg");
}

impl pallet_eth_bridge::Config for Runtime {
	/// The runtime event type.
	type Event = Event;
	/// The validator set pallet address
	type PalletId = EthBridgePalletId;
	type RelayerBond = RelayerBond;
	type NativeAssetId = XrpAssetId;
	type MultiCurrency = AssetsExt;
	type ChallengeBond = ChallengeBond;
	type ValidatorSet = ValidatorSet;
	/// ethy adapter
	type EthyAdapter = Ethy;
	type NotarizationThreshold = NotarizationThreshold;
	type AuthoritySet = Historical;
	type EventRouter = EthereumEventRouter;
	type EthCallSubscribers = ();
	type RpcClient = pallet_eth_bridge::EthereumRpcClient;
	/// The runtime call type.
	type Call = Call;
	type UnixTime = Timestamp;
	type WeightInfo = weights::pallet_eth_bridge::WeightInfo<Runtime>;
}

impl frame_system::offchain::SigningTypes for Runtime {
	type Public = <Signature as Verify>::Signer;
	type Signature = Signature;
}

parameter_types! {
	pub const DefaultChainId: u64 = 7672;
}
impl pallet_evm_chain_id::Config for Runtime {
	type Event = Event;
	type ApproveOrigin = EnsureRoot<AccountId>;
	type DefaultChainId = DefaultChainId;
	type WeightInfo = weights::pallet_evm_chain_id::WeightInfo<Runtime>;
}

// Start frontier/EVM stuff

/// Current approximation of the gas/s consumption considering
/// EVM execution over compiled WASM (on 4.4Ghz CPU).
/// Given the 500ms Weight, from which 75% only are used for transactions,
/// the total EVM execution gas limit is: GAS_PER_SECOND * 0.500 * 0.75 ~= 15_000_000.
pub const GAS_PER_SECOND: u64 = 40_000_000;

/// Approximate ratio of the amount of Weight per Gas.
/// u64 works for approximations because Weight is a very small unit compared to gas.
pub const WEIGHT_PER_GAS: u64 = WEIGHT_PER_SECOND / GAS_PER_SECOND;

pub struct FutureverseGasWeightMapping;

impl pallet_evm::GasWeightMapping for FutureverseGasWeightMapping {
	fn gas_to_weight(gas: u64) -> Weight {
		gas.saturating_mul(WEIGHT_PER_GAS)
	}
	fn weight_to_gas(weight: Weight) -> u64 {
		u64::try_from(weight.wrapping_div(WEIGHT_PER_GAS)).unwrap_or(u32::MAX as u64)
	}
}

parameter_types! {
	pub BlockGasLimit: U256
		= U256::from(NORMAL_DISPATCH_RATIO * MAXIMUM_BLOCK_WEIGHT / WEIGHT_PER_GAS);
	pub PrecompilesValue: FutureversePrecompiles<Runtime> = FutureversePrecompiles::<_>::new();
}

/// Modified london config with higher contract create fee
const fn seed_london() -> EvmConfig {
	let mut c = EvmConfig::london();
	c.gas_transaction_create = 2_000_000;
	c
}
pub static SEED_EVM_CONFIG: EvmConfig = seed_london();

impl pallet_evm::Config for Runtime {
	type FeeCalculator = FeeControl;
	type GasWeightMapping = FutureverseGasWeightMapping;
	type BlockHashMapping = pallet_ethereum::EthereumBlockHashMapping<Self>;
	type CallOrigin = FutureverseEnsureAddressSame<AccountId>;
	type WithdrawOrigin = EnsureAddressNever<AccountId>;
	type AddressMapping = AddressMapping<AccountId>;
	type Currency = EvmCurrencyScaler<XrpCurrency>;
	type Event = Event;
	type Runner = FeePreferencesRunner<Self, Self>;
	type PrecompilesType = FutureversePrecompiles<Self>;
	type PrecompilesValue = PrecompilesValue;
	type ChainId = EVMChainId;
	type BlockGasLimit = BlockGasLimit;
	type OnChargeTransaction = EVMCurrencyAdapter<Self::Currency, TxFeePot>;
	type FindAuthor = EthereumFindAuthor<Babe>;
	// internal EVM config
	fn config() -> &'static EvmConfig {
		&SEED_EVM_CONFIG
	}
	type HandleTxValidation = HandleTxValidation<pallet_evm::Error<Runtime>>;
}

impl pallet_ethereum::Config for Runtime {
	type Event = Event;
	type StateRoot = pallet_ethereum::IntermediateStateRoot<Runtime>;
	type HandleTxValidation = HandleTxValidation<InvalidTransactionWrapper>;
}

pub struct TransactionConverter;
impl fp_rpc::ConvertTransaction<UncheckedExtrinsic> for TransactionConverter {
	fn convert_transaction(&self, transaction: pallet_ethereum::Transaction) -> UncheckedExtrinsic {
		UncheckedExtrinsic::new_unsigned(
			pallet_ethereum::Call::<Runtime>::transact { transaction }.into(),
		)
	}
}

impl fp_rpc::ConvertTransaction<sp_runtime::OpaqueExtrinsic> for TransactionConverter {
	fn convert_transaction(
		&self,
		transaction: pallet_ethereum::Transaction,
	) -> sp_runtime::OpaqueExtrinsic {
		let extrinsic = UncheckedExtrinsic::new_unsigned(
			pallet_ethereum::Call::<Runtime>::transact { transaction }.into(),
		);
		let encoded = extrinsic.encode();
		sp_runtime::OpaqueExtrinsic::decode(&mut &encoded[..])
			.expect("Encoded extrinsic is always valid")
	}
}
// end frontier/EVM stuff

parameter_types! {
	/// The ERC20 peg address
	pub const PegPalletId: PalletId = PalletId(*b"erc20peg");
}

impl pallet_erc20_peg::Config for Runtime {
	/// Handles Ethereum events
	type EthBridge = EthBridge;
	/// Runtime currency system
	type MultiCurrency = AssetsExt;
	/// PalletId/Account for this module
	type PegPalletId = PegPalletId;
	/// The overarching event type.
	type Event = Event;
	type WeightInfo = weights::pallet_erc20_peg::WeightInfo<Runtime>;
}

parameter_types! {
	pub const NftPegPalletId: PalletId = PalletId(*b"rn/nftpg");
	pub const DelayLength: BlockNumber = 5;
	pub const MaxAddresses: u32 = 10;
	pub const MaxIdsPerMultipleMint: u32 = 50;
}

impl pallet_nft_peg::Config for Runtime {
	type Event = Event;
	type PalletId = NftPegPalletId;
	type DelayLength = DelayLength;
	type MaxAddresses = MaxAddresses;
	type MaxTokensPerMint = MaxIdsPerMultipleMint;
	type EthBridge = EthBridge;
	type NftPegWeightInfo = weights::pallet_nft_peg::WeightInfo<Runtime>;
}

parameter_types! {
	/// Floor network base fee per gas
	/// 0.000015 XRP per gas, 15000 GWEI
	pub const DefaultEvmBaseFeePerGas: u64 = 15_000_000_000_000;
	pub const WeightToFeeReduction: Perbill = Perbill::from_parts(125);
}

impl pallet_fee_control::Config for Runtime {
	type Event = Event;
	type DefaultEvmBaseFeePerGas = DefaultEvmBaseFeePerGas;
	type WeightToFeeReduction = WeightToFeeReduction;
	type WeightInfo = weights::pallet_fee_control::WeightInfo<Runtime>;
}

construct_runtime! {
	pub enum Runtime where
		Block = Block,
		NodeBlock = generic::Block<Header, sp_runtime::OpaqueExtrinsic>,
		UncheckedExtrinsic = UncheckedExtrinsic,
	{
		System: frame_system::{Pallet, Call, Storage, Config, Event<T>} = 0,
		Babe: pallet_babe = 1,
		Timestamp: pallet_timestamp::{Pallet, Call, Storage, Inherent}= 2,
		Scheduler: pallet_scheduler::{Pallet, Call, Storage, Event<T>} = 3,
		Utility: pallet_utility::{Pallet, Call, Event} = 4,

		// Monetary
		Balances: pallet_balances::{Pallet, Call, Storage, Config<T>, Event<T>} = 5,
		Assets: pallet_assets::{Pallet, Call, Storage, Event<T>, Config<T>} = 6,
		AssetsExt: pallet_assets_ext::{Pallet, Call, Storage, Config<T>, Event<T>} = 7,
		Authorship: pallet_authorship::{Pallet, Call, Storage} = 8,
		Staking: pallet_staking::{Pallet, Call, Storage, Config<T>, Event<T>} = 9,
		Offences: pallet_offences::{Pallet, Storage, Event} = 10,

		// Validators
		Session: pallet_session::{Pallet, Call, Storage, Event, Config<T>} = 11,
		Grandpa: pallet_grandpa::{Pallet, Call, Storage, Config, Event, ValidateUnsigned} = 12,
		ImOnline: pallet_im_online::{Pallet, Call, Storage, Event<T>, ValidateUnsigned, Config<T>} = 13,
		ValidatorSet: pallet_validator_set::{Pallet, Call, Storage, Event<T>, Config<T>} = 42,

		// World
		Sudo: pallet_sudo::{Pallet, Call, Storage, Config<T>, Event<T>} = 14,
		TransactionPayment: pallet_transaction_payment::{Pallet, Storage, Event<T>} = 15,
		Dex: pallet_dex::{Pallet, Call, Storage, Event<T>} = 16,
		Nft: pallet_nft::{Pallet, Call, Storage, Config<T>, Event<T>} = 17,
		XRPLBridge: pallet_xrpl_bridge::{Pallet, Call, Storage, Config<T>, Event<T>} = 18,
		TokenApprovals: pallet_token_approvals::{Pallet, Call, Storage} = 19,
		Historical: pallet_session::historical::{Pallet} = 20,
		Echo: pallet_echo::{Pallet, Call, Storage, Event} = 21,

		// Election pallet. Only works with staking
		ElectionProviderMultiPhase: pallet_election_provider_multi_phase::{Pallet, Call, Storage, Event<T>, ValidateUnsigned} = 22,
		VoterList: pallet_bags_list::{Pallet, Call, Storage, Event<T>} = 23,
		TxFeePot: pallet_tx_fee_pot::{Pallet, Storage} = 24,

		Ethy: pallet_ethy::{Pallet, Call, Storage, Event<T>} = 25,

		// EVM
		Ethereum: pallet_ethereum::{Pallet, Call, Storage, Event, Config, Origin} = 26,
		EVM: pallet_evm::{Pallet, Config, Call, Storage, Event<T>} = 27,
		EVMChainId: pallet_evm_chain_id::{Pallet, Call, Storage, Event<T>} = 41,
		Erc20Peg: pallet_erc20_peg::{Pallet, Call, Storage, Event<T>} = 29,
		NftPeg: pallet_nft_peg::{Pallet, Call, Storage, Event<T>} = 30,
		EthBridge: pallet_eth_bridge::{Pallet, Call, Storage, Event<T>, ValidateUnsigned} = 31,

		FeeProxy: pallet_fee_proxy::{Pallet, Call, Event<T>} = 32,
		FeeControl: pallet_fee_control::{Pallet, Call, Storage, Event<T>} = 40,
		Xls20: pallet_xls20::{Pallet, Call, Storage, Event<T>} = 42,
	}
}

/// Block header type as expected by this runtime.
pub type Header = generic::Header<BlockNumber, BlakeTwo256>;
/// Block type as expected by this runtime.
pub type Block = generic::Block<Header, UncheckedExtrinsic>;
/// A Block signed with a Justification
pub type SignedBlock = generic::SignedBlock<Block>;
/// BlockId type as expected by this runtime.
pub type BlockId = generic::BlockId<Block>;
/// The SignedExtension to the basic transaction logic.
pub type SignedExtra = (
	frame_system::CheckNonZeroSender<Runtime>,
	frame_system::CheckSpecVersion<Runtime>,
	frame_system::CheckTxVersion<Runtime>,
	frame_system::CheckGenesis<Runtime>,
	frame_system::CheckEra<Runtime>,
	frame_system::CheckNonce<Runtime>,
	frame_system::CheckWeight<Runtime>,
	pallet_transaction_payment::ChargeTransactionPayment<Runtime>,
);
/// Unchecked extrinsic type as expected by this runtime.
pub type UncheckedExtrinsic =
	fp_self_contained::UncheckedExtrinsic<Address, Call, Signature, SignedExtra>;
/// Extrinsic type that has already been checked.
pub type CheckedExtrinsic = fp_self_contained::CheckedExtrinsic<AccountId, Call, SignedExtra, H160>;
/// Executive: handles dispatch to the various modules.
pub type Executive = frame_executive::Executive<
	Runtime,
	Block,
	frame_system::ChainContext<Runtime>,
	Runtime,
	AllPalletsWithSystem,
	custom_migration::Upgrade,
>;

impl_runtime_apis! {
	impl sp_api::Core<Block> for Runtime {
		fn version() -> RuntimeVersion {
			VERSION
		}

		fn execute_block(block: Block) {
			Executive::execute_block(block)
		}

		fn initialize_block(header: &<Block as BlockT>::Header) {
			Executive::initialize_block(header)
		}
	}

	impl sp_api::Metadata<Block> for Runtime {
		fn metadata() -> OpaqueMetadata {
			OpaqueMetadata::new(Runtime::metadata().into())
		}
	}

	impl sp_block_builder::BlockBuilder<Block> for Runtime {
		fn apply_extrinsic(
			extrinsic: <Block as BlockT>::Extrinsic,
		) -> ApplyExtrinsicResult {
			Executive::apply_extrinsic(extrinsic)
		}

		fn finalize_block() -> <Block as BlockT>::Header {
			Executive::finalize_block()
		}

		fn inherent_extrinsics(data: sp_inherents::InherentData) -> Vec<<Block as BlockT>::Extrinsic> {
			data.create_extrinsics()
		}

		fn check_inherents(block: Block, data: sp_inherents::InherentData) -> sp_inherents::CheckInherentsResult {
			data.check_extrinsics(&block)
		}
	}

	impl sp_transaction_pool::runtime_api::TaggedTransactionQueue<Block> for Runtime {
		fn validate_transaction(
			source: TransactionSource,
			tx: <Block as BlockT>::Extrinsic,
			block_hash: <Block as BlockT>::Hash,
		) -> TransactionValidity {
			Executive::validate_transaction(source, tx, block_hash)
		}
	}

	impl sp_offchain::OffchainWorkerApi<Block> for Runtime {
		fn offchain_worker(header: &<Block as BlockT>::Header) {
			Executive::offchain_worker(header)
		}
	}

	impl sp_session::SessionKeys<Block> for Runtime {
		fn decode_session_keys(
			encoded: Vec<u8>,
		) -> Option<Vec<(Vec<u8>, KeyTypeId)>> {
			SessionKeys::decode_into_raw_public_keys(&encoded)
		}

		fn generate_session_keys(seed: Option<Vec<u8>>) -> Vec<u8> {
			SessionKeys::generate(seed)
		}
	}

	impl frame_system_rpc_runtime_api::AccountNonceApi<Block, AccountId, Index> for Runtime {
		fn account_nonce(account: AccountId) -> Index {
			System::account_nonce(account)
		}
	}

	impl pallet_transaction_payment_rpc_runtime_api::TransactionPaymentApi<Block, Balance> for Runtime {
		fn query_info(
			uxt: <Block as BlockT>::Extrinsic,
			len: u32,
		) -> pallet_transaction_payment_rpc_runtime_api::RuntimeDispatchInfo<Balance> {
			TransactionPayment::query_info(uxt, len)
		}
		fn query_fee_details(
			uxt: <Block as BlockT>::Extrinsic,
			len: u32,
		) -> pallet_transaction_payment::FeeDetails<Balance> {
			TransactionPayment::query_fee_details(uxt, len)
		}
	}

	impl sp_consensus_babe::BabeApi<Block> for Runtime {
		fn configuration() -> sp_consensus_babe::BabeGenesisConfiguration {
			// The choice of `c` parameter (where `1 - c` represents the
			// probability of a slot being empty), is done in accordance to the
			// slot duration and expected target block time, for safely
			// resisting network delays of maximum two seconds.
			// <https://research.web3.foundation/en/latest/polkadot/BABE/Babe/#6-practical-results>
			sp_consensus_babe::BabeGenesisConfiguration {
				slot_duration: Babe::slot_duration(),
				epoch_length: EpochDuration::get(),
				c: BABE_GENESIS_EPOCH_CONFIG.c,
				genesis_authorities: Babe::authorities().to_vec(),
				randomness: Babe::randomness(),
				allowed_slots: BABE_GENESIS_EPOCH_CONFIG.allowed_slots,
			}
		}

		fn current_epoch_start() -> sp_consensus_babe::Slot {
			Babe::current_epoch_start()
		}

		fn current_epoch() -> sp_consensus_babe::Epoch {
			Babe::current_epoch()
		}

		fn next_epoch() -> sp_consensus_babe::Epoch {
			Babe::next_epoch()
		}

		fn generate_key_ownership_proof(
			_slot: sp_consensus_babe::Slot,
			authority_id: sp_consensus_babe::AuthorityId,
		) -> Option<sp_consensus_babe::OpaqueKeyOwnershipProof> {
			use codec::Encode;

			Historical::prove((sp_consensus_babe::KEY_TYPE, authority_id))
				.map(|p| p.encode())
				.map(sp_consensus_babe::OpaqueKeyOwnershipProof::new)
		}

		fn submit_report_equivocation_unsigned_extrinsic(
			equivocation_proof: sp_consensus_babe::EquivocationProof<<Block as BlockT>::Header>,
			key_owner_proof: sp_consensus_babe::OpaqueKeyOwnershipProof,
		) -> Option<()> {
			let key_owner_proof = key_owner_proof.decode()?;

			Babe::submit_unsigned_equivocation_report(
				equivocation_proof,
				key_owner_proof,
			)
		}
	}

	impl fp_rpc::ConvertTransactionRuntimeApi<Block> for Runtime {
		fn convert_transaction(transaction: EthereumTransaction) -> <Block as BlockT>::Extrinsic {
			UncheckedExtrinsic::new_unsigned(
				pallet_ethereum::Call::<Runtime>::transact { transaction }.into(),
			)
		}
	}

	impl pallet_dex_rpc_runtime_api::DexApi<
		Block,
		Runtime,
	> for Runtime {
		fn quote(
			amount_a: u128,
			reserve_a: u128,
			reserve_b: u128,
		) -> Result<u128, sp_runtime::DispatchError> {
			Dex::quote(amount_a.into(), reserve_a, reserve_b).map(|r| r.low_u128())
		}

		fn get_amounts_out(
			amount_in: Balance,
			path: Vec<AssetId>,
		) -> Result<Vec<Balance>, sp_runtime::DispatchError> {
			Dex::get_amounts_out(amount_in, &path)
		}

		fn get_amounts_in(
			amount_out: Balance,
			path: Vec<AssetId>,
		) -> Result<Vec<Balance>, sp_runtime::DispatchError> {
			Dex::get_amounts_in(amount_out, &path)
		}
	}

	impl pallet_nft_rpc_runtime_api::NftApi<
		Block,
		AccountId,
		Runtime,
	> for Runtime {
		fn owned_tokens(collection_id: CollectionUuid, who: AccountId, cursor: SerialNumber, limit: u16) -> (SerialNumber, Vec<SerialNumber>) {
			Nft::owned_tokens(collection_id, &who, cursor, limit)
		}
		fn token_uri(token_id: TokenId) -> Vec<u8> {
			Nft::token_uri(token_id)
		}
	}

	impl fp_rpc::EthereumRuntimeRPCApi<Block> for Runtime {
		fn chain_id() -> u64 {
			<Runtime as pallet_evm::Config>::ChainId::get()
		}

		fn account_basic(address: H160) -> EVMAccount {
			// scaling is handled by the EvmCurrencyScaler inside pallet_evm
			EVM::account_basic(&address).0
		}

		fn gas_price() -> U256 {
			FeeControl::min_gas_price().0
		}

		fn account_code_at(address: H160) -> Vec<u8> {
			EVM::account_codes(address)
		}

		fn author() -> H160 {
			<pallet_evm::Pallet<Runtime>>::find_author()
		}

		fn storage_at(address: H160, index: U256) -> H256 {
			let mut tmp = [0u8; 32];
			index.to_big_endian(&mut tmp);
			EVM::account_storages(address, H256::from_slice(&tmp[..]))
		}

		fn call(
			from: H160,
			to: H160,
			data: Vec<u8>,
			value: U256,
			gas_limit: U256,
			max_fee_per_gas: Option<U256>,
			max_priority_fee_per_gas: Option<U256>,
			nonce: Option<U256>,
			estimate: bool,
			access_list: Option<Vec<(H160, Vec<H256>)>>,
		) -> Result<pallet_evm::CallInfo, sp_runtime::DispatchError> {

			let config = if estimate {
				let mut config = <Runtime as pallet_evm::Config>::config().clone();
				config.estimate = true;
				Some(config)
			} else {
				None
			};

			<Runtime as pallet_evm::Config>::Runner::call(
				from,
				to,
				data,
				value,
				gas_limit.low_u64(),
				max_fee_per_gas,
				max_priority_fee_per_gas,
				nonce,
				access_list.unwrap_or_default(),
				false,
				false,
				config.as_ref().unwrap_or(<Runtime as pallet_evm::Config>::config()),
			).map_err(|err| err.error.into())
		}

		fn create(
			from: H160,
			data: Vec<u8>,
			value: U256,
			gas_limit: U256,
			max_fee_per_gas: Option<U256>,
			max_priority_fee_per_gas: Option<U256>,
			nonce: Option<U256>,
			estimate: bool,
			access_list: Option<Vec<(H160, Vec<H256>)>>,
		) -> Result<pallet_evm::CreateInfo, sp_runtime::DispatchError> {
			let config = if estimate {
				let mut config = <Runtime as pallet_evm::Config>::config().clone();
				config.estimate = true;
				Some(config)
			} else {
				None
			};

			<Runtime as pallet_evm::Config>::Runner::create(
				from,
				data,
				value,
				gas_limit.low_u64(),
				max_fee_per_gas,
				max_priority_fee_per_gas,
				nonce,
				access_list.unwrap_or_default(),
				false,
				false,
				config.as_ref().unwrap_or(<Runtime as pallet_evm::Config>::config()),
			).map_err(|err| err.error.into())
		}

		fn current_transaction_statuses() -> Option<Vec<TransactionStatus>> {
			Ethereum::current_transaction_statuses()
		}

		fn current_block() -> Option<pallet_ethereum::Block> {
			Ethereum::current_block()
		}

		fn current_receipts() -> Option<Vec<pallet_ethereum::Receipt>> {
			Ethereum::current_receipts()
		}

		fn current_all() -> (
			Option<pallet_ethereum::Block>,
			Option<Vec<pallet_ethereum::Receipt>>,
			Option<Vec<TransactionStatus>>
		) {
			(
				Ethereum::current_block(),
				Ethereum::current_receipts(),
				Ethereum::current_transaction_statuses()
			)
		}

		fn extrinsic_filter(
			xts: Vec<<Block as BlockT>::Extrinsic>,
		) -> Vec<EthereumTransaction> {
			xts.into_iter().filter_map(|xt| match xt.0.function {
				Call::Ethereum(transact { transaction }) => Some(transaction),
				_ => None
			}).collect::<Vec<EthereumTransaction>>()
		}

		fn elasticity() -> Option<Permill> {
			// We currently do not use or set elasticity; always return zero
			Some(Permill::zero())
		}
	}

	impl fg_primitives::GrandpaApi<Block> for Runtime {
		fn grandpa_authorities() -> GrandpaAuthorityList {
			Grandpa::grandpa_authorities()
		}

		fn current_set_id() -> fg_primitives::SetId {
			Grandpa::current_set_id()
		}

		fn submit_report_equivocation_unsigned_extrinsic(
			_equivocation_proof: fg_primitives::EquivocationProof<
				<Block as BlockT>::Hash,
				NumberFor<Block>,
			>,
			_key_owner_proof: fg_primitives::OpaqueKeyOwnershipProof,
		) -> Option<()> {
			None
		}

		fn generate_key_ownership_proof(
			_set_id: fg_primitives::SetId,
			_authority_id: GrandpaId,
		) -> Option<fg_primitives::OpaqueKeyOwnershipProof> {
			// NOTE: this is the only implementation possible since we've
			// defined our key owner proof type as a bottom type (i.e. a type
			// with no values).
			None
		}
	}

	impl pallet_validator_set_runtime_api::ValidatorSetApi<Block> for Runtime {
		fn eth_validator_set() -> ValidatorSetS<EthyId> {
			ValidatorSet::get_eth_validator_set()
		}
		fn xrpl_validator_set() -> ValidatorSetS<EthyId> {
			ValidatorSet::get_xrpl_validator_set()
		}
	}

	#[cfg(feature = "try-runtime")]
	impl frame_try_runtime::TryRuntime<Block> for Runtime {
		fn on_runtime_upgrade() -> (Weight, Weight) {
			log::info!("try-runtime::on_runtime_upgrade.");

			// NOTE: intentional unwrap: we don't want to propagate the error backwards, and want to
			// have a backtrace here. If any of the pre/post migration checks fail, we shall stop
			// right here and right now.
			let weight = Executive::try_runtime_upgrade().map_err(|err|{
				log::info!("try-runtime::on_runtime_upgrade failed with: {:?}", err);
				err
			}).unwrap();
			(weight, RuntimeBlockWeights::get().max_block)
		}

		fn execute_block_no_check(block: Block) -> Weight {
			Executive::execute_block_no_check(block)
		}
	}

	#[cfg(feature = "runtime-benchmarks")]
	impl frame_benchmarking::Benchmark<Block> for Runtime {
		fn benchmark_metadata(extra: bool) -> (
			Vec<frame_benchmarking::BenchmarkList>,
			Vec<frame_support::traits::StorageInfo>,
		) {
			use frame_benchmarking::{Benchmarking, BenchmarkList};
			use frame_support::traits::StorageInfoTrait;

			// Trying to add benchmarks directly to the Session Pallet caused cyclic dependency
			// issues. To get around that, we separated the Session benchmarks into its own crate,
			// which is why we need these two lines below.
			use pallet_session_benchmarking::Pallet as SessionBench;
			use pallet_election_provider_support_benchmarking::Pallet as EPSBench;
			use frame_system_benchmarking::Pallet as SystemBench;
			use frame_benchmarking::baseline::Pallet as BaselineBench;

			let mut list = Vec::<BenchmarkList>::new();
			list_benchmarks!(list, extra);

			let storage_info = AllPalletsWithSystem::storage_info();

			(list, storage_info)
		}

		fn dispatch_benchmark(
			config: frame_benchmarking::BenchmarkConfig
		) -> Result<Vec<frame_benchmarking::BenchmarkBatch>, sp_runtime::RuntimeString> {
			use frame_benchmarking::{Benchmarking, BenchmarkBatch, TrackedStorageKey};

			// Trying to add benchmarks directly to the Session Pallet caused cyclic dependency
			// issues. To get around that, we separated the Session benchmarks into its own crate,
			// which is why we need these two lines below.
			use pallet_session_benchmarking::Pallet as SessionBench;
			use pallet_election_provider_support_benchmarking::Pallet as EPSBench;
			use frame_system_benchmarking::Pallet as SystemBench;
			use frame_benchmarking::baseline::Pallet as BaselineBench;

			impl pallet_session_benchmarking::Config for Runtime {}
			impl pallet_election_provider_support_benchmarking::Config for Runtime {}
			impl frame_system_benchmarking::Config for Runtime {}
			impl frame_benchmarking::baseline::Config for Runtime {}

			// We took this from the substrate examples as the configurations are pretty close.
			let whitelist: Vec<TrackedStorageKey> = vec![
				// Block Number
				hex_literal::hex!("26aa394eea5630e07c48ae0c9558cef702a5c1b19ab7a04f536c519aca4983ac").to_vec().into(),
				// Total Issuance
				hex_literal::hex!("c2261276cc9d1f8598ea4b6a74b15c2f57c875e4cff74148e4628f264b974c80").to_vec().into(),
				// Execution Phase
				hex_literal::hex!("26aa394eea5630e07c48ae0c9558cef7ff553b5a9862a516939d82b3d3d8661a").to_vec().into(),
				// Event Count
				hex_literal::hex!("26aa394eea5630e07c48ae0c9558cef70a98fdbe9ce6c55837576c60c7af3850").to_vec().into(),
				// System Events
				hex_literal::hex!("26aa394eea5630e07c48ae0c9558cef780d41e5e16056765bc8461851072c9d7").to_vec().into(),
			];

			let mut batches = Vec::<BenchmarkBatch>::new();
			let params = (&config, &whitelist);
			add_benchmarks!(params, batches);

			if batches.is_empty() { return Err("Benchmark not found for this pallet.".into()) }
			Ok(batches)
		}
	}
}

fn transaction_asset_check(
	source: &H160,
	eth_tx: EthereumTransaction,
	action: TransactionAction,
) -> Result<(), TransactionValidityError> {
	let fee_proxy = TransactionAction::Call(H160::from_low_u64_be(FEE_PROXY_ADDRESS));

	if action == fee_proxy {
		let (input, gas_limit, max_fee_per_gas) = match eth_tx {
			EthereumTransaction::Legacy(t) => (t.input, t.gas_limit, None),
			EthereumTransaction::EIP2930(t) => (t.input, t.gas_limit, None),
			EthereumTransaction::EIP1559(t) => (t.input, t.gas_limit, Some(t.max_fee_per_gas)),
		};

		let (payment_asset_id, max_payment, _target, _input) =
			FeePreferencesRunner::<Runtime, Runtime>::decode_input(input)?;
		// ensure user owns max payment amount
		let user_asset_balance = <pallet_assets_ext::Pallet<Runtime> as Inspect<
			<Runtime as frame_system::Config>::AccountId,
		>>::reducible_balance(
			payment_asset_id,
			&<Runtime as frame_system::Config>::AccountId::from(*source),
			false,
		);
		ensure!(
			user_asset_balance >= max_payment,
			TransactionValidityError::Invalid(InvalidTransaction::Payment)
		);
		let FeePreferencesData { path, total_fee_scaled } =
			get_fee_preferences_data::<Runtime, Runtime>(
				gas_limit.as_u64(),
				max_fee_per_gas,
				payment_asset_id,
			)?;

		if total_fee_scaled > 0 {
			let amounts = Dex::get_amounts_in(total_fee_scaled, &path)
				.map_err(|_| TransactionValidityError::Invalid(InvalidTransaction::Payment))?;
			ensure!(
				amounts[0] <= max_payment,
				TransactionValidityError::Invalid(InvalidTransaction::Payment)
			);
			return Ok(())
		}
	}
	Ok(())
}

impl fp_self_contained::SelfContainedCall for Call {
	type SignedInfo = H160;

	fn is_self_contained(&self) -> bool {
		match self {
			Call::Ethereum(call) => call.is_self_contained(),
			_ => false,
		}
	}

	fn check_self_contained(&self) -> Option<Result<Self::SignedInfo, TransactionValidityError>> {
		match self {
			Call::Ethereum(call) => call.check_self_contained(),
			_ => None,
		}
	}

	fn validate_self_contained(
		&self,
		signed_info: &Self::SignedInfo,
		dispatch_info: &DispatchInfoOf<Self>,
		len: usize,
	) -> Option<TransactionValidity> {
		match self {
			Call::Ethereum(ref call) =>
				Some(validate_self_contained_inner(&self, &call, signed_info, dispatch_info, len)),
			_ => None,
		}
	}

	fn pre_dispatch_self_contained(
		&self,
		signed_info: &Self::SignedInfo,
		dispatch_info: &DispatchInfoOf<Self>,
		len: usize,
	) -> Option<Result<(), TransactionValidityError>> {
		match self {
			Call::Ethereum(call) =>
				call.pre_dispatch_self_contained(signed_info, dispatch_info, len),
			_ => None,
		}
	}

	fn apply_self_contained(
		self,
		info: Self::SignedInfo,
	) -> Option<sp_runtime::DispatchResultWithInfo<PostDispatchInfoOf<Self>>> {
		match self {
			call @ Call::Ethereum(pallet_ethereum::Call::transact { .. }) => Some(
				call.dispatch(Origin::from(pallet_ethereum::RawOrigin::EthereumTransaction(info))),
			),
			_ => None,
		}
	}
}

fn validate_self_contained_inner(
	call: &Call,
	eth_call: &pallet_ethereum::Call<Runtime>,
	signed_info: &<Call as fp_self_contained::SelfContainedCall>::SignedInfo,
	dispatch_info: &DispatchInfoOf<Call>,
	len: usize,
) -> TransactionValidity {
	if let pallet_ethereum::Call::transact { ref transaction } = eth_call {
		// Previously, ethereum transactions were contained in an unsigned
		// extrinsic, we now use a new form of dedicated extrinsic defined by
		// frontier, but to keep the same behavior as before, we must perform
		// the controls that were performed on the unsigned extrinsic.
		use sp_runtime::traits::SignedExtension as _;
		let (input_len, action) = match transaction {
			pallet_ethereum::Transaction::Legacy(t) => (t.input.len(), t.action),
			pallet_ethereum::Transaction::EIP2930(t) => (t.input.len(), t.action),
			pallet_ethereum::Transaction::EIP1559(t) => (t.input.len(), t.action),
		};

		let extra_validation =
			SignedExtra::validate_unsigned(call, &call.get_dispatch_info(), input_len)?;

		// Perform tx submitter asset balance checks required for fee proxying
		match call.clone() {
			Call::Ethereum(pallet_ethereum::Call::transact { transaction }) =>
				transaction_asset_check(signed_info, transaction, action),
			_ => Ok(()),
		}?;

		// Then, do the controls defined by the ethereum pallet.
		let self_contained_validation = eth_call
			.validate_self_contained(signed_info, dispatch_info, len)
			.ok_or(TransactionValidityError::Invalid(InvalidTransaction::BadProof))??;

		Ok(extra_validation.combine_with(self_contained_validation))
	} else {
		Err(TransactionValidityError::Unknown(
			sp_runtime::transaction_validity::UnknownTransaction::CannotLookup,
		))
	}
}

#[cfg(feature = "runtime-benchmarks")]
#[macro_use]
extern crate frame_benchmarking;

#[cfg(feature = "runtime-benchmarks")]
mod benches {
	define_benchmarks!(
		// Substrate
		[frame_system, SystemBench::<Runtime>]
		[frame_benchmarking, BaselineBench::<Runtime>]
		[pallet_babe, Babe]
		[pallet_balances, Balances]
		[pallet_timestamp, Timestamp]
		[pallet_scheduler, Scheduler]
		[pallet_utility, Utility]
		[pallet_assets, Assets]
		[pallet_staking, Staking]
		[pallet_grandpa, Grandpa]
		[pallet_im_online, ImOnline]
		[pallet_session, SessionBench::<Runtime>]
		[pallet_bags_list, VoterList]
		[pallet_election_provider_multi_phase, ElectionProviderMultiPhase]
		[pallet_election_provider_support_benchmarking, EPSBench::<Runtime>]
		// Local
		[pallet_nft, Nft]
		[pallet_fee_control, FeeControl]
		[pallet_nft_peg, NftPeg]
		[pallet_xrpl_bridge, XRPLBridge]
		[pallet_erc20_peg, Erc20Peg]
		[pallet_echo, Echo]
		[pallet_assets_ext, AssetsExt]
		[pallet_evm_chain_id, EVMChainId]
		[pallet_token_approvals, TokenApprovals]
<<<<<<< HEAD
		[pallet_dex, Dex]
		[pallet_ethy, Ethy]
		[pallet_eth_bridge, EthBridge]
		[pallet_validator_set, ValidatorSet]
=======
		[pallet_xls20, Xls20]
>>>>>>> f062f593
	);
}<|MERGE_RESOLUTION|>--- conflicted
+++ resolved
@@ -1071,7 +1071,7 @@
 		Session: pallet_session::{Pallet, Call, Storage, Event, Config<T>} = 11,
 		Grandpa: pallet_grandpa::{Pallet, Call, Storage, Config, Event, ValidateUnsigned} = 12,
 		ImOnline: pallet_im_online::{Pallet, Call, Storage, Event<T>, ValidateUnsigned, Config<T>} = 13,
-		ValidatorSet: pallet_validator_set::{Pallet, Call, Storage, Event<T>, Config<T>} = 42,
+		ValidatorSet: pallet_validator_set::{Pallet, Call, Storage, Event<T>, Config<T>} = 44,
 
 		// World
 		Sudo: pallet_sudo::{Pallet, Call, Storage, Config<T>, Event<T>} = 14,
@@ -1772,13 +1772,10 @@
 		[pallet_assets_ext, AssetsExt]
 		[pallet_evm_chain_id, EVMChainId]
 		[pallet_token_approvals, TokenApprovals]
-<<<<<<< HEAD
 		[pallet_dex, Dex]
 		[pallet_ethy, Ethy]
 		[pallet_eth_bridge, EthBridge]
 		[pallet_validator_set, ValidatorSet]
-=======
 		[pallet_xls20, Xls20]
->>>>>>> f062f593
 	);
 }