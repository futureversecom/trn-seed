// Copyright 2022-2023 Futureverse Corporation Limited
//
// Licensed under the Apache License, Version 2.0 (the "License");
// you may not use this file except in compliance with the License.
// You may obtain a copy of the License at
//
//     http://www.apache.org/licenses/LICENSE-2.0
//
// Unless required by applicable law or agreed to in writing, software
// distributed under the License is distributed on an "AS IS" BASIS,
// WITHOUT WARRANTIES OR CONDITIONS OF ANY KIND, either express or implied.
// See the License for the specific language governing permissions and
// limitations under the License.
// You may obtain a copy of the License at the root of this project source code

//! Root runtime config
#![cfg_attr(not(feature = "std"), no_std)]
// `construct_runtime!` does a lot of recursion and requires us to increase the limit to 256.
#![recursion_limit = "256"]

// Make the WASM binary available.
#[cfg(feature = "std")]
include!(concat!(env!("OUT_DIR"), "/wasm_binary.rs"));

use codec::{Decode, Encode};
use core::ops::Mul;
use fp_rpc::TransactionStatus;
use frame_election_provider_support::{generate_solution_type, onchain, SequentialPhragmen};
use pallet_dex::TradingPairStatus;
use pallet_ethereum::{
	Call::transact, InvalidTransactionWrapper, Transaction as EthereumTransaction,
	TransactionAction,
};
use pallet_evm::{
	Account as EVMAccount, EnsureAddressNever, EvmConfig, FeeCalculator, Runner as RunnerT,
};
use pallet_staking::RewardDestination;
use pallet_transaction_payment::{Multiplier, TargetedFeeAdjustment};
use seed_pallet_common::MaintenanceCheck;
use sp_api::impl_runtime_apis;
use sp_core::{crypto::KeyTypeId, OpaqueMetadata, H160, H256, U256};
use sp_runtime::{
	create_runtime_str, generic,
	traits::{
		Block as BlockT, DispatchInfoOf, Dispatchable, IdentityLookup, PostDispatchInfoOf, Verify,
	},
	transaction_validity::{
		InvalidTransaction, TransactionPriority, TransactionSource, TransactionValidity,
		TransactionValidityError,
	},
	ApplyExtrinsicResult, FixedPointNumber, Percent, Perquintill,
};
pub use sp_runtime::{impl_opaque_keys, traits::NumberFor, Perbill, Permill};
use sp_std::prelude::*;

pub use frame_system::Call as SystemCall;
pub use pallet_balances::Call as BalancesCall;

#[cfg(feature = "std")]
use sp_version::NativeVersion;
use sp_version::RuntimeVersion;

// A few exports that help ease life for downstream crates.
pub use frame_support::{
	construct_runtime,
	dispatch::{DispatchClass, GetDispatchInfo},
	ensure, parameter_types,
	traits::{
		fungibles::{Inspect, InspectMetadata},
		ConstU128, ConstU32, CurrencyToVote, Everything, Get, IsInVec, KeyOwnerProofSystem,
		Randomness,
	},
	weights::{
		constants::{ExtrinsicBaseWeight, RocksDbWeight, WEIGHT_PER_SECOND},
		ConstantMultiplier, IdentityFee, Weight,
	},
	PalletId, StorageValue,
};

use frame_system::{
	limits::{BlockLength, BlockWeights},
	EnsureRoot,
};
pub use pallet_grandpa::AuthorityId as GrandpaId;
use pallet_grandpa::{fg_primitives, AuthorityList as GrandpaAuthorityList};
pub use pallet_im_online::sr25519::AuthorityId as ImOnlineId;
use seed_runtime_constants::weights::BlockExecutionWeight;
#[cfg(any(feature = "std", test))]
pub use sp_runtime::BuildStorage;

// Export for chain_specs
#[cfg(feature = "std")]
pub use pallet_staking::{Forcing, StakerStatus};

pub mod keys {
	pub use super::{BabeId, EthBridgeId, GrandpaId, ImOnlineId};
}

pub use seed_primitives::{
	ethy::{crypto::AuthorityId as EthBridgeId, ValidatorSet},
	AccountId, Address, AssetId, BabeId, Balance, BlockNumber, CollectionUuid, Hash, Index,
	SerialNumber, Signature, TokenCount, TokenId,
};

mod bag_thresholds;

pub mod constants;

use constants::{
	deposit, RootAssetId, XrpAssetId, DAYS, EPOCH_DURATION_IN_SLOTS, MILLISECS_PER_BLOCK, MINUTES,
	ONE_ROOT, ONE_XRP, PRIMARY_PROBABILITY, SESSIONS_PER_ERA, SLOT_DURATION,
};

// Implementations of some helper traits passed into runtime modules as associated types.
pub mod impls;

use impls::{
	AddressMapping, EthereumEventRouter, EthereumFindAuthor, EvmCurrencyScaler, HandleTxValidation,
	SlashImbalanceHandler, StakingSessionTracker,
};
use pallet_fee_proxy::{get_fee_preferences_data, FeePreferencesData, FeePreferencesRunner};

pub mod precompiles;

use precompiles::FutureversePrecompiles;

mod staking;

use staking::OnChainAccuracy;

mod migrations;
mod weights;

use crate::impls::{
	FutureverseEVMCurrencyAdapter, FutureverseEnsureAddressSame, OnNewAssetSubscription,
};

use precompile_utils::constants::FEE_PROXY_ADDRESS;
use seed_primitives::BlakeTwo256Hash;

#[cfg(test)]
mod tests;

/// Currency implementation mapped to XRP
pub type XrpCurrency = pallet_assets_ext::AssetCurrency<Runtime, XrpAssetId>;
/// Dual currency implementation mapped to ROOT & XRP for staking
pub type DualStakingCurrency =
	pallet_assets_ext::DualStakingCurrency<Runtime, XrpCurrency, Balances>;

/// This runtime version.
#[sp_version::runtime_version]
pub const VERSION: RuntimeVersion = RuntimeVersion {
	spec_name: create_runtime_str!("root"),
	impl_name: create_runtime_str!("root"),
	authoring_version: 1,
	spec_version: 41,
	impl_version: 0,
	apis: RUNTIME_API_VERSIONS,
	transaction_version: 4,
	state_version: 0,
};

/// The BABE epoch configuration at genesis.
pub const BABE_GENESIS_EPOCH_CONFIG: sp_consensus_babe::BabeEpochConfiguration =
	sp_consensus_babe::BabeEpochConfiguration {
		c: PRIMARY_PROBABILITY,
		allowed_slots: sp_consensus_babe::AllowedSlots::PrimaryAndSecondaryPlainSlots,
	};

/// The version information used to identify this runtime when compiled natively.
#[cfg(feature = "std")]
pub fn native_version() -> NativeVersion {
	NativeVersion { runtime_version: VERSION, can_author_with: Default::default() }
}

impl_opaque_keys! {
	pub struct SessionKeys {
		pub babe: Babe,
		pub im_online: ImOnline,
		pub grandpa: Grandpa,
		pub ethy: EthBridge,
	}
}

/// We assume that ~10% of the block weight is consumed by `on_initialize` handlers.
/// This is used to limit the maximal weight of a single extrinsic.
const AVERAGE_ON_INITIALIZE_RATIO: Perbill = Perbill::from_percent(10);
/// We allow `Normal` extrinsics to fill up the block up to 75%, the rest can be used
/// by  Operational  extrinsics.
const NORMAL_DISPATCH_RATIO: Perbill = Perbill::from_percent(75);
/// We allow for 2 seconds of compute with a 4 second average block time.
const MAXIMUM_BLOCK_WEIGHT: Weight = WEIGHT_PER_SECOND.div(2u64);

parameter_types! {
	pub const BlockHashCount: BlockNumber = 250;
	pub const Version: RuntimeVersion = VERSION;
	pub RuntimeBlockLength: BlockLength =
		BlockLength::max_with_normal_ratio(5 * 1024 * 1024, NORMAL_DISPATCH_RATIO);
	pub RuntimeBlockWeights: BlockWeights = BlockWeights::builder()
		.base_block(BlockExecutionWeight::get())
		.for_class(DispatchClass::all(), |weights| {
			weights.base_extrinsic = ExtrinsicBaseWeight::get();
		})
		.for_class(DispatchClass::Normal, |weights| {
			weights.max_total = Some(NORMAL_DISPATCH_RATIO * MAXIMUM_BLOCK_WEIGHT);
		})
		.for_class(DispatchClass::Operational, |weights| {
			weights.max_total = Some(MAXIMUM_BLOCK_WEIGHT);
			// Operational transactions have some extra reserved space, so that they
			// are included even if block reached `MAXIMUM_BLOCK_WEIGHT`.
			weights.reserved = Some(
				MAXIMUM_BLOCK_WEIGHT - NORMAL_DISPATCH_RATIO * MAXIMUM_BLOCK_WEIGHT
			);
		})
		.avg_block_initialization(AVERAGE_ON_INITIALIZE_RATIO)
		.build_or_panic();
	pub const SS58Prefix: u8 = 193;
}

/// Filters to prevent specific transactions from executing
pub enum CallFilter {}

impl frame_support::traits::Contains<RuntimeCall> for CallFilter {
	fn contains(call: &RuntimeCall) -> bool {
		// Check whether this call has been paused by the maintenance_mode pallet
		if pallet_maintenance_mode::MaintenanceChecker::<Runtime>::call_paused(call) {
			return false
		}

		match call {
			// Prevent asset `create` transactions from executing
			RuntimeCall::Assets(pallet_assets::Call::create { .. }) => false,
			// Disable XRPLBridge `submit_challenge` call
			RuntimeCall::XRPLBridge(pallet_xrpl_bridge::Call::submit_challenge { .. }) => false,
			// Calls to direct rewards to be re-staked are not allowed, as it does not make sense in
			// a dual-currency with pallet-staking context
			RuntimeCall::Staking(pallet_staking::Call::bond { payee, .. }) => {
				if let RewardDestination::Staked = payee {
					return false
				}
				true
			},
			// Payouts are restricted until a new staking payout system is implemented
			RuntimeCall::Staking(pallet_staking::Call::payout_stakers { .. }) => false,
			// Disable Proxy::add_proxy
			RuntimeCall::Proxy(pallet_proxy::Call::add_proxy { .. }) => false,
			_ => true,
		}
	}
}

parameter_types! {
	/// TargetBlockFullness, AdjustmentVariable and MinimumMultiplier values were picked from the
	/// substrate repo. They are the same as the one on Webb, Edgeware, Astar and Phala. Moonbeam
	/// and Polkadot have slightly different values.

	/// The portion of the `NORMAL_DISPATCH_RATIO` that we adjust the fees with. Blocks filled less
	/// than this will decrease the weight and more will increase.
	pub const TargetBlockFullness: Perquintill = Perquintill::from_percent(25);
	/// The adjustment variable of the runtime. Higher values will cause `TargetBlockFullness` to
	/// change the fees more rapidly. This low value causes changes to occur slowly over time.
	pub AdjustmentVariable: Multiplier = Multiplier::saturating_from_rational(1, 100_000);
	/// Minimum amount of the multiplier. This value cannot be too low. A test case should ensure
	/// that combined with `AdjustmentVariable`, we can recover from the minimum.
	/// See `multiplier_can_grow_from_zero` in here.
	/// This value is currently only used by pallet-transaction-payment as an assertion that the
	/// next multiplier is always > min value.
	pub MinimumMultiplier: Multiplier = Multiplier::saturating_from_rational(1, 1_000_000_000u128);
}

pub type SlowAdjustingFeeUpdate<R> =
	TargetedFeeAdjustment<R, TargetBlockFullness, AdjustmentVariable, MinimumMultiplier>;

impl frame_system::Config for Runtime {
	/// The identifier used to distinguish between accounts.
	type AccountId = AccountId;
	/// The aggregated dispatch type that is available for extrinsics.
	type RuntimeCall = RuntimeCall;
	/// The lookup mechanism to get account ID from whatever is passed in dispatchers.
	type Lookup = IdentityLookup<AccountId>;
	/// The index type for storing how many extrinsics an account has signed.
	type Index = Index;
	/// The index type for blocks.
	type BlockNumber = BlockNumber;
	/// The type for hashing blocks and tries.
	type Hash = Hash;
	/// The hashing algorithm used.
	type Hashing = BlakeTwo256Hash;
	/// The header type.
	type Header = Header;
	/// The ubiquitous event type.
	type RuntimeEvent = RuntimeEvent;
	/// The ubiquitous origin type.
	type RuntimeOrigin = RuntimeOrigin;
	/// Maximum number of block number to block hash mappings to keep (oldest pruned first).
	type BlockHashCount = BlockHashCount;
	/// Runtime version.
	type Version = Version;
	/// Converts a pallet to an index of this pallet in the runtime.
	type PalletInfo = PalletInfo;
	type AccountData = pallet_balances::AccountData<Balance>;
	type OnNewAccount = ();
	type OnKilledAccount = ();
	type DbWeight = RocksDbWeight;
	type BaseCallFilter = CallFilter;
	type SystemWeightInfo = weights::frame_system::WeightInfo<Runtime>;
	type BlockWeights = RuntimeBlockWeights;
	type BlockLength = RuntimeBlockLength;
	type SS58Prefix = SS58Prefix;
	type OnSetCode = ();
	type MaxConsumers = ConstU32<16>;
}

parameter_types! {
	pub const OperationalFeeMultiplier: u8 = 5;
}

pub struct FeeControlWeightToFee;

impl frame_support::weights::WeightToFee for FeeControlWeightToFee {
	type Balance = Balance;

	fn weight_to_fee(weight: &Weight) -> Self::Balance {
		FeeControl::weight_to_fee(weight)
	}
}

pub struct FeeControlLengthToFee;

impl frame_support::weights::WeightToFee for FeeControlLengthToFee {
	type Balance = Balance;

	fn weight_to_fee(weight: &Weight) -> Self::Balance {
		FeeControl::length_to_fee(weight)
	}
}

impl pallet_transaction_payment::Config for Runtime {
	type OnChargeTransaction = impls::FuturepassTransactionFee;
	type RuntimeEvent = RuntimeEvent;
	type WeightToFee = FeeControlWeightToFee;
	type LengthToFee = FeeControlLengthToFee;
	type FeeMultiplierUpdate = SlowAdjustingFeeUpdate<Runtime>;
	type OperationalFeeMultiplier = OperationalFeeMultiplier;
}

parameter_types! {
	pub const ExistentialDeposit: Balance = 1;
	pub const MaxLocks: u32 = 50;
	pub const MaxReserves: u32 = 50;
}
impl pallet_balances::Config for Runtime {
	type MaxLocks = MaxLocks;
	/// The type for recording an account's balance.
	type Balance = Balance;
	/// The ubiquitous event type.
	type RuntimeEvent = RuntimeEvent;
	type DustRemoval = ();
	type ExistentialDeposit = ExistentialDeposit;
	type AccountStore = System;
	type WeightInfo = weights::pallet_balances::WeightInfo<Runtime>;
	type MaxReserves = MaxReserves;
	type ReserveIdentifier = [u8; 8];
}

parameter_types! {
	pub const AssetDeposit: Balance = ONE_XRP;
	pub const AssetAccountDeposit: Balance = 16;
	pub const ApprovalDeposit: Balance = 1;
	pub const AssetsStringLimit: u32 = 50;
	/// Key = 32 bytes, Value = 36 bytes (32+1+1+1+1)
	// https://github.com/paritytech/substrate/blob/069917b/frame/assets/src/lib.rs#L257L271
	pub const MetadataDepositBase: Balance = 1 * 68;
	pub const MetadataDepositPerByte: Balance = 1;
}
pub type AssetsForceOrigin = EnsureRoot<AccountId>;

impl pallet_assets::Config for Runtime {
	type RuntimeEvent = RuntimeEvent;
	type Balance = Balance;
	type AssetId = AssetId;
	type Currency = Balances;
	type ForceOrigin = AssetsForceOrigin;
	type AssetDeposit = AssetDeposit;
	type MetadataDepositBase = MetadataDepositBase;
	type MetadataDepositPerByte = MetadataDepositPerByte;
	type ApprovalDeposit = ApprovalDeposit;
	type StringLimit = AssetsStringLimit;
	type Freezer = ();
	type Extra = ();
	type WeightInfo = weights::pallet_assets::WeightInfo<Runtime>;
	type AssetAccountDeposit = AssetAccountDeposit;
}

parameter_types! {
	pub const AssetsExtPalletId: PalletId = PalletId(*b"assetext");
	pub const MaxHolds: u32 = 16;
}
impl pallet_assets_ext::Config for Runtime {
	type RuntimeEvent = RuntimeEvent;
	type ParachainId = WorldId;
	type MaxHolds = MaxHolds;
	type NativeAssetId = RootAssetId;
	type OnNewAssetSubscription = OnNewAssetSubscription;
	type PalletId = AssetsExtPalletId;
	type WeightInfo = weights::pallet_assets_ext::WeightInfo<Runtime>;
}

parameter_types! {
	pub const NftPalletId: PalletId = PalletId(*b"nftokens");
	pub const CollectionNameStringLimit: u32 = 50;
	pub const WorldId: seed_primitives::ParachainId = 100;
	pub const MaxTokensPerCollection: u32 = 1_000_000;
	pub const MintLimit: u32 = 1_000;
}
impl pallet_nft::Config for Runtime {
	type RuntimeEvent = RuntimeEvent;
	type MaxTokensPerCollection = MaxTokensPerCollection;
	type MintLimit = MintLimit;
	type OnTransferSubscription = TokenApprovals;
	type OnNewAssetSubscription = OnNewAssetSubscription;
	type PalletId = NftPalletId;
	type ParachainId = WorldId;
	type StringLimit = CollectionNameStringLimit;
	type WeightInfo = weights::pallet_nft::WeightInfo<Runtime>;
	type Xls20MintRequest = Xls20;
}

parameter_types! {
	pub const MarketplacePalletId: PalletId = PalletId(*b"marketpl");
	/// How long listings are open for by default
	pub const DefaultListingDuration: BlockNumber = DAYS * 3;
	pub const MaxTokensPerListing: u32 = 1000;
	pub const MaxOffers: u32 = 100;
	pub const MarketplaceNetworkFeePercentage: Permill = Permill::from_perthousand(5);
	pub const DefaultTxFeePotId: Option<PalletId> = Some(TxFeePotId::get());
}
impl pallet_marketplace::Config for Runtime {
	type RuntimeCall = RuntimeCall;
	type DefaultListingDuration = DefaultListingDuration;
	type RuntimeEvent = RuntimeEvent;
	type DefaultFeeTo = DefaultFeeTo;
	type MultiCurrency = AssetsExt;
	type NFTExt = Nft;
	type PalletId = MarketplacePalletId;
	type NetworkFeePercentage = MarketplaceNetworkFeePercentage;
	type WeightInfo = weights::pallet_marketplace::WeightInfo<Runtime>;
	type MaxTokensPerListing = MaxTokensPerListing;
	type MaxOffers = MaxOffers;
}

parameter_types! {
	pub const SftPalletId: PalletId = PalletId(*b"sftokens");
	pub const MaxTokensPerSftCollection: u32 = 1_000_000;
	pub const MaxOwnersPerSftCollection: u32 = 1_000_000;
	pub const MaxSerialsPerMint: u32 = 100; // Higher values can be storage heavy
}
impl pallet_sft::Config for Runtime {
	type RuntimeEvent = RuntimeEvent;
	type MultiCurrency = AssetsExt;
	type NFTExt = Nft;
	type OnTransferSubscription = TokenApprovals;
	type OnNewAssetSubscription = OnNewAssetSubscription;
	type PalletId = SftPalletId;
	type ParachainId = WorldId;
	type StringLimit = CollectionNameStringLimit;
	type WeightInfo = weights::pallet_sft::WeightInfo<Runtime>;
	type MaxTokensPerSftCollection = MaxTokensPerSftCollection;
	type MaxSerialsPerMint = MaxSerialsPerMint;
	type MaxOwnersPerSftToken = MaxOwnersPerSftCollection;
}

parameter_types! {
	pub const MaxTokensPerXls20Mint: u32 = 1000;
}
impl pallet_xls20::Config for Runtime {
	type RuntimeEvent = RuntimeEvent;
	type MaxTokensPerXls20Mint = MaxTokensPerXls20Mint;
	type MultiCurrency = AssetsExt;
	type NFTExt = Nft;
	type WeightInfo = weights::pallet_xls20::WeightInfo<Runtime>;
	type Xls20PaymentAsset = XrpAssetId;
}

parameter_types! {
	/// PalletId for Echo pallet
	pub const EchoPalletId: PalletId = PalletId(*b"pingpong");
}
impl pallet_echo::Config for Runtime {
	type RuntimeEvent = RuntimeEvent;
	type EthereumBridge = EthBridge;
	type PalletId = EchoPalletId;
	type WeightInfo = weights::pallet_echo::WeightInfo<Runtime>;
}

impl pallet_fee_proxy::Config for Runtime {
	type RuntimeCall = RuntimeCall;
	type RuntimeEvent = RuntimeEvent;
	type PalletsOrigin = OriginCaller;
	type FeeAssetId = XrpAssetId;
	type OnChargeTransaction = pallet_transaction_payment::CurrencyAdapter<XrpCurrency, TxFeePot>;
	type ErcIdConversion = Self;
	type MaintenanceChecker = pallet_maintenance_mode::MaintenanceChecker<Runtime>;
}

parameter_types! {
	pub MaximumSchedulerWeight: Weight = Perbill::from_percent(80) *
		RuntimeBlockWeights::get().max_block;
	pub const MaxScheduledPerBlock: u32 = 50;
	pub const NoPreimagePostponement: Option<u32> = Some(10);
}
impl pallet_scheduler::Config for Runtime {
	type RuntimeEvent = RuntimeEvent;
	type RuntimeOrigin = RuntimeOrigin;
	type PalletsOrigin = OriginCaller;
	type RuntimeCall = RuntimeCall;
	type MaximumWeight = MaximumSchedulerWeight;
	type ScheduleOrigin = EnsureRoot<AccountId>;
	type MaxScheduledPerBlock = MaxScheduledPerBlock;
	type OriginPrivilegeCmp = frame_support::traits::EqualPrivilegeOnly;
	type WeightInfo = weights::pallet_scheduler::WeightInfo<Runtime>;
	type PreimageProvider = Preimage;
	type NoPreimagePostponement = NoPreimagePostponement;
}

parameter_types! {
	pub const PreimageMaxSize: u32 = 4096 * 1024;
	pub const PreimageBaseDeposit: Balance = deposit(2, 64);
	pub const PreimageByteDeposit: Balance = deposit(0, 1);
}

impl pallet_preimage::Config for Runtime {
	type WeightInfo = weights::pallet_preimage::WeightInfo<Runtime>;
	type RuntimeEvent = RuntimeEvent;
	type Currency = Balances;
	type ManagerOrigin = EnsureRoot<AccountId>;
	type MaxSize = PreimageMaxSize;
	type BaseDeposit = PreimageBaseDeposit;
	type ByteDeposit = PreimageByteDeposit;
}

impl pallet_utility::Config for Runtime {
	type RuntimeEvent = RuntimeEvent;
	type RuntimeCall = RuntimeCall;
	type PalletsOrigin = OriginCaller;
	type WeightInfo = weights::pallet_utility::WeightInfo<Runtime>;
}

parameter_types! {
	pub const XrpTxChallengePeriod: u32 = 10 * MINUTES;
	pub const XrpClearTxPeriod: u32 = 10 * DAYS;
	/// % threshold to emit event TicketSequenceThresholdReached
	pub const TicketSequenceThreshold: Percent = Percent::from_percent(66_u8);
	pub const XRPTransactionLimit: u32 = 1_000_000;
}

impl pallet_xrpl_bridge::Config for Runtime {
	type RuntimeEvent = RuntimeEvent;
	type EthyAdapter = EthBridge;
	type MultiCurrency = AssetsExt;
	type ApproveOrigin = EnsureRoot<AccountId>;
	type WeightInfo = weights::pallet_xrpl_bridge::WeightInfo<Runtime>;
	type XrpAssetId = XrpAssetId;
	type ChallengePeriod = XrpTxChallengePeriod;
	type ClearTxPeriod = XrpClearTxPeriod;
	type UnixTime = Timestamp;
	type TicketSequenceThreshold = TicketSequenceThreshold;
	type XRPTransactionLimit = XRPTransactionLimit;
}

parameter_types! {
	pub const GetExchangeFee: (u32, u32) = (3, 1000);	// 0.3%
	pub const TradingPathLimit: u32 = 3;
	pub const DEXBurnPalletId: PalletId = PalletId(*b"burn/dex");
	pub const LPTokenDecimals: u8 = 18;
	pub const DefaultFeeTo: Option<PalletId> = Some(TxFeePotId::get());
}
impl pallet_dex::Config for Runtime {
	type RuntimeEvent = RuntimeEvent;
	type DEXBurnPalletId = DEXBurnPalletId;
	type LPTokenDecimals = LPTokenDecimals;
	type GetExchangeFee = GetExchangeFee;
	type TradingPathLimit = TradingPathLimit;
	type DefaultFeeTo = DefaultFeeTo;
	type WeightInfo = weights::pallet_dex::WeightInfo<Runtime>;
	type MultiCurrency = AssetsExt;
}

impl pallet_token_approvals::Config for Runtime {
	type NFTExt = Nft;
	type WeightInfo = weights::pallet_token_approvals::WeightInfo<Runtime>;
}

parameter_types! {
	pub const MinimumPeriod: u64 = SLOT_DURATION / 2;
}
impl pallet_timestamp::Config for Runtime {
	/// A timestamp: milliseconds since the unix epoch.
	type Moment = u64;
	type OnTimestampSet = Babe;
	type MinimumPeriod = MinimumPeriod;
	type WeightInfo = weights::pallet_timestamp::WeightInfo<Runtime>;
}

parameter_types! {
	pub const UncleGenerations: u32 = 0;
	// More than enough before migration to new architecture
	pub const MaxAuthorities: u32 = 4_096;
}
impl pallet_authorship::Config for Runtime {
	type FindAuthor = pallet_session::FindAccountFromAuthorIndex<Self, Babe>;
	type UncleGenerations = UncleGenerations;
	type FilterUncle = ();
	type EventHandler = (Staking, ImOnline);
}

impl pallet_grandpa::Config for Runtime {
	type RuntimeEvent = RuntimeEvent;
	type KeyOwnerProofSystem = ();
	type KeyOwnerProof =
		<Self::KeyOwnerProofSystem as KeyOwnerProofSystem<(KeyTypeId, GrandpaId)>>::Proof;
	type KeyOwnerIdentification = <Self::KeyOwnerProofSystem as KeyOwnerProofSystem<(
		KeyTypeId,
		GrandpaId,
	)>>::IdentificationTuple;
	type HandleEquivocation = ();
	type WeightInfo = ();
	type MaxAuthorities = MaxAuthorities;
}

impl pallet_session::Config for Runtime {
	type RuntimeEvent = RuntimeEvent;
	type ValidatorId = <Self as frame_system::Config>::AccountId;
	type ValidatorIdOf = pallet_staking::StashOf<Self>;
	type ShouldEndSession = Babe;
	type NextSessionRotation = Babe;
	type SessionManager = pallet_session::historical::NoteHistoricalRoot<Self, Staking>;
	// Essentially just Aura, but lets be pedantic.
	type SessionHandler = <SessionKeys as sp_runtime::traits::OpaqueKeys>::KeyTypeIdProviders;
	type Keys = SessionKeys;
	type WeightInfo = pallet_session::weights::SubstrateWeight<Runtime>;
}

impl pallet_session::historical::Config for Runtime {
	type FullIdentification = pallet_staking::Exposure<AccountId, Balance>;
	type FullIdentificationOf = pallet_staking::ExposureOf<Runtime>;
}

parameter_types! {
	pub const BagThresholds: &'static [u64] = &bag_thresholds::THRESHOLDS;
}
impl pallet_bags_list::Config for Runtime {
	type RuntimeEvent = RuntimeEvent;
	type ScoreProvider = Staking;
	type WeightInfo = weights::pallet_bags_list::WeightInfo<Runtime>;
	type BagThresholds = BagThresholds;
	type Score = sp_npos_elections::VoteWeight;
}

parameter_types! {
	// phase durations. 1/4 of the last session for each.
	// in testing: 1min or half of the session for each
	pub SignedPhase: u32 = EPOCH_DURATION_IN_SLOTS / 4;
	pub UnsignedPhase: u32 = EPOCH_DURATION_IN_SLOTS / 4;
	// signed config
	pub const SignedMaxSubmissions: u32 = 16;
	pub const SignedMaxRefunds: u32 = 16 / 4;
	// 40 DOTs fixed deposit..
	pub const SignedDepositBase: Balance = ONE_ROOT * 40;
	// 0.01 DOT per KB of solution data.
	pub const SignedDepositByte: Balance = ONE_ROOT / 1024;
	// Intentionally zero reward to prevent inflation
	// `pallet_election_provider_multi_phase::RewardHandler` could be configured to offset any rewards
	pub SignedRewardBase: Balance = 0;
	pub BetterUnsignedThreshold: Perbill = Perbill::from_rational(5u32, 10_000);
	// 4 hour session, 1 hour unsigned phase, 32 offchain executions.
	pub OffchainRepeat: BlockNumber = UnsignedPhase::get() / 32;
	/// We take the top 22500 nominators as electing voters..
	pub const MaxElectingVoters: u32 = 22_500;
	/// ... and all of the validators as electable targets. Whilst this is the case, we cannot and
	/// shall not increase the size of the validator intentions.
	pub const MaxElectableTargets: u16 = u16::MAX;
}
generate_solution_type!(
	#[compact]
	pub struct NposCompactSolution16::<
		VoterIndex = u32,
		TargetIndex = u16,
		Accuracy = sp_runtime::PerU16,
		MaxVoters = MaxElectingVoters,
	>(16)
);
pub struct OnChainSeqPhragmen;

impl onchain::Config for OnChainSeqPhragmen {
	type System = Runtime;
	type Solver = SequentialPhragmen<AccountId, OnChainAccuracy>;
	type DataProvider = Staking;
	type WeightInfo = ();
}

parameter_types! {
	/// A limit for off-chain phragmen unsigned solution submission.
	///
	/// We want to keep it as high as possible, but can't risk having it reject,
	/// so we always subtract the base block execution weight.
	pub OffchainSolutionWeightLimit: Weight = RuntimeBlockWeights::get()
		.get(DispatchClass::Normal)
		.max_extrinsic
		.expect("Normal extrinsics have weight limit configured by default; qed")
		.saturating_sub(BlockExecutionWeight::get());

	/// A limit for off-chain phragmen unsigned solution length.
	///
	/// We allow up to 90% of the block's size to be consumed by the solution.
	pub OffchainSolutionLengthLimit: u32 = Perbill::from_rational(90_u32, 100) *
		*RuntimeBlockLength::get()
		.max
		.get(DispatchClass::Normal);
}
impl pallet_election_provider_multi_phase::MinerConfig for Runtime {
	type AccountId = AccountId;
	type MaxLength = OffchainSolutionLengthLimit;
	type MaxWeight = OffchainSolutionWeightLimit;
	type Solution = NposCompactSolution16;
	type MaxVotesPerVoter = <
    <Self as pallet_election_provider_multi_phase::Config>::DataProvider
    as
    frame_election_provider_support::ElectionDataProvider
    >::MaxVotesPerVoter;

	// The unsigned submissions have to respect the weight of the submit_unsigned call, thus their
	// weight estimate function is wired to this call's weight.
	fn solution_weight(v: u32, t: u32, a: u32, d: u32) -> Weight {
		<
        <Self as pallet_election_provider_multi_phase::Config>::WeightInfo
        as
        pallet_election_provider_multi_phase::WeightInfo
        >::submit_unsigned(v, t, a, d)
	}
}

impl pallet_election_provider_multi_phase::Config for Runtime {
	type RuntimeEvent = RuntimeEvent;
	type Currency = Balances;
	type EstimateCallFee = TransactionPayment;
	type SignedPhase = SignedPhase;
	type UnsignedPhase = UnsignedPhase;
	type SignedMaxSubmissions = SignedMaxSubmissions;
	type SignedMaxRefunds = SignedMaxRefunds;
	type SignedRewardBase = SignedRewardBase;
	type SignedDepositBase = SignedDepositBase;
	type SignedDepositByte = SignedDepositByte;
	type SignedDepositWeight = ();
	type SignedMaxWeight =
		<Self::MinerConfig as pallet_election_provider_multi_phase::MinerConfig>::MaxWeight;
	type MinerConfig = Self;
	type SlashHandler = SlashImbalanceHandler;
	type RewardHandler = ();
	// nothing to do upon rewards
	type BetterUnsignedThreshold = BetterUnsignedThreshold;
	type BetterSignedThreshold = ();
	type OffchainRepeat = OffchainRepeat;
	type MinerTxPriority = NposSolutionPriority;
	type DataProvider = Staking;
	type Fallback = onchain::UnboundedExecution<OnChainSeqPhragmen>;
	type GovernanceFallback = onchain::UnboundedExecution<OnChainSeqPhragmen>;
	type Solver = SequentialPhragmen<
		AccountId,
		pallet_election_provider_multi_phase::SolutionAccuracyOf<Self>,
		(),
	>;
	type BenchmarkingConfig = staking::ElectionBenchmarkConfig;
	type ForceOrigin = EnsureRoot<AccountId>;
	type WeightInfo = weights::pallet_election_provider_multi_phase::WeightInfo<Runtime>;
	type MaxElectingVoters = MaxElectingVoters;
	type MaxElectableTargets = MaxElectableTargets;
}

parameter_types! {
	// Six sessions in an era (24 hours).
	pub const SessionsPerEra: sp_staking::SessionIndex = SESSIONS_PER_ERA;
	// 28 eras for unbonding (28 days).
	pub const BondingDuration: sp_staking::EraIndex = 28;
	pub const SlashDeferDuration: sp_staking::EraIndex = 27;
	pub const MaxNominatorRewardedPerValidator: u32 = 256;
	pub const OffendingValidatorsThreshold: Perbill = Perbill::from_percent(17);
	// 16
	pub const MaxNominations: u32 = <NposCompactSolution16 as frame_election_provider_support::NposSolution>::LIMIT as u32;
	// holds XRP from staking slashes
	// this could be controlled by pallet-treasury later
	pub const SlashPotId: PalletId = PalletId(*b"slashpot");
	/// Holds XRP transaction fees for distribution to validators according to stake & undistributed reward remainders
	pub const TxFeePotId: PalletId = PalletId(*b"txfeepot");
}
type SlashCancelOrigin = EnsureRoot<AccountId>;

impl pallet_staking::Config for Runtime {
	type MaxNominations = MaxNominations;
	type Currency = DualStakingCurrency;
	type CurrencyBalance = Balance;
	type CurrencyToVote = frame_support::traits::U128CurrencyToVote;
	// Decides the total reward to be distributed each era
	// For root network it is the balance of the tx fee pot
	type EraPayout = TxFeePot;
	type RuntimeEvent = RuntimeEvent;
	// After a validator payout is made (to it and all its stakers), this receives the pending
	// positive imbalance (total amount newly minted during the payout process) since the XRP
	// already exists the issuance should not be modified
	//
	// pallet-staking validator payouts always _mint_ tokens (with `deposit_creating`) assuming an
	// inflationary model instead rewards should be redistributed from fees only
	type Reward = TxFeePot;
	// Handles any era reward amount indivisible among stakers at end of an era.
	// some account should receive the amount to ensure total issuance of XRP is constant (vs.
	// burnt)
	type RewardRemainder = TxFeePot;
	// Upon slashing two situations can happen:
	// 1) if there are no reporters, this handler is given the whole slashed imbalance
	// 2) any indivisible slash imbalance (not sent to reporter(s)) is sent here
	// StakingPot nullifies the imbalance to keep issuance of XRP constant (vs. burnt)
	type Slash = SlashImbalanceHandler;
	type UnixTime = Timestamp;
	type SessionsPerEra = SessionsPerEra;
	type BondingDuration = BondingDuration;
	type SlashDeferDuration = SlashDeferDuration;
	// A super-majority of the council can cancel the slash.
	type SlashCancelOrigin = SlashCancelOrigin;
	type SessionInterface = Self;
	type MaxNominatorRewardedPerValidator = MaxNominatorRewardedPerValidator;
	type OffendingValidatorsThreshold = OffendingValidatorsThreshold;
	type NextNewSession = Session;
	type ElectionProvider = ElectionProviderMultiPhase;
	type GenesisElectionProvider = onchain::UnboundedExecution<OnChainSeqPhragmen>;
	type VoterList = VoterList;
	type TargetList = pallet_staking::UseValidatorsMap<Runtime>;
	type MaxUnlockingChunks = frame_support::traits::ConstU32<32>;
	type BenchmarkingConfig = staking::StakingBenchmarkConfig;
	type OnStakerSlash = ();
	type WeightInfo = pallet_staking::weights::SubstrateWeight<Runtime>;
	type HistoryDepth = frame_support::traits::ConstU32<84>;
}

impl pallet_offences::Config for Runtime {
	type RuntimeEvent = RuntimeEvent;
	type IdentificationTuple = pallet_session::historical::IdentificationTuple<Self>;
	type OnOffenceHandler = Staking;
}

parameter_types! {
	pub NposSolutionPriority: TransactionPriority =
		Perbill::from_percent(90) * TransactionPriority::max_value();
	pub const ImOnlineUnsignedPriority: TransactionPriority = TransactionPriority::max_value();
	pub const MaxKeys: u32 = 10_000;
	pub const MaxPeerInHeartbeats: u32 = 10_000;
	pub const MaxPeerDataEncodingSize: u32 = 1_000;
}
impl pallet_im_online::Config for Runtime {
	type AuthorityId = ImOnlineId;
	type RuntimeEvent = RuntimeEvent;
	type ValidatorSet = Historical;
	type NextSessionRotation = Babe;
	type ReportUnresponsiveness = Offences;
	type UnsignedPriority = ImOnlineUnsignedPriority;
	type WeightInfo = weights::pallet_im_online::WeightInfo<Runtime>;
	type MaxKeys = MaxKeys;
	type MaxPeerInHeartbeats = MaxPeerInHeartbeats;
	type MaxPeerDataEncodingSize = MaxPeerDataEncodingSize;
}

impl<C> frame_system::offchain::SendTransactionTypes<C> for Runtime
where
	RuntimeCall: From<C>,
{
	type Extrinsic = UncheckedExtrinsic;
	type OverarchingCall = RuntimeCall;
}
// end staking stuff

parameter_types! {
	// NOTE: Currently it is not possible to change the epoch duration after the chain has started.
	//       Attempting to do so will brick block production.
	pub const EpochDuration: u64 = EPOCH_DURATION_IN_SLOTS as u64;
	pub const ExpectedBlockTime: u64 = MILLISECS_PER_BLOCK;
	pub const ReportLongevity: u64 =
		BondingDuration::get() as u64 * SessionsPerEra::get() as u64 * EpochDuration::get();
}
impl pallet_babe::Config for Runtime {
	type EpochDuration = EpochDuration;
	type ExpectedBlockTime = ExpectedBlockTime;
	type EpochChangeTrigger = pallet_babe::ExternalTrigger;
	type DisabledValidators = Session;
	type KeyOwnerProofSystem = Historical;
	type KeyOwnerProof = <Self::KeyOwnerProofSystem as KeyOwnerProofSystem<(
		KeyTypeId,
		pallet_babe::AuthorityId,
	)>>::Proof;
	type KeyOwnerIdentification = <Self::KeyOwnerProofSystem as KeyOwnerProofSystem<(
		KeyTypeId,
		pallet_babe::AuthorityId,
	)>>::IdentificationTuple;
	type HandleEquivocation =
		pallet_babe::EquivocationHandler<Self::KeyOwnerIdentification, Offences, ReportLongevity>;
	type MaxAuthorities = MaxAuthorities;
	type WeightInfo = ();
}

impl pallet_sudo::Config for Runtime {
	type RuntimeEvent = RuntimeEvent;
	type RuntimeCall = RuntimeCall;
}

impl pallet_tx_fee_pot::Config for Runtime {
	type FeeCurrency = XrpCurrency;
	type TxFeePotId = TxFeePotId;
}

parameter_types! {
	/// The bridge pallet address
	pub const BridgePalletId: PalletId = PalletId(*b"ethybrdg");
	/// Bond amount for a challenger
	pub const ChallengeBond: Balance = 100 * ONE_XRP;
	/// % threshold of notarizations required to verify or prove bridge events
	pub const NotarizationThreshold: Percent = Percent::from_percent(66_u8);
	/// Bond amount for a relayer
	pub const RelayerBond: Balance = 100 * ONE_XRP;
	/// Max Xrpl notary (validator) public keys
	pub const MaxXrplKeys: u8 = 8;
	pub const MaxNewSigners: u8 = 20;
	/// 75 blocks is 5 minutes before the end of the era
	pub const AuthorityChangeDelay: BlockNumber = 75_u32;
}

impl pallet_ethy::Config for Runtime {
	/// Length of time the bridge will be paused while the authority set changes
	type AuthorityChangeDelay = AuthorityChangeDelay;
	/// Reports the current validator / notary set
	type AuthoritySet = Historical;
	/// The pallet bridge address (destination for incoming messages, source for outgoing)
	type BridgePalletId = BridgePalletId;
	/// The runtime call type.
	type RuntimeCall = RuntimeCall;
	/// The bond required to make a challenge
	type ChallengeBond = ChallengeBond;
	// The duration in blocks of one epoch
	type EpochDuration = EpochDuration;
	/// The runtime event type.
	type RuntimeEvent = RuntimeEvent;
	/// Subscribers to completed 'eth_call' jobs
	type EthCallSubscribers = ();
	/// Subscribers to completed event
	type EventRouter = EthereumEventRouter;
	/// Provides Ethereum JSON-RPC client to the pallet (OCW friendly)
	type EthereumRpcClient = pallet_ethy::EthereumRpcClient;
	/// The identifier type for Ethy notaries
	type EthyId = EthBridgeId;
	/// Reports final session status of an era
	type FinalSessionTracker = StakingSessionTracker;
	type MaxNewSigners = MaxNewSigners;
	/// Handles multi-currency fungible asset system
	type MultiCurrency = AssetsExt;
	/// The native asset id used for challenger and relayer bonds
	type NativeAssetId = XrpAssetId;
	/// The threshold of positive notarizations to approve an event claim
	type NotarizationThreshold = NotarizationThreshold;
	/// The bond required to become a relayer
	type RelayerBond = RelayerBond;
	/// The pallet handling scheduled Runtime calls
	type Scheduler = Scheduler;
	/// Timestamp provider
	type UnixTime = Timestamp;
	/// Pallets origin type
	type PalletsOrigin = OriginCaller;
	/// Max Xrpl notary (validator) public keys
	type MaxXrplKeys = MaxXrplKeys;
	/// Xrpl-bridge adapter
	type XrplBridgeAdapter = XRPLBridge;
}

impl frame_system::offchain::SigningTypes for Runtime {
	type Public = <Signature as Verify>::Signer;
	type Signature = Signature;
}

parameter_types! {
	pub const DefaultChainId: u64 = 7672;
}
impl pallet_evm_chain_id::Config for Runtime {
	type RuntimeEvent = RuntimeEvent;
	type ApproveOrigin = EnsureRoot<AccountId>;
	type DefaultChainId = DefaultChainId;
	type WeightInfo = weights::pallet_evm_chain_id::WeightInfo<Runtime>;
}

// Start frontier/EVM stuff

/// Current approximation of the gas/s consumption considering
/// EVM execution over compiled WASM (on 4.4Ghz CPU).
/// Given the 500ms Weight, from which 75% only are used for transactions,
/// the total EVM execution gas limit is: GAS_PER_SECOND * 0.500 * 0.75 ~= 11_250_000.
pub const GAS_PER_SECOND: u64 = 30_000_000;

/// Approximate ratio of the amount of Weight per Gas.
/// u64 works for approximations because Weight is a very small unit compared to gas.
pub const WEIGHT_PER_GAS: u64 = WEIGHT_PER_SECOND.div(GAS_PER_SECOND).ref_time();

pub struct FutureverseGasWeightMapping;

impl pallet_evm::GasWeightMapping for FutureverseGasWeightMapping {
	fn gas_to_weight(gas: u64, without_base_weight: bool) -> Weight {
		let mut weight = gas.saturating_mul(WEIGHT_PER_GAS);

		if without_base_weight {
			weight = weight.saturating_sub(
				<Runtime as frame_system::Config>::BlockWeights::get()
					.get(frame_support::dispatch::DispatchClass::Normal)
					.base_extrinsic
					.ref_time(),
			);
		}

		Weight::from_ref_time(weight)
	}
	fn weight_to_gas(weight: Weight) -> u64 {
		weight.div(WEIGHT_PER_GAS).ref_time()
	}
}

parameter_types! {
	pub BlockGasLimit: U256
		= U256::from(NORMAL_DISPATCH_RATIO.mul(MAXIMUM_BLOCK_WEIGHT.ref_time()) / WEIGHT_PER_GAS);
	pub PrecompilesValue: FutureversePrecompiles<Runtime> = FutureversePrecompiles::<_>::new();
	pub WeightPerGas: Weight = Weight::from_ref_time(WEIGHT_PER_GAS);
}

/// Modified london config with higher contract create fee
const fn seed_london() -> EvmConfig {
	let mut c = EvmConfig::london();
	c.gas_transaction_create = 2_000_000;
	c
}

pub static SEED_EVM_CONFIG: EvmConfig = seed_london();

impl pallet_evm::Config for Runtime {
	type FeeCalculator = FeeControl;
	type GasWeightMapping = FutureverseGasWeightMapping;
	type BlockHashMapping = pallet_ethereum::EthereumBlockHashMapping<Self>;
	type CallOrigin = FutureverseEnsureAddressSame<AccountId>;
	type WithdrawOrigin = EnsureAddressNever<AccountId>;
	type AddressMapping = AddressMapping<AccountId>;
	type Currency = EvmCurrencyScaler<XrpCurrency>;
	type RuntimeEvent = RuntimeEvent;
	type Runner = FeePreferencesRunner<Self, Self, Futurepass>;
	type PrecompilesType = FutureversePrecompiles<Self>;
	type PrecompilesValue = PrecompilesValue;
	type ChainId = EVMChainId;
	type BlockGasLimit = BlockGasLimit;
	type OnChargeTransaction = FutureverseEVMCurrencyAdapter<Self::Currency, TxFeePot>;
	type FindAuthor = EthereumFindAuthor<Babe>;
	// internal EVM config
	fn config() -> &'static EvmConfig {
		&SEED_EVM_CONFIG
	}
	type HandleTxValidation = HandleTxValidation<pallet_evm::Error<Runtime>>;
	type WeightPerGas = WeightPerGas;
}

impl pallet_ethereum::Config for Runtime {
	type RuntimeEvent = RuntimeEvent;
	type StateRoot = pallet_ethereum::IntermediateStateRoot<Runtime>;
	type HandleTxValidation = HandleTxValidation<InvalidTransactionWrapper>;
}

pub struct TransactionConverter;

impl fp_rpc::ConvertTransaction<UncheckedExtrinsic> for TransactionConverter {
	fn convert_transaction(&self, transaction: pallet_ethereum::Transaction) -> UncheckedExtrinsic {
		UncheckedExtrinsic::new_unsigned(
			pallet_ethereum::Call::<Runtime>::transact { transaction }.into(),
		)
	}
}

impl fp_rpc::ConvertTransaction<sp_runtime::OpaqueExtrinsic> for TransactionConverter {
	fn convert_transaction(
		&self,
		transaction: pallet_ethereum::Transaction,
	) -> sp_runtime::OpaqueExtrinsic {
		let extrinsic = UncheckedExtrinsic::new_unsigned(
			pallet_ethereum::Call::<Runtime>::transact { transaction }.into(),
		);
		let encoded = extrinsic.encode();
		sp_runtime::OpaqueExtrinsic::decode(&mut &encoded[..])
			.expect("Encoded extrinsic is always valid")
	}
}
// end frontier/EVM stuff

parameter_types! {
	/// The ERC20 peg address
	pub const PegPalletId: PalletId = PalletId(*b"erc20peg");
}

impl pallet_erc20_peg::Config for Runtime {
	/// Handles Ethereum events
	type EthBridge = EthBridge;
	/// Runtime currency system
	type MultiCurrency = AssetsExt;
	/// PalletId/Account for this module
	type PegPalletId = PegPalletId;
	/// The overarching event type.
	type RuntimeEvent = RuntimeEvent;
	type WeightInfo = weights::pallet_erc20_peg::WeightInfo<Runtime>;
}

parameter_types! {
	pub const NftPegPalletId: PalletId = PalletId(*b"rn/nftpg");
	pub const DelayLength: BlockNumber = 5;
	pub const MaxAddresses: u32 = 10;
	pub const MaxCollectionsPerWithdraw: u32 = 10;
	// These values must be the same so blocked tokens can be safely reclaimed
	// Ref: https://github.com/futureversecom/trn-seed/pull/674
	pub const MaxIdsPerMultipleMint: u32 = 50;
	pub const MaxSerialsPerWithdraw: u32 = 50;
}

impl pallet_nft_peg::Config for Runtime {
	type RuntimeEvent = RuntimeEvent;
	type PalletId = NftPegPalletId;
	type DelayLength = DelayLength;
	type MaxAddresses = MaxAddresses;
	type MaxTokensPerMint = MaxIdsPerMultipleMint;
	type EthBridge = EthBridge;
	type NftPegWeightInfo = weights::pallet_nft_peg::WeightInfo<Runtime>;
	type MaxCollectionsPerWithdraw = MaxCollectionsPerWithdraw;
	type MaxSerialsPerWithdraw = MaxSerialsPerWithdraw;
}

pub struct FeeControlDefaultValues;

impl pallet_fee_control::DefaultValues for FeeControlDefaultValues {
	fn evm_base_fee_per_gas() -> U256 {
		// Floor network base fee per gas
		// 0.000015 XRP per gas, 15000 GWEI
		U256::from(15_000_000_000_000u128)
	}
	fn weight_multiplier() -> Perbill {
		Perbill::from_parts(125)
	}

	fn length_multiplier() -> Balance {
		Balance::from(2_500u32)
	}
}

impl pallet_fee_control::Config for Runtime {
	type RuntimeEvent = RuntimeEvent;
	type WeightInfo = weights::pallet_fee_control::WeightInfo<Runtime>;
	type DefaultValues = FeeControlDefaultValues;
}

parameter_types! {
	pub const ConfigDepositBase: u64 = 10;
	pub const FriendDepositFactor: u64 = 1;
	pub const MaxFriends: u32 = 3;
	pub const RecoveryDeposit: u64 = 10;
}

impl pallet_recovery::Config for Runtime {
	type RuntimeEvent = RuntimeEvent;
	type RuntimeCall = RuntimeCall;
	type Currency = Balances;
	type ConfigDepositBase = ConfigDepositBase;
	type FriendDepositFactor = FriendDepositFactor;
	type MaxFriends = MaxFriends;
	type RecoveryDeposit = RecoveryDeposit;
	type WeightInfo = pallet_recovery::weights::SubstrateWeight<Runtime>;
}

parameter_types! {
	// One storage item; key size 32, value size 8
	pub ProxyDepositBase: Balance = deposit(1, 8);
	// Additional storage item size of 21 bytes (20 bytes AccountId + 1 byte sizeof(ProxyType)).
	pub ProxyDepositFactor: Balance = deposit(0, 21);
	pub AnnouncementDepositBase: Balance = deposit(1, 8);
	// Additional storage item size of 56 bytes:
	// - 20 bytes AccountId
	// - 32 bytes Hasher (Blake2256)
	// - 4 bytes BlockNumber (u32)
	pub AnnouncementDepositFactor: Balance = deposit(0, 56);
}

impl pallet_proxy::Config for Runtime {
	type RuntimeEvent = RuntimeEvent;
	type RuntimeCall = RuntimeCall;
	type Currency = Balances;

	type ProxyType = impls::ProxyType;
	type ProxyDepositBase = ProxyDepositBase;
	type ProxyDepositFactor = ProxyDepositFactor;
	type MaxProxies = ConstU32<32>;
	type MaxPending = ConstU32<32>;
	type CallHasher = BlakeTwo256Hash;
	type AnnouncementDepositBase = AnnouncementDepositBase;
	type AnnouncementDepositFactor = AnnouncementDepositFactor;
	type WeightInfo = pallet_proxy::weights::SubstrateWeight<Runtime>;
}

impl pallet_futurepass::Config for Runtime {
	type RuntimeEvent = RuntimeEvent;
	type Proxy = impls::ProxyPalletProvider;
	type RuntimeCall = RuntimeCall;
	type ApproveOrigin = EnsureRoot<AccountId>;
	type ProxyType = impls::ProxyType;
	type FuturepassMigrator = impls::FuturepassMigrationProvider;
	type WeightInfo = weights::pallet_futurepass::WeightInfo<Self>;

	#[cfg(feature = "runtime-benchmarks")]
	type MultiCurrency = AssetsExt;
}

impl pallet_maintenance_mode::Config for Runtime {
	type RuntimeCall = RuntimeCall;
	type RuntimeEvent = RuntimeEvent;
	type StringLimit = AssetsStringLimit;
	type WeightInfo = weights::pallet_maintenance_mode::WeightInfo<Self>;
	type SudoPallet = Sudo;
}

construct_runtime! {
	pub enum Runtime where
		Block = Block,
		NodeBlock = generic::Block<Header, sp_runtime::OpaqueExtrinsic>,
		UncheckedExtrinsic = UncheckedExtrinsic,
	{
		System: frame_system::{Pallet, Call, Storage, Config, Event<T>} = 0,
		Babe: pallet_babe = 1,
		Timestamp: pallet_timestamp::{Pallet, Call, Storage, Inherent}= 2,
		Scheduler: pallet_scheduler::{Pallet, Call, Storage, Event<T>} = 3,
		Utility: pallet_utility::{Pallet, Call, Event} = 4,
		Recovery: pallet_recovery::{Pallet, Call, Storage, Event<T>} = 33,
		Preimage: pallet_preimage::{Pallet, Call, Storage, Event<T>} = 45,

		// Monetary
		Balances: pallet_balances::{Pallet, Call, Storage, Config<T>, Event<T>} = 5,
		Assets: pallet_assets::{Pallet, Call, Storage, Event<T>, Config<T>} = 6,
		AssetsExt: pallet_assets_ext::{Pallet, Call, Storage, Config<T>, Event<T>} = 7,
		Authorship: pallet_authorship::{Pallet, Call, Storage} = 8,
		Staking: pallet_staking::{Pallet, Call, Storage, Config<T>, Event<T>} = 9,
		Offences: pallet_offences::{Pallet, Storage, Event} = 10,

		// Validators
		Session: pallet_session::{Pallet, Call, Storage, Event, Config<T>} = 11,
		Grandpa: pallet_grandpa::{Pallet, Call, Storage, Config, Event, ValidateUnsigned} = 12,
		ImOnline: pallet_im_online::{Pallet, Call, Storage, Event<T>, ValidateUnsigned, Config<T>} = 13,

		// World
		Sudo: pallet_sudo::{Pallet, Call, Storage, Config<T>, Event<T>} = 14,
		TransactionPayment: pallet_transaction_payment::{Pallet, Storage, Event<T>} = 15,
		Dex: pallet_dex::{Pallet, Call, Storage, Event<T>} = 16,
		Nft: pallet_nft::{Pallet, Call, Storage, Config<T>, Event<T>} = 17,
		Sft: pallet_sft::{Pallet, Call, Storage, Event<T>} = 43,
		XRPLBridge: pallet_xrpl_bridge::{Pallet, Call, Storage, Config<T>, Event<T>} = 18,
		TokenApprovals: pallet_token_approvals::{Pallet, Call, Storage} = 19,
		Historical: pallet_session::historical::{Pallet} = 20,
		Echo: pallet_echo::{Pallet, Call, Storage, Event} = 21,
<<<<<<< HEAD
		Marketplace: pallet_marketplace::{Pallet, Call} = 44,
		MaintenanceMode: pallet_maintenance_mode::{Pallet, Call, Storage, Event<T>} = 46,
=======
		Marketplace: pallet_marketplace::{Pallet, Call, Storage, Event<T>} = 44,
>>>>>>> 9d8e7a0d

		// Election pallet. Only works with staking
		ElectionProviderMultiPhase: pallet_election_provider_multi_phase::{Pallet, Call, Storage, Event<T>, ValidateUnsigned} = 22,
		VoterList: pallet_bags_list::{Pallet, Call, Storage, Event<T>} = 23,
		TxFeePot: pallet_tx_fee_pot::{Pallet, Storage} = 24,

		EthBridge: pallet_ethy::{Pallet, Call, Storage, Event<T>, ValidateUnsigned, Config<T>} = 25,

		// EVM
		Ethereum: pallet_ethereum::{Pallet, Call, Storage, Event, Config, Origin} = 26,
		EVM: pallet_evm::{Pallet, Config, Call, Storage, Event<T>} = 27,
		EVMChainId: pallet_evm_chain_id::{Pallet, Call, Storage, Event<T>} = 41,
		Erc20Peg: pallet_erc20_peg::{Pallet, Call, Storage, Event<T>} = 29,
		NftPeg: pallet_nft_peg::{Pallet, Call, Storage, Event<T>} = 30,

		FeeProxy: pallet_fee_proxy::{Pallet, Call, Event<T>} = 31,
		FeeControl: pallet_fee_control::{Pallet, Call, Storage, Event<T>} = 40,
		Xls20: pallet_xls20::{Pallet, Call, Storage, Event<T>} = 42,

		// FuturePass Account
		Proxy: pallet_proxy::{Pallet, Call, Storage, Event<T>} = 32,
		Futurepass: pallet_futurepass::{Pallet, Call, Storage, Event<T>} = 34,
	}
}

/// Block header type as expected by this runtime.
pub type Header = generic::Header<BlockNumber, BlakeTwo256Hash>;
/// Block type as expected by this runtime.
pub type Block = generic::Block<Header, UncheckedExtrinsic>;
/// A Block signed with a Justification
pub type SignedBlock = generic::SignedBlock<Block>;
/// BlockId type as expected by this runtime.
pub type BlockId = generic::BlockId<Block>;
/// The SignedExtension to the basic transaction logic.
pub type SignedExtra = (
	frame_system::CheckNonZeroSender<Runtime>,
	frame_system::CheckSpecVersion<Runtime>,
	frame_system::CheckTxVersion<Runtime>,
	frame_system::CheckGenesis<Runtime>,
	frame_system::CheckEra<Runtime>,
	frame_system::CheckNonce<Runtime>,
	frame_system::CheckWeight<Runtime>,
	pallet_maintenance_mode::MaintenanceChecker<Runtime>,
	pallet_transaction_payment::ChargeTransactionPayment<Runtime>,
);
/// Unchecked extrinsic type as expected by this runtime.
pub type UncheckedExtrinsic =
	fp_self_contained::UncheckedExtrinsic<Address, RuntimeCall, Signature, SignedExtra>;
/// Extrinsic type that has already been checked.
pub type CheckedExtrinsic =
	fp_self_contained::CheckedExtrinsic<AccountId, RuntimeCall, SignedExtra, H160>;

pub struct StakingMigrationV11OldPallet;

impl Get<&'static str> for StakingMigrationV11OldPallet {
	fn get() -> &'static str {
		"VoterList"
	}
}

/// Executive: handles dispatch to the various modules.
pub type Executive = frame_executive::Executive<
	Runtime,
	Block,
	frame_system::ChainContext<Runtime>,
	Runtime,
	AllPalletsWithSystem,
	(
		pallet_staking::migrations::v11::MigrateToV11<
			Runtime,
			VoterList,
			StakingMigrationV11OldPallet,
		>,
		pallet_staking::migrations::v12::MigrateToV12<Runtime>,
		migrations::AllMigrations,
	),
>;

impl_runtime_apis! {
	impl sp_api::Core<Block> for Runtime {
		fn version() -> RuntimeVersion {
			VERSION
		}

		fn execute_block(block: Block) {
			Executive::execute_block(block)
		}

		fn initialize_block(header: &<Block as BlockT>::Header) {
			Executive::initialize_block(header)
		}
	}

	impl sp_api::Metadata<Block> for Runtime {
		fn metadata() -> OpaqueMetadata {
			OpaqueMetadata::new(Runtime::metadata().into())
		}
	}

	impl sp_block_builder::BlockBuilder<Block> for Runtime {
		fn apply_extrinsic(
			extrinsic: <Block as BlockT>::Extrinsic,
		) -> ApplyExtrinsicResult {
			Executive::apply_extrinsic(extrinsic)
		}

		fn finalize_block() -> <Block as BlockT>::Header {
			Executive::finalize_block()
		}

		fn inherent_extrinsics(data: sp_inherents::InherentData) -> Vec<<Block as BlockT>::Extrinsic> {
			data.create_extrinsics()
		}

		fn check_inherents(block: Block, data: sp_inherents::InherentData) -> sp_inherents::CheckInherentsResult {
			data.check_extrinsics(&block)
		}
	}

	impl sp_transaction_pool::runtime_api::TaggedTransactionQueue<Block> for Runtime {
		fn validate_transaction(
			source: TransactionSource,
			tx: <Block as BlockT>::Extrinsic,
			block_hash: <Block as BlockT>::Hash,
		) -> TransactionValidity {
			Executive::validate_transaction(source, tx, block_hash)
		}
	}

	impl sp_offchain::OffchainWorkerApi<Block> for Runtime {
		fn offchain_worker(header: &<Block as BlockT>::Header) {
			Executive::offchain_worker(header)
		}
	}

	impl sp_session::SessionKeys<Block> for Runtime {
		fn decode_session_keys(
			encoded: Vec<u8>,
		) -> Option<Vec<(Vec<u8>, KeyTypeId)>> {
			SessionKeys::decode_into_raw_public_keys(&encoded)
		}

		fn generate_session_keys(seed: Option<Vec<u8>>) -> Vec<u8> {
			SessionKeys::generate(seed)
		}
	}

	impl frame_system_rpc_runtime_api::AccountNonceApi<Block, AccountId, Index> for Runtime {
		fn account_nonce(account: AccountId) -> Index {
			System::account_nonce(account)
		}
	}

	impl pallet_transaction_payment_rpc_runtime_api::TransactionPaymentApi<Block, Balance> for Runtime {
		fn query_info(
			uxt: <Block as BlockT>::Extrinsic,
			len: u32,
		) -> pallet_transaction_payment_rpc_runtime_api::RuntimeDispatchInfo<Balance> {
			TransactionPayment::query_info(uxt, len)
		}
		fn query_fee_details(
			uxt: <Block as BlockT>::Extrinsic,
			len: u32,
		) -> pallet_transaction_payment::FeeDetails<Balance> {
			TransactionPayment::query_fee_details(uxt, len)
		}
	}

	impl sp_consensus_babe::BabeApi<Block> for Runtime {
		fn configuration() -> sp_consensus_babe::BabeConfiguration {
			// The choice of `c` parameter (where `1 - c` represents the
			// probability of a slot being empty), is done in accordance to the
			// slot duration and expected target block time, for safely
			// resisting network delays of maximum two seconds.
			// <https://research.web3.foundation/en/latest/polkadot/BABE/Babe/#6-practical-results>
			sp_consensus_babe::BabeConfiguration {
				slot_duration: Babe::slot_duration(),
				epoch_length: EpochDuration::get(),
				c: BABE_GENESIS_EPOCH_CONFIG.c,
				authorities: Babe::authorities().to_vec(),
				randomness: Babe::randomness(),
				allowed_slots: BABE_GENESIS_EPOCH_CONFIG.allowed_slots,
			}
		}

		fn current_epoch_start() -> sp_consensus_babe::Slot {
			Babe::current_epoch_start()
		}

		fn current_epoch() -> sp_consensus_babe::Epoch {
			Babe::current_epoch()
		}

		fn next_epoch() -> sp_consensus_babe::Epoch {
			Babe::next_epoch()
		}

		fn generate_key_ownership_proof(
			_slot: sp_consensus_babe::Slot,
			authority_id: sp_consensus_babe::AuthorityId,
		) -> Option<sp_consensus_babe::OpaqueKeyOwnershipProof> {
			use codec::Encode;

			Historical::prove((sp_consensus_babe::KEY_TYPE, authority_id))
				.map(|p| p.encode())
				.map(sp_consensus_babe::OpaqueKeyOwnershipProof::new)
		}

		fn submit_report_equivocation_unsigned_extrinsic(
			equivocation_proof: sp_consensus_babe::EquivocationProof<<Block as BlockT>::Header>,
			key_owner_proof: sp_consensus_babe::OpaqueKeyOwnershipProof,
		) -> Option<()> {
			let key_owner_proof = key_owner_proof.decode()?;

			Babe::submit_unsigned_equivocation_report(
				equivocation_proof,
				key_owner_proof,
			)
		}
	}

	impl fp_rpc::ConvertTransactionRuntimeApi<Block> for Runtime {
		fn convert_transaction(transaction: EthereumTransaction) -> <Block as BlockT>::Extrinsic {
			UncheckedExtrinsic::new_unsigned(
				pallet_ethereum::Call::<Runtime>::transact { transaction }.into(),
			)
		}
	}

	impl pallet_dex_rpc_runtime_api::DexApi<
		Block,
		Runtime,
	> for Runtime {
		fn quote(
			amount_a: u128,
			reserve_a: u128,
			reserve_b: u128,
		) -> Result<u128, sp_runtime::DispatchError> {
			Dex::quote(amount_a.into(), reserve_a, reserve_b).map(|r| r.low_u128())
		}

		fn get_amounts_out(
			amount_in: Balance,
			path: Vec<AssetId>,
		) -> Result<Vec<Balance>, sp_runtime::DispatchError> {
			Dex::get_amounts_out(amount_in, &path).map_err(|e| match e {
				sp_runtime::DispatchError::Arithmetic(_)  =>
					sp_runtime::DispatchError::Other("Insufficient Liquidity"),
					e => e,
			})
		}

		fn get_amounts_in(
			amount_out: Balance,
			path: Vec<AssetId>,
		) -> Result<Vec<Balance>, sp_runtime::DispatchError> {
			Dex::get_amounts_in(amount_out, &path).map_err(|e| match e {
				sp_runtime::DispatchError::Arithmetic(_)  =>
					sp_runtime::DispatchError::Other("Insufficient Liquidity"),
					e => e,
			})
		}

		fn get_lp_token_id(
			asset_id_a: AssetId,
			asset_id_b: AssetId,
		) -> Result<AssetId, sp_runtime::DispatchError> {
			Dex::get_lp_token_id(asset_id_a, asset_id_b)
		}

		fn get_liquidity(
			asset_id_a: AssetId,
			asset_id_b: AssetId,
		) -> (Balance, Balance) {
			Dex::get_liquidity(asset_id_a, asset_id_b)
		}

		fn get_trading_pair_status(
			asset_id_a: AssetId,
			asset_id_b: AssetId,
		) -> TradingPairStatus {
			Dex::get_trading_pair_status(asset_id_a, asset_id_b)
		}
	}

	impl pallet_nft_rpc_runtime_api::NftApi<
		Block,
		AccountId,
		Runtime,
	> for Runtime {
		fn owned_tokens(collection_id: CollectionUuid, who: AccountId, cursor: SerialNumber, limit: u16) -> (SerialNumber, TokenCount, Vec<SerialNumber>) {
			Nft::owned_tokens(collection_id, &who, cursor, limit)
		}
		fn token_uri(token_id: TokenId) -> Vec<u8> {
			Nft::token_uri(token_id)
		}
	}

	impl pallet_sft_rpc_runtime_api::SftApi<Block, Runtime> for Runtime {
		fn token_uri(token_id: TokenId) -> Vec<u8> {
			Sft::token_uri(token_id)
		}
	}

	impl fp_rpc::EthereumRuntimeRPCApi<Block> for Runtime {
		fn chain_id() -> u64 {
			<Runtime as pallet_evm::Config>::ChainId::get()
		}

		fn account_basic(address: H160) -> EVMAccount {
			// scaling is handled by the EvmCurrencyScaler inside pallet_evm
			EVM::account_basic(&address).0
		}

		fn gas_price() -> U256 {
			FeeControl::min_gas_price().0
		}

		fn account_code_at(address: H160) -> Vec<u8> {
			EVM::account_codes(address)
		}

		fn author() -> H160 {
			<pallet_evm::Pallet<Runtime>>::find_author()
		}

		fn storage_at(address: H160, index: U256) -> H256 {
			let mut tmp = [0u8; 32];
			index.to_big_endian(&mut tmp);
			EVM::account_storages(address, H256::from_slice(&tmp[..]))
		}

		fn call(
			from: H160,
			to: H160,
			data: Vec<u8>,
			value: U256,
			gas_limit: U256,
			max_fee_per_gas: Option<U256>,
			max_priority_fee_per_gas: Option<U256>,
			nonce: Option<U256>,
			estimate: bool,
			access_list: Option<Vec<(H160, Vec<H256>)>>,
		) -> Result<pallet_evm::CallInfo, sp_runtime::DispatchError> {

			let config = if estimate {
				let mut config = <Runtime as pallet_evm::Config>::config().clone();
				config.estimate = true;
				Some(config)
			} else {
				None
			};

			<Runtime as pallet_evm::Config>::Runner::call(
				from,
				to,
				data,
				value,
				gas_limit.low_u64(),
				max_fee_per_gas,
				max_priority_fee_per_gas,
				nonce,
				access_list.unwrap_or_default(),
				false,
				false,
				config.as_ref().unwrap_or(<Runtime as pallet_evm::Config>::config()),
			).map_err(|err| err.error.into())
		}

		fn create(
			from: H160,
			data: Vec<u8>,
			value: U256,
			gas_limit: U256,
			max_fee_per_gas: Option<U256>,
			max_priority_fee_per_gas: Option<U256>,
			nonce: Option<U256>,
			estimate: bool,
			access_list: Option<Vec<(H160, Vec<H256>)>>,
		) -> Result<pallet_evm::CreateInfo, sp_runtime::DispatchError> {
			let config = if estimate {
				let mut config = <Runtime as pallet_evm::Config>::config().clone();
				config.estimate = true;
				Some(config)
			} else {
				None
			};

			<Runtime as pallet_evm::Config>::Runner::create(
				from,
				data,
				value,
				gas_limit.low_u64(),
				max_fee_per_gas,
				max_priority_fee_per_gas,
				nonce,
				access_list.unwrap_or_default(),
				false,
				false,
				config.as_ref().unwrap_or(<Runtime as pallet_evm::Config>::config()),
			).map_err(|err| err.error.into())
		}

		fn current_transaction_statuses() -> Option<Vec<TransactionStatus>> {
			Ethereum::current_transaction_statuses()
		}

		fn current_block() -> Option<pallet_ethereum::Block> {
			Ethereum::current_block()
		}

		fn current_receipts() -> Option<Vec<pallet_ethereum::Receipt>> {
			Ethereum::current_receipts()
		}

		fn current_all() -> (
			Option<pallet_ethereum::Block>,
			Option<Vec<pallet_ethereum::Receipt>>,
			Option<Vec<TransactionStatus>>
		) {
			(
				Ethereum::current_block(),
				Ethereum::current_receipts(),
				Ethereum::current_transaction_statuses()
			)
		}

		fn extrinsic_filter(
			xts: Vec<<Block as BlockT>::Extrinsic>,
		) -> Vec<EthereumTransaction> {
			xts.into_iter().filter_map(|xt| match xt.0.function {
				RuntimeCall::Ethereum(transact { transaction }) => Some(transaction),
				_ => None
			}).collect::<Vec<EthereumTransaction>>()
		}

		fn elasticity() -> Option<Permill> {
			// We currently do not use or set elasticity; always return zero
			Some(Permill::zero())
		}
	}

	impl fg_primitives::GrandpaApi<Block> for Runtime {
		fn grandpa_authorities() -> GrandpaAuthorityList {
			Grandpa::grandpa_authorities()
		}

		fn current_set_id() -> fg_primitives::SetId {
			Grandpa::current_set_id()
		}

		fn submit_report_equivocation_unsigned_extrinsic(
			_equivocation_proof: fg_primitives::EquivocationProof<
				<Block as BlockT>::Hash,
				NumberFor<Block>,
			>,
			_key_owner_proof: fg_primitives::OpaqueKeyOwnershipProof,
		) -> Option<()> {
			None
		}

		fn generate_key_ownership_proof(
			_set_id: fg_primitives::SetId,
			_authority_id: GrandpaId,
		) -> Option<fg_primitives::OpaqueKeyOwnershipProof> {
			// NOTE: this is the only implementation possible since we've
			// defined our key owner proof type as a bottom type (i.e. a type
			// with no values).
			None
		}
	}

	impl seed_primitives::ethy::EthyApi<Block> for Runtime {
		fn validator_set() -> ValidatorSet<EthBridgeId> {
			EthBridge::validator_set()
		}
		fn xrpl_signers() -> ValidatorSet<EthBridgeId> {
			let door_signers = EthBridge::notary_xrpl_keys();
			ValidatorSet {
				proof_threshold: door_signers.len().saturating_sub(1) as u32, // tolerate 1 missing witness
				validators: door_signers,
				id: EthBridge::notary_set_id(), // the set Id is the same as the overall Ethy set Id
			}
		}
	}

	#[cfg(feature = "try-runtime")]
	impl frame_try_runtime::TryRuntime<Block> for Runtime {
		fn on_runtime_upgrade() -> (Weight, Weight) {
			log::info!("try-runtime::on_runtime_upgrade.");

			// NOTE: intentional unwrap: we don't want to propagate the error backwards, and want to
			// have a backtrace here. If any of the pre/post migration checks fail, we shall stop
			// right here and right now.
			let weight = Executive::try_runtime_upgrade().map_err(|err|{
				log::info!("try-runtime::on_runtime_upgrade failed with: {:?}", err);
				err
			}).unwrap();
			(weight, RuntimeBlockWeights::get().max_block)
		}

		fn execute_block(block: Block, state_root_check: bool, select: frame_try_runtime::TryStateSelect) -> Weight {
			log::info!(
				target: "runtime::kusama", "try-runtime: executing block #{} ({:?}) / root checks: {:?} / sanity-checks: {:?}",
				block.header.number,
				block.header.hash(),
				state_root_check,
				select,
			);
			Executive::try_execute_block(block, state_root_check, select).expect("try_execute_block failed")
		}
	}

	#[cfg(feature = "runtime-benchmarks")]
	impl frame_benchmarking::Benchmark<Block> for Runtime {
		fn benchmark_metadata(extra: bool) -> (
			Vec<frame_benchmarking::BenchmarkList>,
			Vec<frame_support::traits::StorageInfo>,
		) {
			use frame_benchmarking::{Benchmarking, BenchmarkList};
			use frame_support::traits::StorageInfoTrait;

			// Trying to add benchmarks directly to the Session Pallet caused cyclic dependency
			// issues. To get around that, we separated the Session benchmarks into its own crate,
			// which is why we need these two lines below.
			use pallet_session_benchmarking::Pallet as SessionBench;
			use pallet_election_provider_support_benchmarking::Pallet as EPSBench;
			use frame_system_benchmarking::Pallet as SystemBench;
			use frame_benchmarking::baseline::Pallet as BaselineBench;

			let mut list = Vec::<BenchmarkList>::new();
			list_benchmarks!(list, extra);

			let storage_info = AllPalletsWithSystem::storage_info();

			(list, storage_info)
		}

		fn dispatch_benchmark(
			config: frame_benchmarking::BenchmarkConfig
		) -> Result<Vec<frame_benchmarking::BenchmarkBatch>, sp_runtime::RuntimeString> {
			use frame_benchmarking::{Benchmarking, BenchmarkBatch, TrackedStorageKey};

			// Trying to add benchmarks directly to the Session Pallet caused cyclic dependency
			// issues. To get around that, we separated the Session benchmarks into its own crate,
			// which is why we need these two lines below.
			use pallet_session_benchmarking::Pallet as SessionBench;
			use pallet_election_provider_support_benchmarking::Pallet as EPSBench;
			use frame_system_benchmarking::Pallet as SystemBench;
			use frame_benchmarking::baseline::Pallet as BaselineBench;

			impl pallet_session_benchmarking::Config for Runtime {}
			impl pallet_election_provider_support_benchmarking::Config for Runtime {}
			impl frame_system_benchmarking::Config for Runtime {}
			impl frame_benchmarking::baseline::Config for Runtime {}

			// We took this from the substrate examples as the configurations are pretty close.
			let whitelist: Vec<TrackedStorageKey> = vec![
				// Block Number
				hex_literal::hex!("26aa394eea5630e07c48ae0c9558cef702a5c1b19ab7a04f536c519aca4983ac").to_vec().into(),
				// Total Issuance
				hex_literal::hex!("c2261276cc9d1f8598ea4b6a74b15c2f57c875e4cff74148e4628f264b974c80").to_vec().into(),
				// Execution Phase
				hex_literal::hex!("26aa394eea5630e07c48ae0c9558cef7ff553b5a9862a516939d82b3d3d8661a").to_vec().into(),
				// Event Count
				hex_literal::hex!("26aa394eea5630e07c48ae0c9558cef70a98fdbe9ce6c55837576c60c7af3850").to_vec().into(),
				// System Events
				hex_literal::hex!("26aa394eea5630e07c48ae0c9558cef780d41e5e16056765bc8461851072c9d7").to_vec().into(),
			];

			let mut batches = Vec::<BenchmarkBatch>::new();
			let params = (&config, &whitelist);
			add_benchmarks!(params, batches);

			if batches.is_empty() { return Err("Benchmark not found for this pallet.".into()) }
			Ok(batches)
		}
	}
}

fn transaction_asset_check(
	source: &H160,
	eth_tx: EthereumTransaction,
	action: TransactionAction,
) -> Result<(), TransactionValidityError> {
	let fee_proxy = TransactionAction::Call(H160::from_low_u64_be(FEE_PROXY_ADDRESS));

	if action == fee_proxy {
		let (input, gas_limit, gas_price, max_fee_per_gas, max_priority_fee_per_gas) = match eth_tx
		{
			EthereumTransaction::Legacy(t) => (t.input, t.gas_limit, Some(t.gas_price), None, None),
			EthereumTransaction::EIP2930(t) =>
				(t.input, t.gas_limit, Some(t.gas_price), None, None),
			EthereumTransaction::EIP1559(t) => (
				t.input,
				t.gas_limit,
				None,
				Some(t.max_fee_per_gas),
				Some(t.max_priority_fee_per_gas),
			),
		};

		let (payment_asset_id, max_payment, _target, _input) =
			FeePreferencesRunner::<Runtime, Runtime, Futurepass>::decode_input(input)?;
		// ensure user owns max payment amount
		let user_asset_balance = <pallet_assets_ext::Pallet<Runtime> as Inspect<
			<Runtime as frame_system::Config>::AccountId,
		>>::reducible_balance(
			payment_asset_id,
			&<Runtime as frame_system::Config>::AccountId::from(*source),
			false,
		);
		ensure!(
			user_asset_balance >= max_payment,
			TransactionValidityError::Invalid(InvalidTransaction::Payment)
		);
		let FeePreferencesData { path, total_fee_scaled } =
			get_fee_preferences_data::<Runtime, Runtime, Futurepass>(
				gas_limit.as_u64(),
				gas_price,
				max_fee_per_gas,
				max_priority_fee_per_gas,
				payment_asset_id,
			)?;

		if total_fee_scaled > 0 {
			let amounts = Dex::get_amounts_in(total_fee_scaled, &path)
				.map_err(|_| TransactionValidityError::Invalid(InvalidTransaction::Payment))?;
			ensure!(
				amounts[0] <= max_payment,
				TransactionValidityError::Invalid(InvalidTransaction::Payment)
			);
			return Ok(())
		}
	}
	Ok(())
}

impl fp_self_contained::SelfContainedCall for RuntimeCall {
	type SignedInfo = H160;

	fn is_self_contained(&self) -> bool {
		match self {
			RuntimeCall::Ethereum(call) => call.is_self_contained(),
			_ => false,
		}
	}

	fn check_self_contained(&self) -> Option<Result<Self::SignedInfo, TransactionValidityError>> {
		match self {
			RuntimeCall::Ethereum(call) => call.check_self_contained(),
			_ => None,
		}
	}

	fn validate_self_contained(
		&self,
		signed_info: &Self::SignedInfo,
		dispatch_info: &DispatchInfoOf<Self>,
		len: usize,
	) -> Option<TransactionValidity> {
		match self {
			RuntimeCall::Ethereum(ref call) =>
				Some(validate_self_contained_inner(&self, &call, signed_info, dispatch_info, len)),
			_ => None,
		}
	}

	fn pre_dispatch_self_contained(
		&self,
		signed_info: &Self::SignedInfo,
		dispatch_info: &DispatchInfoOf<Self>,
		len: usize,
	) -> Option<Result<(), TransactionValidityError>> {
		match self {
			RuntimeCall::Ethereum(call) =>
				call.pre_dispatch_self_contained(signed_info, dispatch_info, len),
			_ => None,
		}
	}

	fn apply_self_contained(
		self,
		info: Self::SignedInfo,
	) -> Option<sp_runtime::DispatchResultWithInfo<PostDispatchInfoOf<Self>>> {
		match self {
			call @ RuntimeCall::Ethereum(pallet_ethereum::Call::transact { .. }) =>
				Some(call.dispatch(RuntimeOrigin::from(
					pallet_ethereum::RawOrigin::EthereumTransaction(info),
				))),
			_ => None,
		}
	}
}

fn validate_self_contained_inner(
	call: &RuntimeCall,
	eth_call: &pallet_ethereum::Call<Runtime>,
	signed_info: &<RuntimeCall as fp_self_contained::SelfContainedCall>::SignedInfo,
	dispatch_info: &DispatchInfoOf<RuntimeCall>,
	len: usize,
) -> TransactionValidity {
	if let pallet_ethereum::Call::transact { ref transaction } = eth_call {
		// Previously, ethereum transactions were contained in an unsigned
		// extrinsic, we now use a new form of dedicated extrinsic defined by
		// frontier, but to keep the same behavior as before, we must perform
		// the controls that were performed on the unsigned extrinsic.
		use sp_runtime::traits::SignedExtension as _;
		let (input_len, action) = match transaction {
			pallet_ethereum::Transaction::Legacy(t) => (t.input.len(), t.action),
			pallet_ethereum::Transaction::EIP2930(t) => (t.input.len(), t.action),
			pallet_ethereum::Transaction::EIP1559(t) => (t.input.len(), t.action),
		};

		let extra_validation =
			SignedExtra::validate_unsigned(call, &call.get_dispatch_info(), input_len)?;

		// Perform tx submitter asset balance checks required for fee proxying
		match call.clone() {
			RuntimeCall::Ethereum(pallet_ethereum::Call::transact { transaction }) =>
				transaction_asset_check(signed_info, transaction, action),
			_ => Ok(()),
		}?;

		// Then, do the controls defined by the ethereum pallet.
		let self_contained_validation = eth_call
			.validate_self_contained(signed_info, dispatch_info, len)
			.ok_or(TransactionValidityError::Invalid(InvalidTransaction::BadProof))??;

		Ok(extra_validation.combine_with(self_contained_validation))
	} else {
		Err(TransactionValidityError::Unknown(
			sp_runtime::transaction_validity::UnknownTransaction::CannotLookup,
		))
	}
}

#[cfg(feature = "runtime-benchmarks")]
#[macro_use]
extern crate frame_benchmarking;

#[cfg(feature = "runtime-benchmarks")]
mod benches {
	define_benchmarks!(
		// Substrate
		[frame_system, SystemBench::<Runtime>]
		[frame_benchmarking, BaselineBench::<Runtime>]
		[pallet_babe, Babe]
		[pallet_balances, Balances]
		[pallet_timestamp, Timestamp]
		[pallet_scheduler, Scheduler]
		[pallet_utility, Utility]
		[pallet_assets, Assets]
		[pallet_staking, Staking]
		[pallet_grandpa, Grandpa]
		[pallet_im_online, ImOnline]
		[pallet_session, SessionBench::<Runtime>]
		[pallet_bags_list, VoterList]
		[pallet_election_provider_multi_phase, ElectionProviderMultiPhase]
		[pallet_election_provider_support_benchmarking, EPSBench::<Runtime>]
		[pallet_recovery, Recovery]
		[pallet_proxy, Proxy]
		[pallet_preimage, Preimage]
		// Local
		[pallet_nft, Nft]
		[pallet_sft, Sft]
		[pallet_fee_control, FeeControl]
		[pallet_nft_peg, NftPeg]
		[pallet_xrpl_bridge, XRPLBridge]
		[pallet_erc20_peg, Erc20Peg]
		[pallet_echo, Echo]
		[pallet_assets_ext, AssetsExt]
		[pallet_evm_chain_id, EVMChainId]
		[pallet_token_approvals, TokenApprovals]
		[pallet_xls20, Xls20]
		[pallet_futurepass, Futurepass]
		[pallet_dex, Dex]
<<<<<<< HEAD
		[pallet_maintenance_mode, MaintenanceMode]
=======
		[pallet_marketplace, Marketplace]
>>>>>>> 9d8e7a0d
	);
}<|MERGE_RESOLUTION|>--- conflicted
+++ resolved
@@ -1265,12 +1265,8 @@
 		TokenApprovals: pallet_token_approvals::{Pallet, Call, Storage} = 19,
 		Historical: pallet_session::historical::{Pallet} = 20,
 		Echo: pallet_echo::{Pallet, Call, Storage, Event} = 21,
-<<<<<<< HEAD
-		Marketplace: pallet_marketplace::{Pallet, Call} = 44,
+		Marketplace: pallet_marketplace::{Pallet, Call, Storage, Event<T>} = 44,
 		MaintenanceMode: pallet_maintenance_mode::{Pallet, Call, Storage, Event<T>} = 46,
-=======
-		Marketplace: pallet_marketplace::{Pallet, Call, Storage, Event<T>} = 44,
->>>>>>> 9d8e7a0d
 
 		// Election pallet. Only works with staking
 		ElectionProviderMultiPhase: pallet_election_provider_multi_phase::{Pallet, Call, Storage, Event<T>, ValidateUnsigned} = 22,
@@ -2048,10 +2044,7 @@
 		[pallet_xls20, Xls20]
 		[pallet_futurepass, Futurepass]
 		[pallet_dex, Dex]
-<<<<<<< HEAD
 		[pallet_maintenance_mode, MaintenanceMode]
-=======
 		[pallet_marketplace, Marketplace]
->>>>>>> 9d8e7a0d
 	);
 }