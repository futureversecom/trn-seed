--- conflicted
+++ resolved
@@ -384,11 +384,6 @@
 parameter_types! {
 	pub const NftPalletId: PalletId = PalletId(*b"nftokens");
 	pub const CollectionNameStringLimit: u32 = 50;
-<<<<<<< HEAD
-=======
-	/// How long listings are open for by default
-	pub const DefaultListingDuration: BlockNumber = DAYS * 3;
->>>>>>> c87b17b7
 	pub const WorldId: seed_primitives::ParachainId = 100;
 	pub const MaxTokensPerCollection: u32 = 1_000_000;
 	pub const MintLimit: u32 = 1_000;
@@ -423,27 +418,6 @@
 	type NFTExt = Nft;
 	type PalletId = MarketplacePalletId;
 	type MaxTokensPerListing = MaxTokensPerListing;
-}
-
-parameter_types! {
-	pub const SftPalletId: PalletId = PalletId(*b"sftokens");
-	pub const MaxTokensPerSftCollection: u32 = 1_000_000;
-	pub const MaxOwnersPerSftCollection: u32 = 1_000_000;
-	pub const MaxSerialsPerMint: u32 = 100; // Higher values can be storage heavy
-}
-impl pallet_sft::Config for Runtime {
-	type Event = Event;
-	type MultiCurrency = AssetsExt;
-	type NFTExt = Nft;
-	type OnTransferSubscription = TokenApprovals;
-	type OnNewAssetSubscription = OnNewAssetSubscription;
-	type PalletId = SftPalletId;
-	type ParachainId = WorldId;
-	type StringLimit = CollectionNameStringLimit;
-	type WeightInfo = weights::pallet_sft::WeightInfo<Runtime>;
-	type MaxTokensPerSftCollection = MaxTokensPerSftCollection;
-	type MaxSerialsPerMint = MaxSerialsPerMint;
-	type MaxOwnersPerSftToken = MaxOwnersPerSftCollection;
 }
 
 parameter_types! {
