--- conflicted
+++ resolved
@@ -843,21 +843,11 @@
 parameter_types! {
 	/// The ERC20 peg address
 	pub const PegPalletId: PalletId = PalletId(*b"erc20peg");
-<<<<<<< HEAD
-	pub const MaxLengthErc20Meta: u32 = 250;
-	pub const MaxInitialErcMetas: u8 = 50;
-=======
->>>>>>> aa57587b
 }
 
 impl pallet_erc20_peg::Config for Runtime {
 	/// Handles Ethereum events
-<<<<<<< HEAD
-	type EthBridge = ();
-	type DepositEventSignature = DepositEventSignature;
-=======
 	type EthBridge = EthBridge;
->>>>>>> aa57587b
 	/// Runtime currency system
 	type MultiCurrency = AssetsExt;
 	/// PalletId/Account for this module
