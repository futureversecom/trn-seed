// Copyright 2022-2023 Futureverse Corporation Limited
//
// Licensed under the Apache License, Version 2.0 (the "License");
// you may not use this file except in compliance with the License.
// You may obtain a copy of the License at
//
//     http://www.apache.org/licenses/LICENSE-2.0
//
// Unless required by applicable law or agreed to in writing, software
// distributed under the License is distributed on an "AS IS" BASIS,
// WITHOUT WARRANTIES OR CONDITIONS OF ANY KIND, either express or implied.
// See the License for the specific language governing permissions and
// limitations under the License.
// You may obtain a copy of the License at the root of this project source code

//! Root runtime config
#![cfg_attr(not(feature = "std"), no_std)]
// `construct_runtime!` does a lot of recursion and requires us to increase the limit to 256.
#![recursion_limit = "256"]

// Make the WASM binary available.
#[cfg(feature = "std")]
include!(concat!(env!("OUT_DIR"), "/wasm_binary.rs"));

extern crate alloc;

use alloc::string::String;
use codec::{Decode, Encode};
use fp_evm::weight_per_gas;
use fp_rpc::TransactionStatus;
use frame_election_provider_support::{generate_solution_type, onchain, SequentialPhragmen};
use pallet_dex::TradingPairStatus;
use pallet_ethereum::{
	Call::transact, InvalidTransactionWrapper, PostLogContent, Transaction as EthereumTransaction,
	TransactionAction,
};
use pallet_evm::{
	Account as EVMAccount, EnsureAddressNever, FeeCalculator, GasWeightMapping, Runner as RunnerT,
};
use pallet_staking::RewardDestination;
use pallet_transaction_payment::{Multiplier, TargetedFeeAdjustment};
use seed_pallet_common::MaintenanceCheck;
use sp_api::impl_runtime_apis;
use sp_core::{crypto::KeyTypeId, OpaqueMetadata, H160, H256, U256};
use sp_runtime::{
	create_runtime_str, generic, impl_opaque_keys,
	traits::{
		Block as BlockT, Bounded, DispatchInfoOf, Dispatchable, IdentityLookup, NumberFor,
		PostDispatchInfoOf, Verify,
	},
	transaction_validity::{
		InvalidTransaction, TransactionPriority, TransactionSource, TransactionValidity,
		TransactionValidityError,
	},
	ApplyExtrinsicResult, FixedPointNumber, Perbill, Percent, Permill, Perquintill,
};
use sp_std::prelude::*;

pub use frame_system::Call as SystemCall;
pub use pallet_balances::Call as BalancesCall;

#[cfg(feature = "std")]
use sp_version::NativeVersion;
use sp_version::RuntimeVersion;

// A few exports that help ease life for downstream crates.
pub use frame_support::{
	construct_runtime,
	dispatch::{DispatchClass, GetDispatchInfo},
	ensure,
	pallet_prelude::Hooks,
	parameter_types,
	traits::{
		fungibles::{metadata::Inspect as InspectMetadata, Inspect},
		tokens::{Fortitude, Preservation},
		AsEnsureOriginWithArg, ConstU128, ConstU32, Everything, Get, IsInVec, KeyOwnerProofSystem,
		Randomness,
	},
	weights::{
		constants::{
			ExtrinsicBaseWeight, RocksDbWeight, WEIGHT_REF_TIME_PER_MILLIS,
			WEIGHT_REF_TIME_PER_SECOND,
		},
		ConstantMultiplier, IdentityFee, Weight,
	},
	PalletId, StorageValue,
};

use frame_system::{
	limits::{BlockLength, BlockWeights},
	EnsureRoot, EnsureSigned,
};
pub use pallet_grandpa::AuthorityId as GrandpaId;
use pallet_grandpa::{fg_primitives, AuthorityList as GrandpaAuthorityList};
pub use pallet_im_online::sr25519::AuthorityId as ImOnlineId;
use seed_runtime_constants::weights::BlockExecutionWeight;
#[cfg(any(feature = "std", test))]
pub use sp_runtime::BuildStorage;

// Export for chain_specs
#[cfg(feature = "std")]
pub use pallet_staking::{Forcing, StakerStatus};
use sp_runtime::traits::UniqueSaturatedInto;

pub mod keys {
	pub use super::{BabeId, EthBridgeId, GrandpaId, ImOnlineId};
}

pub use seed_pallet_common::FeeConfig;
pub use seed_primitives::{
	ethy::{crypto::AuthorityId as EthBridgeId, ValidatorSet},
	AccountId, Address, AssetId, BabeId, Balance, BlakeTwo256Hash, BlockNumber, CollectionUuid,
	Hash, Nonce, SerialNumber, Signature, TokenCount, TokenId,
};

mod bag_thresholds;

pub mod constants;

use constants::{
	deposit, RootAssetId, XrpAssetId, DAYS, EPOCH_DURATION_IN_SLOTS, MILLISECS_PER_BLOCK, MINUTES,
	ONE_ROOT, ONE_XRP, PRIMARY_PROBABILITY, SESSIONS_PER_ERA, SLOT_DURATION, VTX_ASSET_ID,
};

// Implementations of some helper traits passed into runtime modules as associated types.
pub mod impls;

use impls::{
	AddressMapping, DoughnutCallValidator, DoughnutFuturepassLookup, EthereumEventRouter,
	EthereumFindAuthor, EvmCurrencyScaler, FutureverseEVMCurrencyAdapter,
	FutureverseEnsureAddressSame, HandleTxValidation, OnNewAssetSubscription,
	SlashImbalanceHandler, StakingSessionTracker,
};
use pallet_fee_proxy::{get_fee_preferences_data, FeePreferencesData, FeePreferencesRunner};

pub mod precompiles;

use precompiles::FutureversePrecompiles;

mod staking;

use staking::OnChainAccuracy;

mod migrations;
mod weights;

use precompile_utils::constants::FEE_PROXY_ADDRESS;

#[cfg(test)]
mod tests;

/// Currency implementation mapped to XRP
pub type XrpCurrency = pallet_assets_ext::AssetCurrency<Runtime, XrpAssetId>;

/// This runtime version.
#[sp_version::runtime_version]
pub const VERSION: RuntimeVersion = RuntimeVersion {
	spec_name: create_runtime_str!("root"),
	impl_name: create_runtime_str!("root"),
	authoring_version: 1,
	spec_version: 56,
	impl_version: 0,
	apis: RUNTIME_API_VERSIONS,
	transaction_version: 10,
	state_version: 0,
};

/// The BABE epoch configuration at genesis.
pub const BABE_GENESIS_EPOCH_CONFIG: sp_consensus_babe::BabeEpochConfiguration =
	sp_consensus_babe::BabeEpochConfiguration {
		c: PRIMARY_PROBABILITY,
		allowed_slots: sp_consensus_babe::AllowedSlots::PrimaryAndSecondaryPlainSlots,
	};

/// The version information used to identify this runtime when compiled natively.
#[cfg(feature = "std")]
pub fn native_version() -> NativeVersion {
	NativeVersion { runtime_version: VERSION, can_author_with: Default::default() }
}

impl_opaque_keys! {
	pub struct SessionKeys {
		pub babe: Babe,
		pub im_online: ImOnline,
		pub grandpa: Grandpa,
		pub ethy: EthBridge,
	}
}

/// We assume that ~10% of the block weight is consumed by `on_initialize` handlers.
/// This is used to limit the maximal weight of a single extrinsic.
const AVERAGE_ON_INITIALIZE_RATIO: Perbill = Perbill::from_percent(10);
/// We allow `Normal` extrinsics to fill up the block up to 75%, the rest can be used
/// by  Operational  extrinsics.
const NORMAL_DISPATCH_RATIO: Perbill = Perbill::from_percent(75);
/// We allow for 1 seconds of compute with a 4 seconds average block time.
pub const WEIGHT_MILLISECS_PER_BLOCK: u64 = 1000;
pub const MAXIMUM_BLOCK_WEIGHT: Weight =
	Weight::from_parts(WEIGHT_MILLISECS_PER_BLOCK * WEIGHT_REF_TIME_PER_MILLIS, u64::MAX);

parameter_types! {
	pub const BlockHashCount: BlockNumber = 250;
	pub const Version: RuntimeVersion = VERSION;
	pub RuntimeBlockLength: BlockLength =
		BlockLength::max_with_normal_ratio(5 * 1024 * 1024, NORMAL_DISPATCH_RATIO);
	pub RuntimeBlockWeights: BlockWeights = BlockWeights::builder()
		.base_block(BlockExecutionWeight::get())
		.for_class(DispatchClass::all(), |weights| {
			weights.base_extrinsic = ExtrinsicBaseWeight::get();
		})
		.for_class(DispatchClass::Normal, |weights| {
			weights.max_total = Some(NORMAL_DISPATCH_RATIO * MAXIMUM_BLOCK_WEIGHT);
		})
		.for_class(DispatchClass::Operational, |weights| {
			weights.max_total = Some(MAXIMUM_BLOCK_WEIGHT);
			// Operational transactions have some extra reserved space, so that they
			// are included even if block reached `MAXIMUM_BLOCK_WEIGHT`.
			weights.reserved = Some(
				MAXIMUM_BLOCK_WEIGHT - NORMAL_DISPATCH_RATIO * MAXIMUM_BLOCK_WEIGHT
			);
		})
		.avg_block_initialization(AVERAGE_ON_INITIALIZE_RATIO)
		.build_or_panic();
	pub const SS58Prefix: u8 = 193;
}

/// Filters to prevent specific transactions from executing
pub enum CallFilter {}

impl frame_support::traits::Contains<RuntimeCall> for CallFilter {
	fn contains(call: &RuntimeCall) -> bool {
		// Check whether this call has been paused by the maintenance_mode pallet
		if pallet_maintenance_mode::MaintenanceChecker::<Runtime>::call_paused(call) {
			return false;
		}

		match call {
			// Prevent asset `create` transactions from executing
			RuntimeCall::Assets(pallet_assets::Call::create { .. }) => false,
			// Disable EthBridge `submit_challenge` call
			RuntimeCall::EthBridge(pallet_ethy::Call::submit_challenge { .. }) => false,
			// Disable XRPLBridge `submit_challenge` call
			RuntimeCall::XRPLBridge(pallet_xrpl_bridge::Call::submit_challenge { .. }) => false,
			// Calls to direct rewards to be re-staked are not allowed, as it does not make sense in
			// a dual-currency with pallet-staking context
			RuntimeCall::Staking(pallet_staking::Call::bond { payee, .. }) => {
				if let RewardDestination::Staked = payee {
					return false;
				}
				true
			},
			// Payouts are restricted until a new staking payout system is implemented
			RuntimeCall::Staking(pallet_staking::Call::payout_stakers { .. }) => false,
			// Disable Proxy::add_proxy
			RuntimeCall::Proxy(pallet_proxy::Call::add_proxy { .. }) => false,
			_ => true,
		}
	}
}

parameter_types! {
	/// TargetBlockFullness, AdjustmentVariable and MinimumMultiplier values were picked from the
	/// substrate repo. They are the same as the one on Webb, Edgeware, Astar and Phala. Moonbeam
	/// and Polkadot have slightly different values.

	/// The portion of the `NORMAL_DISPATCH_RATIO` that we adjust the fees with. Blocks filled less
	/// than this will decrease the weight and more will increase.
	pub const TargetBlockFullness: Perquintill = Perquintill::from_percent(25);
	/// The adjustment variable of the runtime. Higher values will cause `TargetBlockFullness` to
	/// change the fees more rapidly. This low value causes changes to occur slowly over time.
	pub AdjustmentVariable: Multiplier = Multiplier::saturating_from_rational(1, 100_000);
	/// Minimum amount of the multiplier. This value cannot be too low. A test case should ensure
	/// that combined with `AdjustmentVariable`, we can recover from the minimum.
	/// See `multiplier_can_grow_from_zero` in here.
	/// This value is currently only used by pallet-transaction-payment as an assertion that the
	/// next multiplier is always > min value.
	pub MinimumMultiplier: Multiplier = Multiplier::saturating_from_rational(1, 1_000_000_000u128);
	/// The maximum amount of the multiplier.
	pub MaximumMultiplier: Multiplier = Bounded::max_value();
}

pub type SlowAdjustingFeeUpdate<R> = TargetedFeeAdjustment<
	R,
	TargetBlockFullness,
	AdjustmentVariable,
	MinimumMultiplier,
	MaximumMultiplier,
>;

impl frame_system::Config for Runtime {
	/// The block type for the runtime.
	type Block = Block;
	/// The identifier used to distinguish between accounts.
	type AccountId = AccountId;
	/// The aggregated dispatch type that is available for extrinsics.
	type RuntimeCall = RuntimeCall;
	/// The lookup mechanism to get account ID from whatever is passed in dispatchers.
	type Lookup = IdentityLookup<AccountId>;
	/// The nonce type for storing how many extrinsics an account has signed.
	type Nonce = Nonce;
	/// The type for hashing blocks and tries.
	type Hash = Hash;
	/// The hashing algorithm used.
	type Hashing = BlakeTwo256Hash;
	/// The ubiquitous event type.
	type RuntimeEvent = RuntimeEvent;
	/// The ubiquitous origin type.
	type RuntimeOrigin = RuntimeOrigin;
	/// Maximum number of block number to block hash mappings to keep (oldest pruned first).
	type BlockHashCount = BlockHashCount;
	/// Runtime version.
	type Version = Version;
	/// Converts a pallet to an index of this pallet in the runtime.
	type PalletInfo = PalletInfo;
	type AccountData = pallet_balances::AccountData<Balance>;
	type OnNewAccount = ();
	type OnKilledAccount = ();
	type DbWeight = RocksDbWeight;
	type BaseCallFilter = CallFilter;
	type SystemWeightInfo = weights::frame_system::WeightInfo<Runtime>;
	type BlockWeights = RuntimeBlockWeights;
	type BlockLength = RuntimeBlockLength;
	type SS58Prefix = SS58Prefix;
	type OnSetCode = ();
	type MaxConsumers = ConstU32<16>;
}

parameter_types! {
	pub const OperationalFeeMultiplier: u8 = 5;
}

pub struct FeeControlWeightToFee;

impl frame_support::weights::WeightToFee for FeeControlWeightToFee {
	type Balance = Balance;

	fn weight_to_fee(weight: &Weight) -> Self::Balance {
		FeeControl::weight_to_fee(weight)
	}
}

pub struct FeeControlLengthToFee;

impl frame_support::weights::WeightToFee for FeeControlLengthToFee {
	type Balance = Balance;

	fn weight_to_fee(weight: &Weight) -> Self::Balance {
		FeeControl::length_to_fee(weight)
	}
}

impl pallet_transaction_payment::Config for Runtime {
	type OnChargeTransaction = FeeProxy;
	type RuntimeEvent = RuntimeEvent;
	type WeightToFee = FeeControlWeightToFee;
	type LengthToFee = FeeControlLengthToFee;
	type FeeMultiplierUpdate = SlowAdjustingFeeUpdate<Runtime>;
	type OperationalFeeMultiplier = OperationalFeeMultiplier;
}

parameter_types! {
	pub const ExistentialDeposit: Balance = 1;
	pub const MaxLocks: u32 = 50;
	pub const MaxReserves: u32 = 50;
}
impl pallet_balances::Config for Runtime {
	type MaxLocks = MaxLocks;
	/// The type for recording an account's balance.
	type Balance = Balance;
	/// The ubiquitous event type.
	type RuntimeEvent = RuntimeEvent;
	type DustRemoval = ();
	type ExistentialDeposit = ExistentialDeposit;
	type AccountStore = System;
	type WeightInfo = weights::pallet_balances::WeightInfo<Runtime>;
	type MaxReserves = MaxReserves;
	type ReserveIdentifier = [u8; 8];
	type RuntimeHoldReason = ();
	type FreezeIdentifier = ();
	type MaxHolds = ();
	type MaxFreezes = ();
}

parameter_types! {
	// Note, this is unused in favor of a storage value in AssetsExt when calling AssetsExt::create_asset
	pub const AssetDeposit: Balance = ONE_ROOT;
	pub const AssetAccountDeposit: Balance = 16;
	pub const ApprovalDeposit: Balance = 1;
	pub const AssetsStringLimit: u32 = 50;
	/// Key = 32 bytes, Value = 36 bytes (32+1+1+1+1)
	// https://github.com/paritytech/substrate/blob/069917b/frame/assets/src/lib.rs#L257L271
	pub const MetadataDepositBase: Balance = 1 * 68;
	pub const MetadataDepositPerByte: Balance = 1;
	pub const RemoveItemsLimit: u32 = 100;
}
pub type AssetsForceOrigin = EnsureRoot<AccountId>;

impl pallet_assets::Config for Runtime {
	type RuntimeEvent = RuntimeEvent;
	type Balance = Balance;
	type AssetId = AssetId;
	type Currency = Balances;
	type ForceOrigin = AssetsForceOrigin;
	type AssetDeposit = AssetDeposit;
	type MetadataDepositBase = MetadataDepositBase;
	type MetadataDepositPerByte = MetadataDepositPerByte;
	type ApprovalDeposit = ApprovalDeposit;
	type StringLimit = AssetsStringLimit;
	type Freezer = ();
	type Extra = ();
	type WeightInfo = weights::pallet_assets::WeightInfo<Runtime>;
	type AssetAccountDeposit = AssetAccountDeposit;
	type RemoveItemsLimit = RemoveItemsLimit;
	type AssetIdParameter = AssetId;
	type CreateOrigin = AsEnsureOriginWithArg<EnsureSigned<AccountId>>;
	type CallbackHandle = ();
	pallet_assets::runtime_benchmarks_enabled! {
		type BenchmarkHelper = ();
	}
}

parameter_types! {
	pub const AssetsExtPalletId: PalletId = PalletId(*b"assetext");
	pub const MaxHolds: u32 = 16;
}
impl pallet_assets_ext::Config for Runtime {
	type RuntimeEvent = RuntimeEvent;
	type ParachainId = WorldId;
	type MaxHolds = MaxHolds;
	type NativeAssetId = RootAssetId;
	type OnNewAssetSubscription = OnNewAssetSubscription;
	type PalletId = AssetsExtPalletId;
	type WeightInfo = weights::pallet_assets_ext::WeightInfo<Runtime>;
}

parameter_types! {
	pub const NftPalletId: PalletId = PalletId(*b"nftokens");
	pub const CollectionNameStringLimit: u32 = 50;
	pub const WorldId: seed_primitives::ParachainId = 100;
	pub const MaxTokensPerCollection: u32 = 1_000_000;
	pub const MintLimit: u32 = 1_000;
}
impl pallet_nft::Config for Runtime {
	type RuntimeEvent = RuntimeEvent;
	type RuntimeCall = RuntimeCall;
	type MaxTokensPerCollection = MaxTokensPerCollection;
	type MintLimit = MintLimit;
	type OnTransferSubscription = TokenApprovals;
	type OnNewAssetSubscription = OnNewAssetSubscription;
	type MultiCurrency = AssetsExt;
	type PalletId = NftPalletId;
	type ParachainId = WorldId;
	type StringLimit = CollectionNameStringLimit;
	type WeightInfo = weights::pallet_nft::WeightInfo<Runtime>;
	type Xls20MintRequest = Xls20;
}

parameter_types! {
	pub const MarketplacePalletId: PalletId = PalletId(*b"marketpl");
	/// How long listings are open for by default
	pub const DefaultListingDuration: BlockNumber = DAYS * 3;
	pub const MaxTokensPerListing: u32 = 1000;
	pub const MaxListingsPerMultiBuy: u32 = 50;
	pub const MaxOffers: u32 = 100;
	pub const MarketplaceNetworkFeePercentage: Permill = Permill::from_perthousand(5);
	pub const DefaultTxFeePotId: Option<PalletId> = Some(TxFeePotId::get());
}
impl pallet_marketplace::Config for Runtime {
	type RuntimeCall = RuntimeCall;
	type DefaultListingDuration = DefaultListingDuration;
	type RuntimeEvent = RuntimeEvent;
	type DefaultFeeTo = DefaultFeeTo;
	type MultiCurrency = AssetsExt;
	type NFTExt = Nft;
	type SFTExt = Sft;
	type PalletId = MarketplacePalletId;
	type NetworkFeePercentage = MarketplaceNetworkFeePercentage;
	type WeightInfo = weights::pallet_marketplace::WeightInfo<Runtime>;
	type MaxTokensPerListing = MaxTokensPerListing;
	type MaxListingsPerMultiBuy = MaxListingsPerMultiBuy;
	type MaxOffers = MaxOffers;
}

parameter_types! {
	pub const SftPalletId: PalletId = PalletId(*b"sftokens");
	pub const MaxTokensPerSftCollection: u32 = 1_000_000;
	pub const MaxOwnersPerSftCollection: u32 = 1_000_000;
	pub const MaxSerialsPerMint: u32 = 1000; // Higher values can be storage heavy
}
impl pallet_sft::Config for Runtime {
	type RuntimeEvent = RuntimeEvent;
	type MultiCurrency = AssetsExt;
	type NFTExt = Nft;
	type OnTransferSubscription = TokenApprovals;
	type OnNewAssetSubscription = OnNewAssetSubscription;
	type PalletId = SftPalletId;
	type ParachainId = WorldId;
	type StringLimit = CollectionNameStringLimit;
	type WeightInfo = weights::pallet_sft::WeightInfo<Runtime>;
	type MaxTokensPerSftCollection = MaxTokensPerSftCollection;
	type MaxSerialsPerMint = MaxSerialsPerMint;
	type MaxOwnersPerSftToken = MaxOwnersPerSftCollection;
}

parameter_types! {
	pub const MaxTokensPerXls20Mint: u32 = 1000;
}
impl pallet_xls20::Config for Runtime {
	type RuntimeEvent = RuntimeEvent;
	type MaxTokensPerXls20Mint = MaxTokensPerXls20Mint;
	type MultiCurrency = AssetsExt;
	type NFTExt = Nft;
	type NFTCollectionInfo = Nft;
	type WeightInfo = weights::pallet_xls20::WeightInfo<Runtime>;
	type Xls20PaymentAsset = XrpAssetId;
}

parameter_types! {
	/// PalletId for Echo pallet
	pub const EchoPalletId: PalletId = PalletId(*b"pingpong");
}
impl pallet_echo::Config for Runtime {
	type RuntimeEvent = RuntimeEvent;
	type EthereumBridge = EthBridge;
	type PalletId = EchoPalletId;
	type WeightInfo = weights::pallet_echo::WeightInfo<Runtime>;
}

impl pallet_fee_proxy::Config for Runtime {
	type RuntimeCall = RuntimeCall;
	type RuntimeEvent = RuntimeEvent;
	type PalletsOrigin = OriginCaller;
	type FeeAssetId = XrpAssetId;
	type OnChargeTransaction = pallet_transaction_payment::CurrencyAdapter<XrpCurrency, TxFeePot>;
	type ErcIdConversion = Self;
	type EVMBaseFeeProvider = FeeControl;
	type MaintenanceChecker = pallet_maintenance_mode::MaintenanceChecker<Runtime>;
}

parameter_types! {
	pub MaximumSchedulerWeight: Weight = Perbill::from_percent(80) *
		RuntimeBlockWeights::get().max_block;
	pub const MaxScheduledPerBlock: u32 = 50;
	pub const NoPreimagePostponement: Option<u32> = Some(10);
}
impl pallet_scheduler::Config for Runtime {
	type RuntimeEvent = RuntimeEvent;
	type RuntimeOrigin = RuntimeOrigin;
	type PalletsOrigin = OriginCaller;
	type RuntimeCall = RuntimeCall;
	type MaximumWeight = MaximumSchedulerWeight;
	type ScheduleOrigin = EnsureRoot<AccountId>;
	type MaxScheduledPerBlock = MaxScheduledPerBlock;
	type OriginPrivilegeCmp = frame_support::traits::EqualPrivilegeOnly;
	type WeightInfo = weights::pallet_scheduler::WeightInfo<Runtime>;
	type Preimages = Preimage;
}

parameter_types! {
	pub const PreimageMaxSize: u32 = 4096 * 1024;
	pub const PreimageBaseDeposit: Balance = deposit(2, 64);
	pub const PreimageByteDeposit: Balance = deposit(0, 1);
}

impl pallet_preimage::Config for Runtime {
	type WeightInfo = weights::pallet_preimage::WeightInfo<Runtime>;
	type RuntimeEvent = RuntimeEvent;
	type Currency = Balances;
	type ManagerOrigin = EnsureRoot<AccountId>;
	type BaseDeposit = PreimageBaseDeposit;
	type ByteDeposit = PreimageByteDeposit;
}

impl pallet_utility::Config for Runtime {
	type RuntimeEvent = RuntimeEvent;
	type RuntimeCall = RuntimeCall;
	type PalletsOrigin = OriginCaller;
	type WeightInfo = weights::pallet_utility::WeightInfo<Runtime>;
}

parameter_types! {
	// One storage item; key size is 32; value is size 4+4+16+32 bytes = 56 bytes.
	pub const DepositBase: Balance = deposit(1, 88);
	// Additional storage item size of 32 bytes.
	pub const DepositFactor: Balance = deposit(0, 32);
	// The maximum amount of signatories allowed in the multisig
	pub const MaxSignatories: u32 = 100;
}

impl pallet_multisig::Config for Runtime {
	type RuntimeEvent = RuntimeEvent;
	type RuntimeCall = RuntimeCall;
	type Currency = Balances;
	type DepositBase = DepositBase;
	type DepositFactor = DepositFactor;
	type MaxSignatories = MaxSignatories;
	type WeightInfo = weights::pallet_multisig::WeightInfo<Runtime>;
}

parameter_types! {
	pub const XrpTxChallengePeriod: u32 = 10 * MINUTES;
	/// % threshold to emit event TicketSequenceThresholdReached
	pub const TicketSequenceThreshold: Percent = Percent::from_percent(66_u8);
	/// NOTE - XRPTransactionLimitPerLedger should be more than or equal to XRPTransactionLimit
	pub const XRPTransactionLimit: u32 = 1_000_000;
	pub const XRPTransactionLimitPerLedger: u32 = 1_000_000;
	/// NOTE - This value can't be set too high. 5000 is roughly 25% of the max block weight
	pub const MaxPrunedTransactionsPerBlock: u32 = 5000;
	pub const MaxDelayedPaymentsPerBlock: u32 = 1000;
	pub const DelayedPaymentBlockLimit: BlockNumber = 1000;
<<<<<<< HEAD
	pub const XRPLBridgePalletId: PalletId = PalletId(*b"xrplbrdg");
=======
	/// The xrpl peg address
	pub const XrplPalletId: PalletId = PalletId(*b"xrpl-peg");
>>>>>>> 8b21bc1d
}

impl pallet_xrpl_bridge::Config for Runtime {
	type RuntimeEvent = RuntimeEvent;
	type EthyAdapter = EthBridge;
	type MultiCurrency = AssetsExt;
	type ApproveOrigin = EnsureRoot<AccountId>;
	type WeightInfo = weights::pallet_xrpl_bridge::WeightInfo<Runtime>;
	type XrpAssetId = XrpAssetId;
	type NativeAssetId = RootAssetId;
	type PalletId = XRPLBridgePalletId;
	type ChallengePeriod = XrpTxChallengePeriod;
	type MaxPrunedTransactionsPerBlock = MaxPrunedTransactionsPerBlock;
	type MaxDelayedPaymentsPerBlock = MaxDelayedPaymentsPerBlock;
	type DelayedPaymentBlockLimit = DelayedPaymentBlockLimit;
	type UnixTime = Timestamp;
	type TicketSequenceThreshold = TicketSequenceThreshold;
	type XRPTransactionLimit = XRPTransactionLimit;
	type XRPLTransactionLimitPerLedger = XRPTransactionLimitPerLedger;
	/// PalletId/Account for this module
	type XrplPalletId = XrplPalletId;
	type NativeAssetId = RootAssetId;
}

parameter_types! {
	pub const MaxMessageLength: u32 = 2048;
	pub const MaxSignatureLength: u32 = 80;
}

impl pallet_xrpl::Config for Runtime {
	type RuntimeEvent = RuntimeEvent;
	type RuntimeCall = RuntimeCall;
	type CallValidator = impls::MaintenanceModeCallValidator;
	type FuturepassLookup = impls::FuturepassLookup;
	type PalletsOrigin = OriginCaller;
	type MaxMessageLength = MaxMessageLength;
	type MaxSignatureLength = MaxSignatureLength;
	type WeightInfo = weights::pallet_xrpl::WeightInfo<Runtime>;
}

parameter_types! {
	pub const GetExchangeFee: (u32, u32) = (3, 1000);	// 0.3%
	pub const TradingPathLimit: u32 = 3;
	pub const DEXBurnPalletId: PalletId = PalletId(*b"burn/dex");
	pub const LPTokenDecimals: u8 = 18;
	pub const DefaultFeeTo: Option<PalletId> = Some(TxFeePotId::get());
}
impl pallet_dex::Config for Runtime {
	type RuntimeEvent = RuntimeEvent;
	type DEXBurnPalletId = DEXBurnPalletId;
	type LPTokenDecimals = LPTokenDecimals;
	type GetExchangeFee = GetExchangeFee;
	type TradingPathLimit = TradingPathLimit;
	type DefaultFeeTo = DefaultFeeTo;
	type WeightInfo = weights::pallet_dex::WeightInfo<Runtime>;
	type MultiCurrency = AssetsExt;
}

impl pallet_token_approvals::Config for Runtime {
	type NFTExt = Nft;
	type WeightInfo = weights::pallet_token_approvals::WeightInfo<Runtime>;
}

parameter_types! {
	pub const MinimumPeriod: u64 = SLOT_DURATION / 2;
}
impl pallet_timestamp::Config for Runtime {
	/// A timestamp: milliseconds since the unix epoch.
	type Moment = u64;
	type OnTimestampSet = Babe;
	type MinimumPeriod = MinimumPeriod;
	type WeightInfo = weights::pallet_timestamp::WeightInfo<Runtime>;
}

impl pallet_authorship::Config for Runtime {
	type FindAuthor = pallet_session::FindAccountFromAuthorIndex<Self, Babe>;
	type EventHandler = (Staking, ImOnline);
}

parameter_types! {
	// More than enough before migration to new architecture
	pub const MaxAuthorities: u32 = 4_096;
	// Equivocation constants.
	pub const ReportLongevity: u64 = BondingDuration::get() as u64 * SessionsPerEra::get() as u64 * EpochDuration::get();
	pub const MaxSetIdSessionEntries: u32 = BondingDuration::get() * SessionsPerEra::get();
}
impl pallet_grandpa::Config for Runtime {
	type RuntimeEvent = RuntimeEvent;
	type KeyOwnerProof = <Historical as KeyOwnerProofSystem<(KeyTypeId, GrandpaId)>>::Proof;
	type WeightInfo = ();
	type MaxAuthorities = MaxAuthorities;
	type MaxSetIdSessionEntries = MaxSetIdSessionEntries;
	type EquivocationReportSystem =
		pallet_grandpa::EquivocationReportSystem<Self, Offences, Historical, ReportLongevity>;
}

impl pallet_session::Config for Runtime {
	type RuntimeEvent = RuntimeEvent;
	type ValidatorId = <Self as frame_system::Config>::AccountId;
	type ValidatorIdOf = pallet_staking::StashOf<Self>;
	type ShouldEndSession = Babe;
	type NextSessionRotation = Babe;
	type SessionManager = pallet_session::historical::NoteHistoricalRoot<Self, Staking>;
	// Essentially just Aura, but lets be pedantic.
	type SessionHandler = <SessionKeys as sp_runtime::traits::OpaqueKeys>::KeyTypeIdProviders;
	type Keys = SessionKeys;
	type WeightInfo = weights::pallet_session::WeightInfo<Runtime>;
}

impl pallet_session::historical::Config for Runtime {
	type FullIdentification = pallet_staking::Exposure<AccountId, Balance>;
	type FullIdentificationOf = pallet_staking::ExposureOf<Runtime>;
}

parameter_types! {
	pub const BagThresholds: &'static [u64] = &bag_thresholds::THRESHOLDS;
}
impl pallet_bags_list::Config for Runtime {
	type RuntimeEvent = RuntimeEvent;
	type ScoreProvider = Staking;
	type WeightInfo = weights::pallet_bags_list::WeightInfo<Runtime>;
	type BagThresholds = BagThresholds;
	type Score = sp_npos_elections::VoteWeight;
}

parameter_types! {
	// phase durations. 1/4 of the last session for each.
	// in testing: 1min or half of the session for each
	pub SignedPhase: u32 = EPOCH_DURATION_IN_SLOTS / 4;
	pub UnsignedPhase: u32 = EPOCH_DURATION_IN_SLOTS / 4;
	// signed config
	pub const SignedMaxSubmissions: u32 = 16;
	pub const SignedMaxRefunds: u32 = 16 / 4;
	// 40 ROOT fixed deposit..
	pub const SignedDepositBase: Balance = ONE_ROOT * 40;
	// 0.01 ROOT per KB of solution data.
	pub const SignedDepositByte: Balance = ONE_ROOT / 1024;
	// Intentionally zero reward to prevent inflation
	// `pallet_election_provider_multi_phase::RewardHandler` could be configured to offset any rewards
	pub SignedRewardBase: Balance = 0;
	pub BetterUnsignedThreshold: Perbill = Perbill::from_rational(5u32, 10_000);
	// 4 hour session, 1 hour unsigned phase, 32 offchain executions.
	pub OffchainRepeat: BlockNumber = UnsignedPhase::get() / 32;
	/// We take the top 22500 nominators as electing voters..
	pub const MaxElectingVoters: u32 = 22_500;
	/// ... and all of the validators as electable targets. Whilst this is the case, we cannot and
	/// shall not increase the size of the validator intentions.
	pub const MaxElectableTargets: u16 = u16::MAX;
	/// Setup election pallet to support maximum winners upto 1200. This will mean Staking Pallet
	/// cannot have active validators higher than this count.
	pub const MaxActiveValidators: u32 = 1200;
}
generate_solution_type!(
	#[compact]
	pub struct NposCompactSolution16::<
		VoterIndex = u32,
		TargetIndex = u16,
		Accuracy = sp_runtime::PerU16,
		MaxVoters = MaxElectingVoters,
	>(16)
);
pub struct OnChainSeqPhragmen;

impl onchain::Config for OnChainSeqPhragmen {
	type System = Runtime;
	type Solver = SequentialPhragmen<AccountId, OnChainAccuracy>;
	type DataProvider = Staking;
	type WeightInfo = weights::frame_election_provider_support::WeightInfo<Runtime>;
	type MaxWinners = MaxActiveValidators;
	type VotersBound = MaxElectingVoters;
	type TargetsBound = MaxElectableTargets;
}

parameter_types! {
	/// A limit for off-chain phragmen unsigned solution submission.
	///
	/// We want to keep it as high as possible, but can't risk having it reject,
	/// so we always subtract the base block execution weight.
	pub OffchainSolutionWeightLimit: Weight = RuntimeBlockWeights::get()
		.get(DispatchClass::Normal)
		.max_extrinsic
		.expect("Normal extrinsics have weight limit configured by default; qed")
		.saturating_sub(BlockExecutionWeight::get());

	/// A limit for off-chain phragmen unsigned solution length.
	///
	/// We allow up to 90% of the block's size to be consumed by the solution.
	pub OffchainSolutionLengthLimit: u32 = Perbill::from_rational(90_u32, 100) *
		*RuntimeBlockLength::get()
		.max
		.get(DispatchClass::Normal);
}
impl pallet_election_provider_multi_phase::MinerConfig for Runtime {
	type AccountId = AccountId;
	type MaxLength = OffchainSolutionLengthLimit;
	type MaxWeight = OffchainSolutionWeightLimit;
	type Solution = NposCompactSolution16;
	type MaxVotesPerVoter = <
    <Self as pallet_election_provider_multi_phase::Config>::DataProvider
    as
    frame_election_provider_support::ElectionDataProvider
    >::MaxVotesPerVoter;

	// The unsigned submissions have to respect the weight of the submit_unsigned call, thus their
	// weight estimate function is wired to this call's weight.
	fn solution_weight(v: u32, t: u32, a: u32, d: u32) -> Weight {
		<
        <Self as pallet_election_provider_multi_phase::Config>::WeightInfo
        as
        pallet_election_provider_multi_phase::WeightInfo
        >::submit_unsigned(v, t, a, d)
	}

	type MaxWinners = MaxActiveValidators;
}

impl pallet_election_provider_multi_phase::Config for Runtime {
	type RuntimeEvent = RuntimeEvent;
	type Currency = Balances;
	type EstimateCallFee = TransactionPayment;
	type SignedPhase = SignedPhase;
	type UnsignedPhase = UnsignedPhase;
	type SignedMaxSubmissions = SignedMaxSubmissions;
	type SignedMaxRefunds = SignedMaxRefunds;
	type SignedRewardBase = SignedRewardBase;
	type SignedDepositBase = SignedDepositBase;
	type SignedDepositByte = SignedDepositByte;
	type SignedDepositWeight = ();
	type SignedMaxWeight =
		<Self::MinerConfig as pallet_election_provider_multi_phase::MinerConfig>::MaxWeight;
	type MinerConfig = Self;
	type SlashHandler = SlashImbalanceHandler;
	type RewardHandler = ();
	// nothing to do upon rewards
	type BetterUnsignedThreshold = BetterUnsignedThreshold;
	type BetterSignedThreshold = ();
	type OffchainRepeat = OffchainRepeat;
	type MinerTxPriority = NposSolutionPriority;
	type DataProvider = Staking;
	type Fallback = onchain::OnChainExecution<OnChainSeqPhragmen>;
	type GovernanceFallback = onchain::OnChainExecution<OnChainSeqPhragmen>;
	type Solver = SequentialPhragmen<
		AccountId,
		pallet_election_provider_multi_phase::SolutionAccuracyOf<Self>,
		(),
	>;
	type BenchmarkingConfig = staking::ElectionBenchmarkConfig;
	type ForceOrigin = EnsureRoot<AccountId>;
	type WeightInfo = weights::pallet_election_provider_multi_phase::WeightInfo<Runtime>;
	type MaxElectingVoters = MaxElectingVoters;
	type MaxElectableTargets = MaxElectableTargets;
	type MaxWinners = MaxActiveValidators;
}

parameter_types! {
	// Six sessions in an era (24 hours).
	pub const SessionsPerEra: sp_staking::SessionIndex = SESSIONS_PER_ERA;
	// 28 eras for unbonding (28 days).
	pub const BondingDuration: sp_staking::EraIndex = 28;
	pub const SlashDeferDuration: sp_staking::EraIndex = 27;
	pub const MaxNominatorRewardedPerValidator: u32 = 256;
	pub const OffendingValidatorsThreshold: Perbill = Perbill::from_percent(17);
	// 16
	pub const MaxNominations: u32 = <NposCompactSolution16 as frame_election_provider_support::NposSolution>::LIMIT as u32;
	// holds XRP from staking slashes
	// this could be controlled by pallet-treasury later
	pub const SlashPotId: PalletId = PalletId(*b"slashpot");
	/// Holds XRP transaction fees for distribution to validators according to stake & undistributed reward remainders
	pub const TxFeePotId: PalletId = PalletId(*b"txfeepot");
	pub const MaxUnlockingChunks: u32 = 32;
	pub const HistoryDepth: u32 = 84;
}

impl pallet_staking::Config for Runtime {
	type MaxNominations = MaxNominations;
	type Currency = Balances;
	type CurrencyBalance = Balance;
	type CurrencyToVote = sp_staking::currency_to_vote::U128CurrencyToVote;
	// Decides the total reward to be distributed each era
	// For root network it is the balance of the tx fee pot
	type EraPayout = TxFeePot;
	type RuntimeEvent = RuntimeEvent;
	// In our current implementation we have filtered the payout_stakers call so this Reward will
	// never be triggered. We have decided to keep the TxFeePot in the case this is overlooked
	// to prevent unwanted changes in Root token issuance
	type Reward = TxFeePot;
	// Handles any era reward amount indivisible among stakers at end of an era.
	// some account should receive the amount to ensure total issuance of XRP is constant (vs.
	// burnt)
	type RewardRemainder = TxFeePot;
	// Upon slashing two situations can happen:
	// 1) if there are no reporters, this handler is given the whole slashed imbalance
	// 2) any indivisible slash imbalance (not sent to reporter(s)) is sent here
	// StakingPot nullifies the imbalance to keep issuance of ROOT constant (vs. burnt)
	type Slash = SlashImbalanceHandler;
	type UnixTime = Timestamp;
	type SessionsPerEra = SessionsPerEra;
	type BondingDuration = BondingDuration;
	type SlashDeferDuration = SlashDeferDuration;
	type AdminOrigin = EnsureRoot<Self::AccountId>; // Keeping this as root for now.
	type SessionInterface = Self;
	type MaxNominatorRewardedPerValidator = MaxNominatorRewardedPerValidator;
	type OffendingValidatorsThreshold = OffendingValidatorsThreshold;
	type NextNewSession = Session;
	type ElectionProvider = ElectionProviderMultiPhase;
	type GenesisElectionProvider = onchain::OnChainExecution<OnChainSeqPhragmen>;
	type VoterList = VoterList;
	type TargetList = pallet_staking::UseValidatorsMap<Runtime>;
	type MaxUnlockingChunks = MaxUnlockingChunks;
	type BenchmarkingConfig = staking::StakingBenchmarkConfig;
	type WeightInfo = weights::pallet_staking::WeightInfo<Runtime>;
	type HistoryDepth = HistoryDepth;
	type EventListeners = ();
}

impl pallet_offences::Config for Runtime {
	type RuntimeEvent = RuntimeEvent;
	type IdentificationTuple = pallet_session::historical::IdentificationTuple<Self>;
	type OnOffenceHandler = Staking;
}

parameter_types! {
	pub NposSolutionPriority: TransactionPriority =
		Perbill::from_percent(90) * TransactionPriority::max_value();
	pub const ImOnlineUnsignedPriority: TransactionPriority = TransactionPriority::max_value();
	pub const MaxKeys: u32 = 10_000;
	pub const MaxPeerInHeartbeats: u32 = 10_000;
	pub const MaxPeerDataEncodingSize: u32 = 1_000;
}
impl pallet_im_online::Config for Runtime {
	type AuthorityId = ImOnlineId;
	type RuntimeEvent = RuntimeEvent;
	type ValidatorSet = Historical;
	type NextSessionRotation = Babe;
	type ReportUnresponsiveness = Offences;
	type UnsignedPriority = ImOnlineUnsignedPriority;
	type WeightInfo = weights::pallet_im_online::WeightInfo<Runtime>;
	type MaxKeys = MaxKeys;
	type MaxPeerInHeartbeats = MaxPeerInHeartbeats;
}

impl<C> frame_system::offchain::SendTransactionTypes<C> for Runtime
where
	RuntimeCall: From<C>,
{
	type Extrinsic = UncheckedExtrinsic;
	type OverarchingCall = RuntimeCall;
}
// end staking stuff

parameter_types! {
	// NOTE: Currently it is not possible to change the epoch duration after the chain has started.
	//       Attempting to do so will brick block production.
	pub const EpochDuration: u64 = EPOCH_DURATION_IN_SLOTS as u64;
	pub const ExpectedBlockTime: u64 = MILLISECS_PER_BLOCK;
}
impl pallet_babe::Config for Runtime {
	type EpochDuration = EpochDuration;
	type ExpectedBlockTime = ExpectedBlockTime;
	type EpochChangeTrigger = pallet_babe::ExternalTrigger;
	type DisabledValidators = Session;
	type KeyOwnerProof =
		<Historical as KeyOwnerProofSystem<(KeyTypeId, pallet_babe::AuthorityId)>>::Proof;
	type MaxAuthorities = MaxAuthorities;
	type WeightInfo = ();
	type EquivocationReportSystem =
		pallet_babe::EquivocationReportSystem<Self, Offences, Historical, ReportLongevity>;
}

impl pallet_sudo::Config for Runtime {
	type RuntimeEvent = RuntimeEvent;
	type RuntimeCall = RuntimeCall;
	type WeightInfo = weights::pallet_sudo::WeightInfo<Runtime>;
}

impl pallet_tx_fee_pot::Config for Runtime {
	type FeeCurrency = XrpCurrency;
	type StakeCurrency = Balances;
	type TxFeePotId = TxFeePotId;
}

parameter_types! {
	/// The bridge pallet address
	pub const BridgePalletId: PalletId = PalletId(*b"ethybrdg");
	/// Bond amount for a challenger
	pub const ChallengeBond: Balance = 100 * ONE_XRP;
	/// % threshold of notarizations required to verify or prove bridge events
	pub const NotarizationThreshold: Percent = Percent::from_percent(66_u8);
	/// Bond amount for a relayer
	pub const RelayerBond: Balance = 100 * ONE_XRP;
	/// Max Xrpl notary (validator) public keys
	pub const MaxXrplKeys: u8 = 8;
	pub const MaxNewSigners: u8 = 20;
	/// 75 blocks is 5 minutes before the end of the era
	pub const AuthorityChangeDelay: BlockNumber = 75_u32;

	pub const MaxEthData: u32 = 3200;
	pub const MaxChallenges: u32 = 100;
	pub const MaxMessagesPerBlock: u32 = 1000;
	pub const MaxCallRequests: u32 = 1000;
	pub const MaxProcessedMessageIds: u32 = 1000;
}

impl pallet_ethy::Config for Runtime {
	/// Length of time the bridge will be paused while the authority set changes
	type AuthorityChangeDelay = AuthorityChangeDelay;
	/// Reports the current validator / notary set
	type AuthoritySet = Historical;
	/// The pallet bridge address (destination for incoming messages, source for outgoing)
	type BridgePalletId = BridgePalletId;
	/// The runtime call type.
	type RuntimeCall = RuntimeCall;
	/// The bond required to make a challenge
	type ChallengeBond = ChallengeBond;
	// The duration in blocks of one epoch
	type EpochDuration = EpochDuration;
	/// Subscribers to completed 'eth_call' jobs
	type EthCallSubscribers = ();
	/// Provides Ethereum JSON-RPC client to the pallet (OCW friendly)
	type EthereumRpcClient = pallet_ethy::EthereumRpcClient;
	/// The runtime event type.
	type RuntimeEvent = RuntimeEvent;
	/// Subscribers to completed event
	type EventRouter = EthereumEventRouter;
	/// The identifier type for Ethy notaries
	type EthyId = EthBridgeId;
	/// Reports final session status of an era
	type FinalSessionTracker = StakingSessionTracker;
	type MaxNewSigners = MaxNewSigners;
	/// Handles multi-currency fungible asset system
	type MultiCurrency = AssetsExt;
	/// The native asset id used for challenger and relayer bonds
	type NativeAssetId = XrpAssetId;
	/// The threshold of positive notarizations to approve an event claim
	type NotarizationThreshold = NotarizationThreshold;
	/// The bond required to become a relayer
	type RelayerBond = RelayerBond;
	/// The pallet handling scheduled Runtime calls
	type Scheduler = Scheduler;
	/// Pallets origin type
	type PalletsOrigin = OriginCaller;
	type MaxProcessedMessageIds = MaxProcessedMessageIds;
	/// Timestamp provider
	type UnixTime = Timestamp;
	/// Max Xrpl notary (validator) public keys
	type MaxXrplKeys = MaxXrplKeys;
	/// Xrpl-bridge adapter
	type XrplBridgeAdapter = XRPLBridge;
	type MaxAuthorities = MaxAuthorities;
	type MaxEthData = MaxEthData;
	type MaxChallenges = MaxChallenges;
	type MaxMessagesPerBlock = MaxMessagesPerBlock;
	type MaxCallRequests = MaxCallRequests;
	type WeightInfo = weights::pallet_ethy::WeightInfo<Runtime>;
}

impl frame_system::offchain::SigningTypes for Runtime {
	type Public = <Signature as Verify>::Signer;
	type Signature = Signature;
}

parameter_types! {
	pub const DefaultChainId: u64 = 7672;
}
impl pallet_evm_chain_id::Config for Runtime {
	type RuntimeEvent = RuntimeEvent;
	type ApproveOrigin = EnsureRoot<AccountId>;
	type DefaultChainId = DefaultChainId;
	type WeightInfo = weights::pallet_evm_chain_id::WeightInfo<Runtime>;
}

// Start frontier/EVM stuff
// Number suitable for TRN, based on the gas benchmarks on current standard spec.
const BLOCK_GAS_LIMIT: u64 = 15_000_000;
// Default value from Frontier
const MAX_POV_SIZE: u64 = 5 * 1024 * 1024;

parameter_types! {
	pub BlockGasLimit: U256 = U256::from(BLOCK_GAS_LIMIT);
	// https://github.com/polkadot-evm/frontier/pull/1039#issuecomment-1600291912
	pub const GasLimitPovSizeRatio: u64 = BLOCK_GAS_LIMIT.saturating_div(MAX_POV_SIZE);
	pub PrecompilesValue: FutureversePrecompiles<Runtime> = FutureversePrecompiles::<_>::new();
	pub WeightPerGas: Weight = Weight::from_parts(weight_per_gas(BLOCK_GAS_LIMIT, NORMAL_DISPATCH_RATIO, WEIGHT_MILLISECS_PER_BLOCK), 0);
}

impl pallet_evm::Config for Runtime {
	type FeeCalculator = FeeControl;
	type GasWeightMapping = pallet_evm::FixedGasWeightMapping<Self>;
	type BlockHashMapping = pallet_ethereum::EthereumBlockHashMapping<Self>;
	type CallOrigin = FutureverseEnsureAddressSame<AccountId>;
	type WithdrawOrigin = EnsureAddressNever<AccountId>;
	type AddressMapping = AddressMapping<AccountId>;
	type Currency = EvmCurrencyScaler<XrpCurrency>;
	type RuntimeEvent = RuntimeEvent;
	type Runner = FeePreferencesRunner<Self, Self, Futurepass>;
	type PrecompilesType = FutureversePrecompiles<Self>;
	type PrecompilesValue = PrecompilesValue;
	type ChainId = EVMChainId;
	type BlockGasLimit = BlockGasLimit;
	type OnChargeTransaction = FutureverseEVMCurrencyAdapter<Self::Currency, TxFeePot>;
	type FindAuthor = EthereumFindAuthor<Babe>;
	type HandleTxValidation = HandleTxValidation<pallet_evm::Error<Runtime>>;
	type WeightPerGas = WeightPerGas;
	type OnCreate = ();
	type GasLimitPovSizeRatio = GasLimitPovSizeRatio;
	type Timestamp = Timestamp;
	type WeightInfo = pallet_evm::weights::SubstrateWeight<Runtime>;
}

parameter_types! {
	pub const PostBlockAndTxnHashes: PostLogContent = PostLogContent::BlockAndTxnHashes;
	pub const ExtraDataLength: u32 = 30;
}

impl pallet_ethereum::Config for Runtime {
	type RuntimeEvent = RuntimeEvent;
	type StateRoot = pallet_ethereum::IntermediateStateRoot<Runtime>;
	type PostLogContent = PostBlockAndTxnHashes;
	type ExtraDataLength = ExtraDataLength;
	type HandleTxValidation = HandleTxValidation<InvalidTransactionWrapper>;
}

pub struct TransactionConverter;

impl fp_rpc::ConvertTransaction<UncheckedExtrinsic> for TransactionConverter {
	fn convert_transaction(&self, transaction: pallet_ethereum::Transaction) -> UncheckedExtrinsic {
		UncheckedExtrinsic::new_unsigned(
			pallet_ethereum::Call::<Runtime>::transact { transaction }.into(),
		)
	}
}

impl fp_rpc::ConvertTransaction<sp_runtime::OpaqueExtrinsic> for TransactionConverter {
	fn convert_transaction(
		&self,
		transaction: pallet_ethereum::Transaction,
	) -> sp_runtime::OpaqueExtrinsic {
		let extrinsic = UncheckedExtrinsic::new_unsigned(
			pallet_ethereum::Call::<Runtime>::transact { transaction }.into(),
		);
		let encoded = extrinsic.encode();
		sp_runtime::OpaqueExtrinsic::decode(&mut &encoded[..])
			.expect("Encoded extrinsic is always valid")
	}
}
// end frontier/EVM stuff

parameter_types! {
	/// The ERC20 peg address
	pub const PegPalletId: PalletId = PalletId(*b"erc20peg");
	/// Limit that determines max delays stored simultaneously in a single block
	pub const MaxDelaysPerBlock: u32 = 10_000;
	/// Needs to be large enough to handle the maximum number of blocks that can be ready at once
	pub const MaxReadyBlocks: u32 = 100_000;
}

impl pallet_erc20_peg::Config for Runtime {
	/// Handles Ethereum events
	type EthBridge = EthBridge;
	/// Runtime currency system
	type MultiCurrency = AssetsExt;
	/// PalletId/Account for this module
	type PegPalletId = PegPalletId;
	/// The overarching event type.
	type RuntimeEvent = RuntimeEvent;
	type WeightInfo = weights::pallet_erc20_peg::WeightInfo<Runtime>;
	type NativeAssetId = RootAssetId;
	type StringLimit = AssetsStringLimit;
	type MaxDelaysPerBlock = MaxDelaysPerBlock;
	type MaxReadyBlocks = MaxReadyBlocks;
}

parameter_types! {
	pub const NftPegPalletId: PalletId = PalletId(*b"rn/nftpg");
	pub const DelayLength: BlockNumber = 5;
	pub const MaxAddresses: u32 = 10;
	pub const MaxCollectionsPerWithdraw: u32 = 10;
	// These values must be the same so blocked tokens can be safely reclaimed
	// Ref: https://github.com/futureversecom/trn-seed/pull/674
	pub const MaxIdsPerMultipleMint: u32 = 50;
	pub const MaxSerialsPerWithdraw: u32 = 50;
}

impl pallet_nft_peg::Config for Runtime {
	type RuntimeEvent = RuntimeEvent;
	type PalletId = NftPegPalletId;
	type DelayLength = DelayLength;
	type MaxAddresses = MaxAddresses;
	type MaxTokensPerMint = MaxIdsPerMultipleMint;
	type EthBridge = EthBridge;
	type NftPegWeightInfo = weights::pallet_nft_peg::WeightInfo<Runtime>;
	type MaxCollectionsPerWithdraw = MaxCollectionsPerWithdraw;
	type MaxSerialsPerWithdraw = MaxSerialsPerWithdraw;
}

impl pallet_fee_control::Config for Runtime {
	type RuntimeEvent = RuntimeEvent;
	type WeightInfo = weights::pallet_fee_control::WeightInfo<Runtime>;
	type FeeConfig = ();
}

impl pallet_doughnut::Config for Runtime {
	type RuntimeEvent = RuntimeEvent;
	type RuntimeCall = RuntimeCall;
	type CallValidator = DoughnutCallValidator;
	type FuturepassLookup = DoughnutFuturepassLookup;
	type WeightInfo = weights::pallet_doughnut::WeightInfo<Runtime>;
}

parameter_types! {
	pub const ConfigDepositBase: u64 = 10;
	pub const FriendDepositFactor: u64 = 1;
	pub const MaxFriends: u32 = 3;
	pub const RecoveryDeposit: u64 = 10;
}

impl pallet_recovery::Config for Runtime {
	type RuntimeEvent = RuntimeEvent;
	type RuntimeCall = RuntimeCall;
	type Currency = Balances;
	type ConfigDepositBase = ConfigDepositBase;
	type FriendDepositFactor = FriendDepositFactor;
	type MaxFriends = MaxFriends;
	type RecoveryDeposit = RecoveryDeposit;
	type WeightInfo = pallet_recovery::weights::SubstrateWeight<Runtime>;
}

parameter_types! {
	// One storage item; key size 32, value size 8
	pub ProxyDepositBase: Balance = deposit(1, 8);
	// Additional storage item size of 21 bytes (20 bytes AccountId + 1 byte sizeof(ProxyType)).
	pub ProxyDepositFactor: Balance = deposit(0, 21);
	pub AnnouncementDepositBase: Balance = deposit(1, 8);
	// Additional storage item size of 56 bytes:
	// - 20 bytes AccountId
	// - 32 bytes Hasher (Blake2256)
	// - 4 bytes BlockNumber (u32)
	pub AnnouncementDepositFactor: Balance = deposit(0, 56);
	pub const MaxProxies: u32 = 32;
	pub const MaxPending: u32 = 32;
}

impl pallet_proxy::Config for Runtime {
	type RuntimeEvent = RuntimeEvent;
	type RuntimeCall = RuntimeCall;
	type Currency = Balances;

	type ProxyType = impls::ProxyType;
	type ProxyDepositBase = ProxyDepositBase;
	type ProxyDepositFactor = ProxyDepositFactor;
	type MaxProxies = MaxProxies;
	type MaxPending = MaxPending;
	type CallHasher = BlakeTwo256Hash;
	type AnnouncementDepositBase = AnnouncementDepositBase;
	type AnnouncementDepositFactor = AnnouncementDepositFactor;
	type WeightInfo = pallet_proxy::weights::SubstrateWeight<Runtime>;
}

impl pallet_futurepass::Config for Runtime {
	type RuntimeEvent = RuntimeEvent;
	type Proxy = impls::ProxyPalletProvider;
	type RuntimeCall = RuntimeCall;
	type BlacklistedCallValidator = impls::FuturepassCallValidator;
	type ApproveOrigin = EnsureRoot<AccountId>;
	type ProxyType = impls::ProxyType;
	type WeightInfo = weights::pallet_futurepass::WeightInfo<Self>;

	#[cfg(feature = "runtime-benchmarks")]
	type MultiCurrency = AssetsExt;
}

parameter_types! {
	pub const VtxVortexPotId: PalletId = PalletId(*b"vtx/vpot");
	pub const VtxRootPotId: PalletId = PalletId(*b"vtx/rpot");
	pub const VtxTxFeePotId: PalletId = PalletId(*b"vtx/fpot");
	pub const UnsignedInterval: BlockNumber =  MINUTES / 2;
	pub const PayoutBatchSize: u32 =  99;
	pub const VortexAssetId: AssetId = VTX_ASSET_ID;
	pub const MaxAssetPrices: u32 = 500;
	pub const MaxRewards: u32 = 500;
	pub const MaxStringLength: u32 = 1_000;
}

impl pallet_vortex_distribution::Config for Runtime {
	type RuntimeEvent = RuntimeEvent;
	type WeightInfo = weights::pallet_vortex_distribution::WeightInfo<Runtime>;
	type NativeAssetId = RootAssetId;
	type VtxAssetId = VortexAssetId;
	type VtxDistPotId = VtxVortexPotId;
	type RootPotId = VtxRootPotId;
	type TxFeePotId = VtxTxFeePotId;
	type UnsignedInterval = UnsignedInterval;
	type PayoutBatchSize = PayoutBatchSize;
	type VtxDistIdentifier = u32;
	type MultiCurrency = AssetsExt;
	type MaxAssetPrices = MaxAssetPrices;
	type MaxRewards = MaxRewards;
	type MaxStringLength = MaxStringLength;
	type HistoryDepth = HistoryDepth;
}

impl pallet_maintenance_mode::Config for Runtime {
	type RuntimeCall = RuntimeCall;
	type RuntimeEvent = RuntimeEvent;
	type StringLimit = AssetsStringLimit;
	type WeightInfo = weights::pallet_maintenance_mode::WeightInfo<Self>;
	type SudoPallet = Sudo;
	type TimestampPallet = Timestamp;
	type ImOnlinePallet = ImOnline;
	type EthyPallet = EthBridge;
}

parameter_types! {
	pub const CrowdSalePalletId: PalletId = PalletId(*b"crowdsal");
	// Some low limit to prevent overworking on_initialize
	pub const MaxSalesPerBlock: u32 = 5;
	// Limit for bounded vec of max consecutive sales. Should be a reasonable upper bound
	pub const MaxConsecutiveSales: u32 = 2_000;
	// Maximum number of payments to be processed per offchain_worker call for auto distributing sales
	pub const MaxPaymentsPerBlock: u32 = 100;
	pub const MaxSaleDuration: BlockNumber = 1_944_000; // ~3 months
}

impl pallet_crowdsale::Config for Runtime {
	type RuntimeEvent = RuntimeEvent;
	type RuntimeCall = RuntimeCall;
	type PalletId = CrowdSalePalletId;
	type StringLimit = AssetsStringLimit;
	type ProxyCallValidator = impls::CrowdsaleProxyVaultValidator;
	type MultiCurrency = AssetsExt;
	type NFTExt = Nft;
	type MaxSalesPerBlock = MaxSalesPerBlock;
	type MaxConsecutiveSales = MaxConsecutiveSales;
	type MaxPaymentsPerBlock = MaxPaymentsPerBlock;
	type MaxSaleDuration = MaxSaleDuration;
	type UnsignedInterval = UnsignedInterval;
	type WeightInfo = weights::pallet_crowdsale::WeightInfo<Self>;
}

construct_runtime!(
	pub enum Runtime {
		System: frame_system = 0,
		Babe: pallet_babe = 1,
		Timestamp: pallet_timestamp = 2,
		Scheduler: pallet_scheduler = 3,
		Utility: pallet_utility = 4,
		Recovery: pallet_recovery = 33,
		Multisig: pallet_multisig = 28,

		// Monetary
		Balances: pallet_balances = 5,
		Assets: pallet_assets = 6,
		AssetsExt: pallet_assets_ext = 7,
		Authorship: pallet_authorship = 8,
		Staking: pallet_staking = 9,
		Offences: pallet_offences = 10,

		// Validators
		Session: pallet_session = 11,
		Grandpa: pallet_grandpa = 12,
		ImOnline: pallet_im_online = 13,

		// World
		Sudo: pallet_sudo = 14,
		TransactionPayment: pallet_transaction_payment = 15,
		Dex: pallet_dex = 16,
		Nft: pallet_nft = 17,
		Sft: pallet_sft = 43,
		XRPLBridge: pallet_xrpl_bridge = 18,
		Xrpl: pallet_xrpl = 35,
		TokenApprovals: pallet_token_approvals = 19,
		Historical: pallet_session::historical = 20,
		Echo: pallet_echo = 21,
		Marketplace: pallet_marketplace = 44,
		Preimage: pallet_preimage = 45,
		VortexDistribution: pallet_vortex_distribution = 46,
		FeeProxy: pallet_fee_proxy = 31,
		FeeControl: pallet_fee_control = 40,
		Xls20: pallet_xls20 = 42,
		Doughnut: pallet_doughnut = 48,
		MaintenanceMode: pallet_maintenance_mode = 47,
		Crowdsale: pallet_crowdsale = 49,

		// Election pallet. Only works with staking
		ElectionProviderMultiPhase: pallet_election_provider_multi_phase = 22,
		VoterList: pallet_bags_list = 23,
		TxFeePot: pallet_tx_fee_pot = 24,

		// EVM
		Ethereum: pallet_ethereum = 26,
		EVM: pallet_evm = 27,
		EVMChainId: pallet_evm_chain_id = 41,
		EthBridge: pallet_ethy = 25,
		Erc20Peg: pallet_erc20_peg::{Pallet, Call, Storage, Event<T>} = 29,
		NftPeg: pallet_nft_peg = 30,

		// FuturePass Account
		Proxy: pallet_proxy = 32,
		Futurepass: pallet_futurepass = 34,
	}
);

/// Block header type as expected by this runtime.
pub type Header = generic::Header<BlockNumber, BlakeTwo256Hash>;
/// Block type as expected by this runtime.
pub type Block = generic::Block<Header, UncheckedExtrinsic>;
/// A Block signed with a Justification
pub type SignedBlock = generic::SignedBlock<Block>;
/// BlockId type as expected by this runtime.
pub type BlockId = generic::BlockId<Block>;
/// The SignedExtension to the basic transaction logic.
pub type SignedExtra = (
	frame_system::CheckNonZeroSender<Runtime>,
	frame_system::CheckSpecVersion<Runtime>,
	frame_system::CheckTxVersion<Runtime>,
	frame_system::CheckGenesis<Runtime>,
	frame_system::CheckEra<Runtime>,
	frame_system::CheckNonce<Runtime>,
	frame_system::CheckWeight<Runtime>,
	pallet_maintenance_mode::MaintenanceChecker<Runtime>,
	pallet_transaction_payment::ChargeTransactionPayment<Runtime>,
);
/// Unchecked extrinsic type as expected by this runtime.
pub type UncheckedExtrinsic =
	fp_self_contained::UncheckedExtrinsic<Address, RuntimeCall, Signature, SignedExtra>;
/// Extrinsic type that has already been checked.
pub type CheckedExtrinsic =
	fp_self_contained::CheckedExtrinsic<AccountId, RuntimeCall, SignedExtra, H160>;

pub struct StakingMigrationV11OldPallet;

impl Get<&'static str> for StakingMigrationV11OldPallet {
	fn get() -> &'static str {
		"VoterList"
	}
}

/// Executive: handles dispatch to the various modules.
pub type Executive = frame_executive::Executive<
	Runtime,
	Block,
	frame_system::ChainContext<Runtime>,
	Runtime,
	AllPalletsWithSystem,
	(
		pallet_multisig::migrations::v1::MigrateToV1<Runtime>,
		pallet_preimage::migration::v1::Migration<Runtime>,
		pallet_scheduler::migration::v3::MigrateToV4<Runtime>,
		pallet_assets::migration::v1::MigrateToV1<Runtime>,
		pallet_balances::migration::MigrateToTrackInactive<Runtime, ()>,
		pallet_scheduler::migration::v4::CleanupAgendas<Runtime>,
		pallet_staking::migrations::v13::MigrateToV13<Runtime>,
		pallet_grandpa::migrations::CleanupSetIdSessionMap<Runtime>,
		pallet_offences::migration::v1::MigrateToV1<Runtime>,
		pallet_im_online::migration::v1::Migration<Runtime>,
		pallet_election_provider_multi_phase::migrations::v1::MigrateToV1<Runtime>,
		migrations::AllMigrations,
	),
>;

impl_runtime_apis! {
	impl sp_api::Core<Block> for Runtime {
		fn version() -> RuntimeVersion {
			VERSION
		}

		fn execute_block(block: Block) {
			Executive::execute_block(block)
		}

		fn initialize_block(header: &<Block as BlockT>::Header) {
			Executive::initialize_block(header)
		}
	}

	impl sp_api::Metadata<Block> for Runtime {
		fn metadata() -> OpaqueMetadata {
			OpaqueMetadata::new(Runtime::metadata().into())
		}

		fn metadata_at_version(version: u32) -> Option<OpaqueMetadata> {
			Runtime::metadata_at_version(version)
		}

		fn metadata_versions() -> sp_std::vec::Vec<u32> {
			Runtime::metadata_versions()
		}
	}

	impl sp_block_builder::BlockBuilder<Block> for Runtime {
		fn apply_extrinsic(
			extrinsic: <Block as BlockT>::Extrinsic,
		) -> ApplyExtrinsicResult {
			Executive::apply_extrinsic(extrinsic)
		}

		fn finalize_block() -> <Block as BlockT>::Header {
			Executive::finalize_block()
		}

		fn inherent_extrinsics(data: sp_inherents::InherentData) -> Vec<<Block as BlockT>::Extrinsic> {
			data.create_extrinsics()
		}

		fn check_inherents(block: Block, data: sp_inherents::InherentData) -> sp_inherents::CheckInherentsResult {
			data.check_extrinsics(&block)
		}
	}

	impl sp_transaction_pool::runtime_api::TaggedTransactionQueue<Block> for Runtime {
		fn validate_transaction(
			source: TransactionSource,
			tx: <Block as BlockT>::Extrinsic,
			block_hash: <Block as BlockT>::Hash,
		) -> TransactionValidity {
			Executive::validate_transaction(source, tx, block_hash)
		}
	}

	impl sp_offchain::OffchainWorkerApi<Block> for Runtime {
		fn offchain_worker(header: &<Block as BlockT>::Header) {
			Executive::offchain_worker(header)
		}
	}

	impl sp_session::SessionKeys<Block> for Runtime {
		fn decode_session_keys(
			encoded: Vec<u8>,
		) -> Option<Vec<(Vec<u8>, KeyTypeId)>> {
			SessionKeys::decode_into_raw_public_keys(&encoded)
		}

		fn generate_session_keys(seed: Option<Vec<u8>>) -> Vec<u8> {
			SessionKeys::generate(seed)
		}
	}

	impl frame_system_rpc_runtime_api::AccountNonceApi<Block, AccountId, Nonce> for Runtime {
		fn account_nonce(account: AccountId) -> Nonce {
			System::account_nonce(account)
		}
	}

	impl pallet_transaction_payment_rpc_runtime_api::TransactionPaymentApi<Block, Balance> for Runtime {
		fn query_info(
			uxt: <Block as BlockT>::Extrinsic,
			len: u32,
		) -> pallet_transaction_payment_rpc_runtime_api::RuntimeDispatchInfo<Balance> {
			TransactionPayment::query_info(uxt, len)
		}
		fn query_fee_details(
			uxt: <Block as BlockT>::Extrinsic,
			len: u32,
		) -> pallet_transaction_payment::FeeDetails<Balance> {
			TransactionPayment::query_fee_details(uxt, len)
		}
		fn query_weight_to_fee(weight: Weight) -> Balance {
			TransactionPayment::weight_to_fee(weight)
		}
		fn query_length_to_fee(length: u32) -> Balance {
			TransactionPayment::length_to_fee(length)
		}
	}

	impl sp_consensus_babe::BabeApi<Block> for Runtime {
		fn configuration() -> sp_consensus_babe::BabeConfiguration {
			// The choice of `c` parameter (where `1 - c` represents the
			// probability of a slot being empty), is done in accordance to the
			// slot duration and expected target block time, for safely
			// resisting network delays of maximum two seconds.
			// <https://research.web3.foundation/en/latest/polkadot/BABE/Babe/#6-practical-results>
			sp_consensus_babe::BabeConfiguration {
				slot_duration: Babe::slot_duration(),
				epoch_length: EpochDuration::get(),
				c: BABE_GENESIS_EPOCH_CONFIG.c,
				authorities: Babe::authorities().to_vec(),
				randomness: Babe::randomness(),
				allowed_slots: BABE_GENESIS_EPOCH_CONFIG.allowed_slots,
			}
		}

		fn current_epoch_start() -> sp_consensus_babe::Slot {
			Babe::current_epoch_start()
		}

		fn current_epoch() -> sp_consensus_babe::Epoch {
			Babe::current_epoch()
		}

		fn next_epoch() -> sp_consensus_babe::Epoch {
			Babe::next_epoch()
		}

		fn generate_key_ownership_proof(
			_slot: sp_consensus_babe::Slot,
			authority_id: sp_consensus_babe::AuthorityId,
		) -> Option<sp_consensus_babe::OpaqueKeyOwnershipProof> {
			use codec::Encode;

			Historical::prove((sp_consensus_babe::KEY_TYPE, authority_id))
				.map(|p| p.encode())
				.map(sp_consensus_babe::OpaqueKeyOwnershipProof::new)
		}

		fn submit_report_equivocation_unsigned_extrinsic(
			equivocation_proof: sp_consensus_babe::EquivocationProof<<Block as BlockT>::Header>,
			key_owner_proof: sp_consensus_babe::OpaqueKeyOwnershipProof,
		) -> Option<()> {
			let key_owner_proof = key_owner_proof.decode()?;

			Babe::submit_unsigned_equivocation_report(
				equivocation_proof,
				key_owner_proof,
			)
		}
	}

	impl fp_rpc::ConvertTransactionRuntimeApi<Block> for Runtime {
		fn convert_transaction(transaction: EthereumTransaction) -> <Block as BlockT>::Extrinsic {
			UncheckedExtrinsic::new_unsigned(
				pallet_ethereum::Call::<Runtime>::transact { transaction }.into(),
			)
		}
	}

	impl pallet_dex_rpc_runtime_api::DexApi<
		Block,
		Runtime,
	> for Runtime {
		fn quote(
			amount_a: u128,
			reserve_a: u128,
			reserve_b: u128,
		) -> Result<u128, sp_runtime::DispatchError> {
			Dex::quote(amount_a.into(), reserve_a, reserve_b).map(|r| r.low_u128())
		}

		fn get_amounts_out(
			amount_in: Balance,
			path: Vec<AssetId>,
		) -> Result<Vec<Balance>, sp_runtime::DispatchError> {
			Dex::get_amounts_out(amount_in, &path).map_err(|e| match e {
				sp_runtime::DispatchError::Arithmetic(_)  =>
					sp_runtime::DispatchError::Other("Insufficient Liquidity"),
					e => e,
			})
		}

		fn get_amounts_in(
			amount_out: Balance,
			path: Vec<AssetId>,
		) -> Result<Vec<Balance>, sp_runtime::DispatchError> {
			Dex::get_amounts_in(amount_out, &path).map_err(|e| match e {
				sp_runtime::DispatchError::Arithmetic(_)  =>
					sp_runtime::DispatchError::Other("Insufficient Liquidity"),
					e => e,
			})
		}

		fn get_lp_token_id(
			asset_id_a: AssetId,
			asset_id_b: AssetId,
		) -> Result<AssetId, sp_runtime::DispatchError> {
			Dex::get_lp_token_id(asset_id_a, asset_id_b)
		}

		fn get_liquidity(
			asset_id_a: AssetId,
			asset_id_b: AssetId,
		) -> (Balance, Balance) {
			Dex::get_liquidity(asset_id_a, asset_id_b)
		}

		fn get_trading_pair_status(
			asset_id_a: AssetId,
			asset_id_b: AssetId,
		) -> TradingPairStatus {
			Dex::get_trading_pair_status(asset_id_a, asset_id_b)
		}
	}

	impl pallet_nft_rpc_runtime_api::NftApi<
		Block,
		AccountId,
		Runtime,
	> for Runtime {
		fn owned_tokens(collection_id: CollectionUuid, who: AccountId, cursor: SerialNumber, limit: u16) -> (SerialNumber, TokenCount, Vec<SerialNumber>) {
			Nft::owned_tokens(collection_id, &who, cursor, limit)
		}
		fn token_uri(token_id: TokenId) -> Vec<u8> {
			Nft::token_uri(token_id)
		}
	}

	impl pallet_assets_ext_rpc_runtime_api::AssetsExtApi<
		Block,
		AccountId,
	> for Runtime {
		fn free_balance(asset_id: AssetId, who: AccountId, keep_alive: bool) -> String {
			let preservation = match keep_alive {
				true => Preservation::Preserve,
				false => Preservation::Expendable,
			};
			let bal = AssetsExt::reducible_balance(asset_id, &who, preservation, Fortitude::Polite);
			alloc::format!("{}", bal)
		 }
	}

	impl pallet_sft_rpc_runtime_api::SftApi<Block, Runtime> for Runtime {
		fn token_uri(token_id: TokenId) -> Vec<u8> {
			Sft::token_uri(token_id)
		}
	}

	impl fp_rpc::EthereumRuntimeRPCApi<Block> for Runtime {
		fn chain_id() -> u64 {
			<Runtime as pallet_evm::Config>::ChainId::get()
		}

		fn account_basic(address: H160) -> EVMAccount {
			// scaling is handled by the EvmCurrencyScaler inside pallet_evm
			EVM::account_basic(&address).0
		}

		fn gas_price() -> U256 {
			FeeControl::min_gas_price().0
		}

		fn account_code_at(address: H160) -> Vec<u8> {
			pallet_evm::AccountCodes::<Runtime>::get(address)
		}

		fn author() -> H160 {
			<pallet_evm::Pallet<Runtime>>::find_author()
		}

		fn storage_at(address: H160, index: U256) -> H256 {
			let mut tmp = [0u8; 32];
			index.to_big_endian(&mut tmp);
			pallet_evm::AccountStorages::<Runtime>::get(address, H256::from_slice(&tmp[..]))
		}

		fn call(
			from: H160,
			to: H160,
			data: Vec<u8>,
			value: U256,
			gas_limit: U256,
			max_fee_per_gas: Option<U256>,
			max_priority_fee_per_gas: Option<U256>,
			nonce: Option<U256>,
			estimate: bool,
			access_list: Option<Vec<(H160, Vec<H256>)>>,
		) -> Result<pallet_evm::CallInfo, sp_runtime::DispatchError> {

			let config = if estimate {
				let mut config = <Runtime as pallet_evm::Config>::config().clone();
				config.estimate = true;
				Some(config)
			} else {
				None
			};

			let is_transactional = false;
			let validate = true;
			let evm_config = config.as_ref().unwrap_or(<Runtime as pallet_evm::Config>::config());

			// TODO: refactor the code once we are on polkadot-v1.1.0, ref - https://github.com/polkadot-evm/frontier/pull/1121
			let mut estimated_transaction_len = data.len() +
				20 + // to
				20 + // from
				32 + // value
				32 + // gas_limit
				32 + // nonce
				1 + // TransactionAction
				8 + // chain id
				65; // signature

			if max_fee_per_gas.is_some() {
				estimated_transaction_len += 32;
			}
			if max_priority_fee_per_gas.is_some() {
				estimated_transaction_len += 32;
			}
			if access_list.is_some() {
				estimated_transaction_len += access_list.encoded_size();
			}

			let gas_limit = gas_limit.min(u64::MAX.into()).low_u64();
			let without_base_extrinsic_weight = true;

			let (weight_limit, proof_size_base_cost) =
				match <Runtime as pallet_evm::Config>::GasWeightMapping::gas_to_weight(
					gas_limit,
					without_base_extrinsic_weight
				) {
					weight_limit if weight_limit.proof_size() > 0 => {
						(Some(weight_limit), Some(estimated_transaction_len as u64))
					}
					_ => (None, None),
				};

			<Runtime as pallet_evm::Config>::Runner::call(
				from,
				to,
				data,
				value,
				gas_limit.unique_saturated_into(),
				max_fee_per_gas,
				max_priority_fee_per_gas,
				nonce,
				access_list.unwrap_or_default(),
				is_transactional,
				validate,
				weight_limit,
				proof_size_base_cost,
				evm_config,
			).map_err(|err| err.error.into())
		}

		fn create(
			from: H160,
			data: Vec<u8>,
			value: U256,
			gas_limit: U256,
			max_fee_per_gas: Option<U256>,
			max_priority_fee_per_gas: Option<U256>,
			nonce: Option<U256>,
			estimate: bool,
			access_list: Option<Vec<(H160, Vec<H256>)>>,
		) -> Result<pallet_evm::CreateInfo, sp_runtime::DispatchError> {
			let config = if estimate {
				let mut config = <Runtime as pallet_evm::Config>::config().clone();
				config.estimate = true;
				Some(config)
			} else {
				None
			};

			let is_transactional = false;
			let validate = true;
			let evm_config = config.as_ref().unwrap_or(<Runtime as pallet_evm::Config>::config());

			// TODO: refactor the code once we are on polkadot-v1.1.0, ref - https://github.com/polkadot-evm/frontier/pull/1121
			let mut estimated_transaction_len = data.len() +
				20 + // from
				32 + // value
				32 + // gas_limit
				32 + // nonce
				1 + // TransactionAction
				8 + // chain id
				65; // signature

			if max_fee_per_gas.is_some() {
				estimated_transaction_len += 32;
			}
			if max_priority_fee_per_gas.is_some() {
				estimated_transaction_len += 32;
			}
			if access_list.is_some() {
				estimated_transaction_len += access_list.encoded_size();
			}

			let gas_limit = if gas_limit > U256::from(u64::MAX) {
				u64::MAX
			} else {
				gas_limit.low_u64()
			};
			let without_base_extrinsic_weight = true;

			let (weight_limit, proof_size_base_cost) =
				match <Runtime as pallet_evm::Config>::GasWeightMapping::gas_to_weight(
					gas_limit,
					without_base_extrinsic_weight
				) {
					weight_limit if weight_limit.proof_size() > 0 => {
						(Some(weight_limit), Some(estimated_transaction_len as u64))
					}
					_ => (None, None),
				};

			<Runtime as pallet_evm::Config>::Runner::create(
				from,
				data,
				value,
				gas_limit.unique_saturated_into(),
				max_fee_per_gas,
				max_priority_fee_per_gas,
				nonce,
				access_list.unwrap_or_default(),
				is_transactional,
				validate,
				weight_limit,
				proof_size_base_cost,
				evm_config,
			).map_err(|err| err.error.into())
		}

		fn current_transaction_statuses() -> Option<Vec<TransactionStatus>> {
			pallet_ethereum::CurrentTransactionStatuses::<Runtime>::get()
		}

		fn current_block() -> Option<pallet_ethereum::Block> {
			pallet_ethereum::CurrentBlock::<Runtime>::get()
		}

		fn current_receipts() -> Option<Vec<pallet_ethereum::Receipt>> {
			pallet_ethereum::CurrentReceipts::<Runtime>::get()
		}

		fn current_all() -> (
			Option<pallet_ethereum::Block>,
			Option<Vec<pallet_ethereum::Receipt>>,
			Option<Vec<TransactionStatus>>
		) {
			(
				pallet_ethereum::CurrentBlock::<Runtime>::get(),
				pallet_ethereum::CurrentReceipts::<Runtime>::get(),
				pallet_ethereum::CurrentTransactionStatuses::<Runtime>::get(),
			)
		}

		fn extrinsic_filter(
			xts: Vec<<Block as BlockT>::Extrinsic>,
		) -> Vec<EthereumTransaction> {
			xts.into_iter().filter_map(|xt| match xt.0.function {
				RuntimeCall::Ethereum(transact { transaction }) => Some(transaction),
				_ => None
			}).collect::<Vec<EthereumTransaction>>()
		}

		fn elasticity() -> Option<Permill> {
			// We currently do not use or set elasticity; always return zero
			Some(Permill::zero())
		}

		fn gas_limit_multiplier_support() {}

		fn pending_block(
			xts: Vec<<Block as sp_runtime::traits::Block>::Extrinsic>
		) -> (
			Option<pallet_ethereum::Block>, Option<sp_std::prelude::Vec<TransactionStatus>>
		) {
			for ext in xts.into_iter() {
				let _ = Executive::apply_extrinsic(ext);
			}

			Ethereum::on_finalize(System::block_number() + 1);
			(
				pallet_ethereum::CurrentBlock::<Runtime>::get(),
				pallet_ethereum::CurrentTransactionStatuses::<Runtime>::get()
			)
		 }
	}

	impl fg_primitives::GrandpaApi<Block> for Runtime {
		fn grandpa_authorities() -> GrandpaAuthorityList {
			Grandpa::grandpa_authorities()
		}

		fn current_set_id() -> fg_primitives::SetId {
			Grandpa::current_set_id()
		}

		fn submit_report_equivocation_unsigned_extrinsic(
			_equivocation_proof: fg_primitives::EquivocationProof<
				<Block as BlockT>::Hash,
				NumberFor<Block>,
			>,
			_key_owner_proof: fg_primitives::OpaqueKeyOwnershipProof,
		) -> Option<()> {
			None
		}

		fn generate_key_ownership_proof(
			_set_id: fg_primitives::SetId,
			_authority_id: GrandpaId,
		) -> Option<fg_primitives::OpaqueKeyOwnershipProof> {
			// NOTE: this is the only implementation possible since we've
			// defined our key owner proof type as a bottom type (i.e. a type
			// with no values).
			None
		}
	}

	impl seed_primitives::ethy::EthyApi<Block> for Runtime {
		fn validator_set() -> ValidatorSet<EthBridgeId> {
			EthBridge::validator_set()
		}
		fn xrpl_signers() -> ValidatorSet<EthBridgeId> {
			let door_signers = pallet_ethy::NotaryXrplKeys::<Runtime>::get().into_inner();
			ValidatorSet {
				proof_threshold: door_signers.len().saturating_sub(1) as u32, // tolerate 1 missing witness
				validators: door_signers,
				id: pallet_ethy::NotarySetId::<Runtime>::get(), // the set Id is the same as the overall Ethy set Id
			}
		}
	}

	#[cfg(feature = "try-runtime")]
	impl frame_try_runtime::TryRuntime<Block> for Runtime {
		fn on_runtime_upgrade(checks: frame_try_runtime::UpgradeCheckSelect) -> (Weight, Weight) {
			log::info!("try-runtime::on_runtime_upgrade.");

			// NOTE: intentional unwrap: we don't want to propagate the error backwards, and want to
			// have a backtrace here. If any of the pre/post migration checks fail, we shall stop
			// right here and right now.
			let weight = Executive::try_runtime_upgrade(checks).map_err(|err|{
				log::info!("try-runtime::on_runtime_upgrade failed with: {:?}", err);
				err
			}).unwrap();
			(weight, RuntimeBlockWeights::get().max_block)
		}

		fn execute_block(block: Block, state_root_check: bool, signature_check: bool, select: frame_try_runtime::TryStateSelect) -> Weight {
			log::info!(
				target: "runtime::kusama", "try-runtime: executing block #{} ({:?}) / root checks: {:?} / sanity-checks: {:?}",
				block.header.number,
				block.header.hash(),
				state_root_check,
				select,
			);
			Executive::try_execute_block(block, state_root_check, signature_check, select).expect("try_execute_block failed")
		}
	}

	#[cfg(feature = "runtime-benchmarks")]
	impl frame_benchmarking::Benchmark<Block> for Runtime {
		fn benchmark_metadata(extra: bool) -> (
			Vec<frame_benchmarking::BenchmarkList>,
			Vec<frame_support::traits::StorageInfo>,
		) {
			use frame_benchmarking::{Benchmarking, BenchmarkList};
			use frame_support::traits::StorageInfoTrait;

			// Trying to add benchmarks directly to the Session Pallet caused cyclic dependency
			// issues. To get around that, we separated the Session benchmarks into its own crate,
			// which is why we need these two lines below.
			use pallet_session_benchmarking::Pallet as SessionBench;
			use pallet_election_provider_support_benchmarking::Pallet as EPSBench;
			use frame_system_benchmarking::Pallet as SystemBench;
			use frame_benchmarking::baseline::Pallet as BaselineBench;

			let mut list = Vec::<BenchmarkList>::new();
			list_benchmarks!(list, extra);

			let storage_info = AllPalletsWithSystem::storage_info();

			(list, storage_info)
		}

		fn dispatch_benchmark(
			config: frame_benchmarking::BenchmarkConfig
		) -> Result<Vec<frame_benchmarking::BenchmarkBatch>, sp_runtime::RuntimeString> {
			use frame_benchmarking::{Benchmarking, BenchmarkBatch, TrackedStorageKey};

			// Trying to add benchmarks directly to the Session Pallet caused cyclic dependency
			// issues. To get around that, we separated the Session benchmarks into its own crate,
			// which is why we need these two lines below.
			use pallet_session_benchmarking::Pallet as SessionBench;
			use pallet_election_provider_support_benchmarking::Pallet as EPSBench;
			use frame_system_benchmarking::Pallet as SystemBench;
			use frame_benchmarking::baseline::Pallet as BaselineBench;

			impl pallet_session_benchmarking::Config for Runtime {}
			impl pallet_election_provider_support_benchmarking::Config for Runtime {}
			impl frame_system_benchmarking::Config for Runtime {}
			impl frame_benchmarking::baseline::Config for Runtime {}

			// We took this from the substrate examples as the configurations are pretty close.
			let whitelist: Vec<TrackedStorageKey> = vec![
				// Block Number
				hex_literal::hex!("26aa394eea5630e07c48ae0c9558cef702a5c1b19ab7a04f536c519aca4983ac").to_vec().into(),
				// Total Issuance
				hex_literal::hex!("c2261276cc9d1f8598ea4b6a74b15c2f57c875e4cff74148e4628f264b974c80").to_vec().into(),
				// Execution Phase
				hex_literal::hex!("26aa394eea5630e07c48ae0c9558cef7ff553b5a9862a516939d82b3d3d8661a").to_vec().into(),
				// Event Count
				hex_literal::hex!("26aa394eea5630e07c48ae0c9558cef70a98fdbe9ce6c55837576c60c7af3850").to_vec().into(),
				// System Events
				hex_literal::hex!("26aa394eea5630e07c48ae0c9558cef780d41e5e16056765bc8461851072c9d7").to_vec().into(),
			];

			let mut batches = Vec::<BenchmarkBatch>::new();
			let params = (&config, &whitelist);
			add_benchmarks!(params, batches);

			if batches.is_empty() { return Err("Benchmark not found for this pallet.".into()) }
			Ok(batches)
		}
	}
}

fn transaction_asset_check(
	source: &H160,
	eth_tx: EthereumTransaction,
	action: TransactionAction,
) -> Result<(), TransactionValidityError> {
	let fee_proxy = TransactionAction::Call(H160::from_low_u64_be(FEE_PROXY_ADDRESS));

	if action == fee_proxy {
		let (input, gas_limit, max_fee_per_gas, max_priority_fee_per_gas) = match eth_tx {
			EthereumTransaction::EIP1559(t) => {
				(t.input, t.gas_limit, t.max_fee_per_gas, t.max_priority_fee_per_gas)
			},
			_ => Err(TransactionValidityError::Invalid(InvalidTransaction::Call))?,
		};

		let (payment_asset_id, _target, _input) =
			FeePreferencesRunner::<Runtime, Runtime, Futurepass>::decode_input(input)?;

		let FeePreferencesData { max_fee_scaled, path, .. } =
			get_fee_preferences_data::<Runtime, Runtime, Futurepass>(
				gas_limit.as_u64(),
				<Runtime as pallet_fee_proxy::Config>::EVMBaseFeeProvider::evm_base_fee_per_gas(),
				Some(max_fee_per_gas),
				Some(max_priority_fee_per_gas),
				payment_asset_id,
			)?;

		let amounts_in = Dex::get_amounts_in(max_fee_scaled, &path)
			.map_err(|_| TransactionValidityError::Invalid(InvalidTransaction::Payment))?;

		// ensure user owns max payment amount (in tokens) - once converted from max_fee_per_gas
		let user_asset_balance = <pallet_assets_ext::Pallet<Runtime> as Inspect<
			<Runtime as frame_system::Config>::AccountId,
		>>::reducible_balance(
			payment_asset_id,
			&<Runtime as frame_system::Config>::AccountId::from(*source),
			Preservation::Expendable,
			Fortitude::Polite,
		);
		ensure!(
			amounts_in[0] <= user_asset_balance,
			TransactionValidityError::Invalid(InvalidTransaction::Payment)
		);
	}

	Ok(())
}

impl fp_self_contained::SelfContainedCall for RuntimeCall {
	type SignedInfo = H160;

	fn is_self_contained(&self) -> bool {
		match self {
			RuntimeCall::Ethereum(call) => call.is_self_contained(),
			RuntimeCall::Xrpl(call) => call.is_self_contained(),
			RuntimeCall::Doughnut(call) => call.is_self_contained(),
			_ => false,
		}
	}

	fn check_self_contained(&self) -> Option<Result<Self::SignedInfo, TransactionValidityError>> {
		match self {
			RuntimeCall::Ethereum(call) => call.check_self_contained(),
			RuntimeCall::Xrpl(call) => call.check_self_contained(),
			RuntimeCall::Doughnut(call) => call.check_self_contained(),
			_ => None,
		}
	}

	fn validate_self_contained(
		&self,
		signed_info: &Self::SignedInfo,
		dispatch_info: &DispatchInfoOf<Self>,
		len: usize,
	) -> Option<TransactionValidity> {
		match self {
			RuntimeCall::Ethereum(ref call) => {
				Some(validate_self_contained_inner(&self, &call, signed_info, dispatch_info, len))
			},
			RuntimeCall::Xrpl(ref call) => {
				call.validate_self_contained(signed_info, dispatch_info, len)
			},
			RuntimeCall::Doughnut(ref call) => {
				call.validate_self_contained(signed_info, dispatch_info, len)
			},
			_ => None,
		}
	}

	fn pre_dispatch_self_contained(
		&self,
		signed_info: &Self::SignedInfo,
		dispatch_info: &DispatchInfoOf<Self>,
		len: usize,
	) -> Option<Result<(), TransactionValidityError>> {
		match self {
			RuntimeCall::Ethereum(call) => {
				call.pre_dispatch_self_contained(signed_info, dispatch_info, len)
			},
			RuntimeCall::Xrpl(ref call) => {
				call.pre_dispatch_self_contained(signed_info, dispatch_info, len)
			},
			RuntimeCall::Doughnut(ref call) => {
				call.pre_dispatch_self_contained(signed_info, dispatch_info, len)
			},
			_ => None,
		}
	}

	fn apply_self_contained(
		self,
		info: Self::SignedInfo,
		dispatch_info: &DispatchInfoOf<Self>,
		len: usize,
	) -> Option<sp_runtime::DispatchResultWithInfo<PostDispatchInfoOf<Self>>> {
		match self {
			call @ RuntimeCall::Ethereum(pallet_ethereum::Call::transact { .. }) => {
				Some(call.dispatch(RuntimeOrigin::from(
					pallet_ethereum::RawOrigin::EthereumTransaction(info),
				)))
			},
			RuntimeCall::Xrpl(call) => pallet_xrpl::Call::<Runtime>::apply_self_contained(
				call.into(),
				&info,
				&dispatch_info,
				len,
			),
			RuntimeCall::Doughnut(call) => pallet_doughnut::Call::<Runtime>::apply_self_contained(
				call.into(),
				&info,
				&dispatch_info,
				len,
			),
			_ => None,
		}
	}
}

fn validate_self_contained_inner(
	call: &RuntimeCall,
	eth_call: &pallet_ethereum::Call<Runtime>,
	signed_info: &<RuntimeCall as fp_self_contained::SelfContainedCall>::SignedInfo,
	dispatch_info: &DispatchInfoOf<RuntimeCall>,
	len: usize,
) -> TransactionValidity {
	if let pallet_ethereum::Call::transact { ref transaction } = eth_call {
		// Previously, ethereum transactions were contained in an unsigned
		// extrinsic, we now use a new form of dedicated extrinsic defined by
		// frontier, but to keep the same behavior as before, we must perform
		// the controls that were performed on the unsigned extrinsic.
		use sp_runtime::traits::SignedExtension as _;
		let (input_len, action) = match transaction {
			pallet_ethereum::Transaction::Legacy(t) => (t.input.len(), t.action),
			pallet_ethereum::Transaction::EIP2930(t) => (t.input.len(), t.action),
			pallet_ethereum::Transaction::EIP1559(t) => (t.input.len(), t.action),
		};

		let extra_validation =
			SignedExtra::validate_unsigned(call, &call.get_dispatch_info(), input_len)?;

		// Perform tx submitter asset balance checks required for fee proxying
		match call.clone() {
			RuntimeCall::Ethereum(pallet_ethereum::Call::transact { transaction }) => {
				transaction_asset_check(signed_info, transaction, action)
			},
			_ => Ok(()),
		}?;

		// Then, do the controls defined by the ethereum pallet.
		let self_contained_validation = eth_call
			.validate_self_contained(signed_info, dispatch_info, len)
			.ok_or(TransactionValidityError::Invalid(InvalidTransaction::BadProof))??;

		Ok(extra_validation.combine_with(self_contained_validation))
	} else {
		Err(TransactionValidityError::Unknown(
			sp_runtime::transaction_validity::UnknownTransaction::CannotLookup,
		))
	}
}

#[cfg(feature = "runtime-benchmarks")]
#[macro_use]
extern crate frame_benchmarking;

#[cfg(feature = "runtime-benchmarks")]
mod benches {
	define_benchmarks!(
		// Substrate
		[frame_system, SystemBench::<Runtime>]
		[frame_benchmarking, BaselineBench::<Runtime>]
		[pallet_babe, Babe]
		[pallet_balances, Balances]
		[pallet_timestamp, Timestamp]
		[pallet_scheduler, Scheduler]
		[pallet_utility, Utility]
		[pallet_assets, Assets]
		[pallet_staking, Staking]
		[pallet_grandpa, Grandpa]
		[pallet_im_online, ImOnline]
		[pallet_multisig, Multisig]
		[pallet_session, SessionBench::<Runtime>]
		[pallet_bags_list, VoterList]
		[pallet_election_provider_multi_phase, ElectionProviderMultiPhase]
		[frame_election_provider_support, EPSBench::<Runtime>]
		[pallet_recovery, Recovery]
		[pallet_proxy, Proxy]
		[pallet_preimage, Preimage]
		[pallet_sudo, Sudo]
		// Local
		[pallet_nft, Nft]
		[pallet_sft, Sft]
		[pallet_fee_control, FeeControl]
		[pallet_nft_peg, NftPeg]
		[pallet_xrpl_bridge, XRPLBridge]
		[pallet_xrpl, Xrpl]
		[pallet_erc20_peg, Erc20Peg]
		[pallet_ethy, EthBridge]
		[pallet_echo, Echo]
		[pallet_assets_ext, AssetsExt]
		[pallet_evm_chain_id, EVMChainId]
		[pallet_token_approvals, TokenApprovals]
		[pallet_xls20, Xls20]
		[pallet_futurepass, Futurepass]
		[pallet_vortex_distribution, VortexDistribution]
		[pallet_dex, Dex]
		[pallet_marketplace, Marketplace]
		[pallet_doughnut, Doughnut]
		[pallet_maintenance_mode, MaintenanceMode]
		[pallet_crowdsale, Crowdsale]
		[pallet_evm, EVM]
	);
}<|MERGE_RESOLUTION|>--- conflicted
+++ resolved
@@ -608,12 +608,8 @@
 	pub const MaxPrunedTransactionsPerBlock: u32 = 5000;
 	pub const MaxDelayedPaymentsPerBlock: u32 = 1000;
 	pub const DelayedPaymentBlockLimit: BlockNumber = 1000;
-<<<<<<< HEAD
-	pub const XRPLBridgePalletId: PalletId = PalletId(*b"xrplbrdg");
-=======
 	/// The xrpl peg address
 	pub const XrplPalletId: PalletId = PalletId(*b"xrpl-peg");
->>>>>>> 8b21bc1d
 }
 
 impl pallet_xrpl_bridge::Config for Runtime {
@@ -633,9 +629,6 @@
 	type TicketSequenceThreshold = TicketSequenceThreshold;
 	type XRPTransactionLimit = XRPTransactionLimit;
 	type XRPLTransactionLimitPerLedger = XRPTransactionLimitPerLedger;
-	/// PalletId/Account for this module
-	type XrplPalletId = XrplPalletId;
-	type NativeAssetId = RootAssetId;
 }
 
 parameter_types! {
