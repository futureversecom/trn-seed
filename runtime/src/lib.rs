// Copyright 2022-2023 Futureverse Corporation Limited
//
// Licensed under the Apache License, Version 2.0 (the "License");
// you may not use this file except in compliance with the License.
// You may obtain a copy of the License at
//
//     http://www.apache.org/licenses/LICENSE-2.0
//
// Unless required by applicable law or agreed to in writing, software
// distributed under the License is distributed on an "AS IS" BASIS,
// WITHOUT WARRANTIES OR CONDITIONS OF ANY KIND, either express or implied.
// See the License for the specific language governing permissions and
// limitations under the License.
// You may obtain a copy of the License at the root of this project source code

//! Root runtime config
#![cfg_attr(not(feature = "std"), no_std)]
// `construct_runtime!` does a lot of recursion and requires us to increase the limit to 256.
#![recursion_limit = "256"]

// Make the WASM binary available.
#[cfg(feature = "std")]
include!(concat!(env!("OUT_DIR"), "/wasm_binary.rs"));

use codec::{Decode, Encode};
use core::ops::Mul;
use fp_rpc::TransactionStatus;
use frame_election_provider_support::{generate_solution_type, onchain, SequentialPhragmen};
use pallet_dex::TradingPairStatus;
use pallet_ethereum::{
	Call::transact, InvalidTransactionWrapper, Transaction as EthereumTransaction,
	TransactionAction,
};
use pallet_evm::{
	Account as EVMAccount, EnsureAddressNever, EvmConfig, FeeCalculator, Runner as RunnerT,
};
use pallet_staking::RewardDestination;
use pallet_transaction_payment::{Multiplier, TargetedFeeAdjustment};
use seed_pallet_common::MaintenanceCheck;
use sp_api::impl_runtime_apis;
use sp_core::{crypto::KeyTypeId, OpaqueMetadata, H160, H256, U256};
use sp_runtime::{
	create_runtime_str, generic,
	traits::{
		Block as BlockT, DispatchInfoOf, Dispatchable, IdentityLookup, PostDispatchInfoOf, Verify,
	},
	transaction_validity::{
		InvalidTransaction, TransactionPriority, TransactionSource, TransactionValidity,
		TransactionValidityError,
	},
	ApplyExtrinsicResult, FixedPointNumber, Percent, Perquintill,
};
pub use sp_runtime::{impl_opaque_keys, traits::NumberFor, Perbill, Permill};
use sp_std::prelude::*;

pub use frame_system::Call as SystemCall;
pub use pallet_balances::Call as BalancesCall;

#[cfg(feature = "std")]
use sp_version::NativeVersion;
use sp_version::RuntimeVersion;

// A few exports that help ease life for downstream crates.
pub use frame_support::{
	construct_runtime,
	dispatch::{DispatchClass, GetDispatchInfo},
	ensure, parameter_types,
	traits::{
		fungibles::{Inspect, InspectMetadata},
		ConstU128, ConstU32, CurrencyToVote, Everything, Get, IsInVec, KeyOwnerProofSystem,
		Randomness,
	},
	weights::{
		constants::{ExtrinsicBaseWeight, RocksDbWeight, WEIGHT_PER_SECOND},
		ConstantMultiplier, IdentityFee, Weight,
	},
	PalletId, StorageValue,
};

use frame_system::{
	limits::{BlockLength, BlockWeights},
	EnsureRoot,
};
pub use pallet_grandpa::AuthorityId as GrandpaId;
use pallet_grandpa::{fg_primitives, AuthorityList as GrandpaAuthorityList};
pub use pallet_im_online::sr25519::AuthorityId as ImOnlineId;
use seed_runtime_constants::weights::BlockExecutionWeight;
#[cfg(any(feature = "std", test))]
pub use sp_runtime::BuildStorage;

// Export for chain_specs
#[cfg(feature = "std")]
pub use pallet_staking::{Forcing, StakerStatus};

pub mod keys {
	pub use super::{BabeId, EthBridgeId, GrandpaId, ImOnlineId};
}

pub use seed_primitives::{
	ethy::{crypto::AuthorityId as EthBridgeId, ValidatorSet},
	AccountId, Address, AssetId, BabeId, Balance, BlockNumber, CollectionUuid, Hash, Index,
	SerialNumber, Signature, TokenCount, TokenId,
};

mod bag_thresholds;

pub mod constants;

use constants::{
	deposit, RootAssetId, XrpAssetId, DAYS, EPOCH_DURATION_IN_SLOTS, MILLISECS_PER_BLOCK, MINUTES,
	ONE_ROOT, ONE_XRP, PRIMARY_PROBABILITY, SESSIONS_PER_ERA, SLOT_DURATION,
};

// Implementations of some helper traits passed into runtime modules as associated types.
pub mod impls;

use impls::{
	AddressMapping, EthereumEventRouter, EthereumFindAuthor, EvmCurrencyScaler, HandleTxValidation,
	SlashImbalanceHandler, StakingSessionTracker,
};
use pallet_fee_proxy::{get_fee_preferences_data, FeePreferencesData, FeePreferencesRunner};

pub mod precompiles;

use precompiles::FutureversePrecompiles;

mod staking;

use staking::OnChainAccuracy;

mod migrations;
mod weights;

use crate::impls::{
	FutureverseEVMCurrencyAdapter, FutureverseEnsureAddressSame, OnNewAssetSubscription,
};

use precompile_utils::constants::FEE_PROXY_ADDRESS;
use seed_primitives::BlakeTwo256Hash;

#[cfg(test)]
mod tests;

/// Currency implementation mapped to XRP
pub type XrpCurrency = pallet_assets_ext::AssetCurrency<Runtime, XrpAssetId>;
/// Dual currency implementation mapped to ROOT & XRP for staking
pub type DualStakingCurrency =
	pallet_assets_ext::DualStakingCurrency<Runtime, XrpCurrency, Balances>;

/// This runtime version.
#[sp_version::runtime_version]
pub const VERSION: RuntimeVersion = RuntimeVersion {
	spec_name: create_runtime_str!("root"),
	impl_name: create_runtime_str!("root"),
	authoring_version: 1,
	spec_version: 41,
	impl_version: 0,
	apis: RUNTIME_API_VERSIONS,
	transaction_version: 4,
	state_version: 0,
};

/// The BABE epoch configuration at genesis.
pub const BABE_GENESIS_EPOCH_CONFIG: sp_consensus_babe::BabeEpochConfiguration =
	sp_consensus_babe::BabeEpochConfiguration {
		c: PRIMARY_PROBABILITY,
		allowed_slots: sp_consensus_babe::AllowedSlots::PrimaryAndSecondaryPlainSlots,
	};

/// The version information used to identify this runtime when compiled natively.
#[cfg(feature = "std")]
pub fn native_version() -> NativeVersion {
	NativeVersion { runtime_version: VERSION, can_author_with: Default::default() }
}

impl_opaque_keys! {
	pub struct SessionKeys {
		pub babe: Babe,
		pub im_online: ImOnline,
		pub grandpa: Grandpa,
		pub ethy: EthBridge,
	}
}

/// We assume that ~10% of the block weight is consumed by `on_initialize` handlers.
/// This is used to limit the maximal weight of a single extrinsic.
const AVERAGE_ON_INITIALIZE_RATIO: Perbill = Perbill::from_percent(10);
/// We allow `Normal` extrinsics to fill up the block up to 75%, the rest can be used
/// by  Operational  extrinsics.
const NORMAL_DISPATCH_RATIO: Perbill = Perbill::from_percent(75);
/// We allow for 2 seconds of compute with a 4 second average block time.
const MAXIMUM_BLOCK_WEIGHT: Weight = WEIGHT_PER_SECOND.div(2u64);

parameter_types! {
	pub const BlockHashCount: BlockNumber = 250;
	pub const Version: RuntimeVersion = VERSION;
	pub RuntimeBlockLength: BlockLength =
		BlockLength::max_with_normal_ratio(5 * 1024 * 1024, NORMAL_DISPATCH_RATIO);
	pub RuntimeBlockWeights: BlockWeights = BlockWeights::builder()
		.base_block(BlockExecutionWeight::get())
		.for_class(DispatchClass::all(), |weights| {
			weights.base_extrinsic = ExtrinsicBaseWeight::get();
		})
		.for_class(DispatchClass::Normal, |weights| {
			weights.max_total = Some(NORMAL_DISPATCH_RATIO * MAXIMUM_BLOCK_WEIGHT);
		})
		.for_class(DispatchClass::Operational, |weights| {
			weights.max_total = Some(MAXIMUM_BLOCK_WEIGHT);
			// Operational transactions have some extra reserved space, so that they
			// are included even if block reached `MAXIMUM_BLOCK_WEIGHT`.
			weights.reserved = Some(
				MAXIMUM_BLOCK_WEIGHT - NORMAL_DISPATCH_RATIO * MAXIMUM_BLOCK_WEIGHT
			);
		})
		.avg_block_initialization(AVERAGE_ON_INITIALIZE_RATIO)
		.build_or_panic();
	pub const SS58Prefix: u8 = 193;
}

/// Filters to prevent specific transactions from executing
pub enum CallFilter {}
<<<<<<< HEAD

// TODO Move to maintenance mode pallet
impl frame_support::traits::Contains<Call> for CallFilter {
	fn contains(call: &Call) -> bool {
		// Check whether this call has been paused by the maintenance_mode pallet
		if pallet_maintenance_mode::MaintenanceChecker::<Runtime>::call_paused(call) {
			return false
		}

=======
impl frame_support::traits::Contains<RuntimeCall> for CallFilter {
	fn contains(call: &RuntimeCall) -> bool {
>>>>>>> d456f260
		match call {
			// Prevent asset `create` transactions from executing
			RuntimeCall::Assets(pallet_assets::Call::create { .. }) => false,
			// Disable XRPLBridge `submit_challenge` call
			RuntimeCall::XRPLBridge(pallet_xrpl_bridge::Call::submit_challenge { .. }) => false,
			// Calls to direct rewards to be re-staked are not allowed, as it does not make sense in
			// a dual-currency with pallet-staking context
			RuntimeCall::Staking(pallet_staking::Call::bond { payee, .. }) => {
				if let RewardDestination::Staked = payee {
					return false
				}
				true
			},
			// Payouts are restricted until a new staking payout system is implemented
			RuntimeCall::Staking(pallet_staking::Call::payout_stakers { .. }) => false,
			// Disable Proxy::add_proxy
			RuntimeCall::Proxy(pallet_proxy::Call::add_proxy { .. }) => false,
			_ => true,
		}
	}
}

parameter_types! {
	/// TargetBlockFullness, AdjustmentVariable and MinimumMultiplier values were picked from the
	/// substrate repo. They are the same as the one on Webb, Edgeware, Astar and Phala. Moonbeam
	/// and Polkadot have slightly different values.

	/// The portion of the `NORMAL_DISPATCH_RATIO` that we adjust the fees with. Blocks filled less
	/// than this will decrease the weight and more will increase.
	pub const TargetBlockFullness: Perquintill = Perquintill::from_percent(25);
	/// The adjustment variable of the runtime. Higher values will cause `TargetBlockFullness` to
	/// change the fees more rapidly. This low value causes changes to occur slowly over time.
	pub AdjustmentVariable: Multiplier = Multiplier::saturating_from_rational(1, 100_000);
	/// Minimum amount of the multiplier. This value cannot be too low. A test case should ensure
	/// that combined with `AdjustmentVariable`, we can recover from the minimum.
	/// See `multiplier_can_grow_from_zero` in here.
	/// This value is currently only used by pallet-transaction-payment as an assertion that the
	/// next multiplier is always > min value.
	pub MinimumMultiplier: Multiplier = Multiplier::saturating_from_rational(1, 1_000_000_000u128);
}

pub type SlowAdjustingFeeUpdate<R> =
	TargetedFeeAdjustment<R, TargetBlockFullness, AdjustmentVariable, MinimumMultiplier>;

impl frame_system::Config for Runtime {
	/// The identifier used to distinguish between accounts.
	type AccountId = AccountId;
	/// The aggregated dispatch type that is available for extrinsics.
	type RuntimeCall = RuntimeCall;
	/// The lookup mechanism to get account ID from whatever is passed in dispatchers.
	type Lookup = IdentityLookup<AccountId>;
	/// The index type for storing how many extrinsics an account has signed.
	type Index = Index;
	/// The index type for blocks.
	type BlockNumber = BlockNumber;
	/// The type for hashing blocks and tries.
	type Hash = Hash;
	/// The hashing algorithm used.
	type Hashing = BlakeTwo256Hash;
	/// The header type.
	type Header = Header;
	/// The ubiquitous event type.
	type RuntimeEvent = RuntimeEvent;
	/// The ubiquitous origin type.
	type RuntimeOrigin = RuntimeOrigin;
	/// Maximum number of block number to block hash mappings to keep (oldest pruned first).
	type BlockHashCount = BlockHashCount;
	/// Runtime version.
	type Version = Version;
	/// Converts a pallet to an index of this pallet in the runtime.
	type PalletInfo = PalletInfo;
	type AccountData = pallet_balances::AccountData<Balance>;
	type OnNewAccount = ();
	type OnKilledAccount = ();
	type DbWeight = RocksDbWeight;
	type BaseCallFilter = CallFilter;
	type SystemWeightInfo = weights::frame_system::WeightInfo<Runtime>;
	type BlockWeights = RuntimeBlockWeights;
	type BlockLength = RuntimeBlockLength;
	type SS58Prefix = SS58Prefix;
	type OnSetCode = ();
	type MaxConsumers = ConstU32<16>;
}

parameter_types! {
	pub const OperationalFeeMultiplier: u8 = 5;
}

pub struct FeeControlWeightToFee;

impl frame_support::weights::WeightToFee for FeeControlWeightToFee {
	type Balance = Balance;

	fn weight_to_fee(weight: &Weight) -> Self::Balance {
		FeeControl::weight_to_fee(weight)
	}
}

pub struct FeeControlLengthToFee;

impl frame_support::weights::WeightToFee for FeeControlLengthToFee {
	type Balance = Balance;

	fn weight_to_fee(weight: &Weight) -> Self::Balance {
		FeeControl::length_to_fee(weight)
	}
}

impl pallet_transaction_payment::Config for Runtime {
	type OnChargeTransaction = impls::FuturepassTransactionFee;
	type RuntimeEvent = RuntimeEvent;
	type WeightToFee = FeeControlWeightToFee;
	type LengthToFee = FeeControlLengthToFee;
	type FeeMultiplierUpdate = SlowAdjustingFeeUpdate<Runtime>;
	type OperationalFeeMultiplier = OperationalFeeMultiplier;
}

parameter_types! {
	pub const ExistentialDeposit: Balance = 1;
	pub const MaxLocks: u32 = 50;
	pub const MaxReserves: u32 = 50;
}
impl pallet_balances::Config for Runtime {
	type MaxLocks = MaxLocks;
	/// The type for recording an account's balance.
	type Balance = Balance;
	/// The ubiquitous event type.
	type RuntimeEvent = RuntimeEvent;
	type DustRemoval = ();
	type ExistentialDeposit = ExistentialDeposit;
	type AccountStore = System;
	type WeightInfo = weights::pallet_balances::WeightInfo<Runtime>;
	type MaxReserves = MaxReserves;
	type ReserveIdentifier = [u8; 8];
}

parameter_types! {
	pub const AssetDeposit: Balance = ONE_XRP;
	pub const AssetAccountDeposit: Balance = 16;
	pub const ApprovalDeposit: Balance = 1;
	pub const AssetsStringLimit: u32 = 50;
	/// Key = 32 bytes, Value = 36 bytes (32+1+1+1+1)
	// https://github.com/paritytech/substrate/blob/069917b/frame/assets/src/lib.rs#L257L271
	pub const MetadataDepositBase: Balance = 1 * 68;
	pub const MetadataDepositPerByte: Balance = 1;
}
pub type AssetsForceOrigin = EnsureRoot<AccountId>;

impl pallet_assets::Config for Runtime {
	type RuntimeEvent = RuntimeEvent;
	type Balance = Balance;
	type AssetId = AssetId;
	type Currency = Balances;
	type ForceOrigin = AssetsForceOrigin;
	type AssetDeposit = AssetDeposit;
	type MetadataDepositBase = MetadataDepositBase;
	type MetadataDepositPerByte = MetadataDepositPerByte;
	type ApprovalDeposit = ApprovalDeposit;
	type StringLimit = AssetsStringLimit;
	type Freezer = ();
	type Extra = ();
	type WeightInfo = weights::pallet_assets::WeightInfo<Runtime>;
	type AssetAccountDeposit = AssetAccountDeposit;
}

parameter_types! {
	pub const AssetsExtPalletId: PalletId = PalletId(*b"assetext");
	pub const MaxHolds: u32 = 16;
}
impl pallet_assets_ext::Config for Runtime {
	type RuntimeEvent = RuntimeEvent;
	type ParachainId = WorldId;
	type MaxHolds = MaxHolds;
	type NativeAssetId = RootAssetId;
	type OnNewAssetSubscription = OnNewAssetSubscription;
	type PalletId = AssetsExtPalletId;
	type WeightInfo = weights::pallet_assets_ext::WeightInfo<Runtime>;
}

parameter_types! {
	pub const NftPalletId: PalletId = PalletId(*b"nftokens");
	pub const CollectionNameStringLimit: u32 = 50;
	/// How long listings are open for by default
	pub const DefaultListingDuration: BlockNumber = DAYS * 3;
	pub const WorldId: seed_primitives::ParachainId = 100;
	pub const MaxTokensPerCollection: u32 = 1_000_000;
	pub const MarketplaceNetworkFeePercentage: Permill = Permill::from_perthousand(5);
	pub const MintLimit: u32 = 1_000;
	pub const MaxOffers: u32 = 100;
	pub const DefaultTxFeePotId: Option<PalletId> = Some(TxFeePotId::get());
}

impl pallet_nft::Config for Runtime {
	type DefaultListingDuration = DefaultListingDuration;
	type RuntimeEvent = RuntimeEvent;
	type MaxOffers = MaxOffers;
	type MaxTokensPerCollection = MaxTokensPerCollection;
	type MintLimit = MintLimit;
	type MultiCurrency = AssetsExt;
	type NetworkFeePercentage = MarketplaceNetworkFeePercentage;
	type OnTransferSubscription = TokenApprovals;
	type OnNewAssetSubscription = OnNewAssetSubscription;
	type PalletId = NftPalletId;
	type ParachainId = WorldId;
	type StringLimit = CollectionNameStringLimit;
	type DefaultFeeTo = DefaultTxFeePotId;
	type WeightInfo = weights::pallet_nft::WeightInfo<Runtime>;
	type Xls20MintRequest = Xls20;
}

impl pallet_marketplace::Config for Runtime {
	type Call = RuntimeCall;
	type WeightInfo = weights::pallet_nft::WeightInfo<Runtime>;
}

parameter_types! {
	pub const SftPalletId: PalletId = PalletId(*b"sftokens");
	pub const MaxTokensPerSftCollection: u32 = 1_000_000;
	pub const MaxOwnersPerSftCollection: u32 = 1_000_000;
	pub const MaxSerialsPerMint: u32 = 100; // Higher values can be storage heavy
}
impl pallet_sft::Config for Runtime {
	type RuntimeEvent = RuntimeEvent;
	type MultiCurrency = AssetsExt;
	type NFTExt = Nft;
	type OnTransferSubscription = TokenApprovals;
	type OnNewAssetSubscription = OnNewAssetSubscription;
	type PalletId = SftPalletId;
	type ParachainId = WorldId;
	type StringLimit = CollectionNameStringLimit;
	type WeightInfo = weights::pallet_sft::WeightInfo<Runtime>;
	type MaxTokensPerSftCollection = MaxTokensPerSftCollection;
	type MaxSerialsPerMint = MaxSerialsPerMint;
	type MaxOwnersPerSftToken = MaxOwnersPerSftCollection;
}

parameter_types! {
	pub const MaxTokensPerXls20Mint: u32 = 1000;
}
impl pallet_xls20::Config for Runtime {
	type RuntimeEvent = RuntimeEvent;
	type MaxTokensPerXls20Mint = MaxTokensPerXls20Mint;
	type MultiCurrency = AssetsExt;
	type NFTExt = Nft;
	type WeightInfo = weights::pallet_xls20::WeightInfo<Runtime>;
	type Xls20PaymentAsset = XrpAssetId;
}

parameter_types! {
	/// PalletId for Echo pallet
	pub const EchoPalletId: PalletId = PalletId(*b"pingpong");
}
impl pallet_echo::Config for Runtime {
	type RuntimeEvent = RuntimeEvent;
	type EthereumBridge = EthBridge;
	type PalletId = EchoPalletId;
	type WeightInfo = weights::pallet_echo::WeightInfo<Runtime>;
}

impl pallet_fee_proxy::Config for Runtime {
	type RuntimeCall = RuntimeCall;
	type RuntimeEvent = RuntimeEvent;
	type PalletsOrigin = OriginCaller;
	type FeeAssetId = XrpAssetId;
	type OnChargeTransaction = pallet_transaction_payment::CurrencyAdapter<XrpCurrency, TxFeePot>;
	type ErcIdConversion = Self;
	type MaintenanceChecker = pallet_maintenance_mode::MaintenanceChecker<Runtime>;
}

parameter_types! {
	pub MaximumSchedulerWeight: Weight = Perbill::from_percent(80) *
		RuntimeBlockWeights::get().max_block;
	pub const MaxScheduledPerBlock: u32 = 50;
	pub const NoPreimagePostponement: Option<u32> = Some(10);
}
impl pallet_scheduler::Config for Runtime {
	type RuntimeEvent = RuntimeEvent;
	type RuntimeOrigin = RuntimeOrigin;
	type PalletsOrigin = OriginCaller;
	type RuntimeCall = RuntimeCall;
	type MaximumWeight = MaximumSchedulerWeight;
	type ScheduleOrigin = EnsureRoot<AccountId>;
	type MaxScheduledPerBlock = MaxScheduledPerBlock;
	type OriginPrivilegeCmp = frame_support::traits::EqualPrivilegeOnly;
	type WeightInfo = weights::pallet_scheduler::WeightInfo<Runtime>;
	type PreimageProvider = Preimage;
	type NoPreimagePostponement = NoPreimagePostponement;
}

parameter_types! {
	pub const PreimageMaxSize: u32 = 4096 * 1024;
	pub const PreimageBaseDeposit: Balance = deposit(2, 64);
	pub const PreimageByteDeposit: Balance = deposit(0, 1);
}

impl pallet_preimage::Config for Runtime {
	type WeightInfo = weights::pallet_preimage::WeightInfo<Runtime>;
	type RuntimeEvent = RuntimeEvent;
	type Currency = Balances;
	type ManagerOrigin = EnsureRoot<AccountId>;
	type MaxSize = PreimageMaxSize;
	type BaseDeposit = PreimageBaseDeposit;
	type ByteDeposit = PreimageByteDeposit;
}

impl pallet_utility::Config for Runtime {
	type RuntimeEvent = RuntimeEvent;
	type RuntimeCall = RuntimeCall;
	type PalletsOrigin = OriginCaller;
	type WeightInfo = weights::pallet_utility::WeightInfo<Runtime>;
}

parameter_types! {
	pub const XrpTxChallengePeriod: u32 = 10 * MINUTES;
	pub const XrpClearTxPeriod: u32 = 10 * DAYS;
	/// % threshold to emit event TicketSequenceThresholdReached
	pub const TicketSequenceThreshold: Percent = Percent::from_percent(66_u8);
	pub const XRPTransactionLimit: u32 = 1_000_000;
}

impl pallet_xrpl_bridge::Config for Runtime {
	type RuntimeEvent = RuntimeEvent;
	type EthyAdapter = EthBridge;
	type MultiCurrency = AssetsExt;
	type ApproveOrigin = EnsureRoot<AccountId>;
	type WeightInfo = weights::pallet_xrpl_bridge::WeightInfo<Runtime>;
	type XrpAssetId = XrpAssetId;
	type ChallengePeriod = XrpTxChallengePeriod;
	type ClearTxPeriod = XrpClearTxPeriod;
	type UnixTime = Timestamp;
	type TicketSequenceThreshold = TicketSequenceThreshold;
	type XRPTransactionLimit = XRPTransactionLimit;
}

parameter_types! {
	pub const GetExchangeFee: (u32, u32) = (3, 1000);	// 0.3%
	pub const TradingPathLimit: u32 = 3;
	pub const DEXBurnPalletId: PalletId = PalletId(*b"burn/dex");
	pub const LPTokenDecimals: u8 = 18;
	pub const DefaultFeeTo: Option<PalletId> = Some(TxFeePotId::get());
}
impl pallet_dex::Config for Runtime {
	type RuntimeEvent = RuntimeEvent;
	type DEXBurnPalletId = DEXBurnPalletId;
	type LPTokenDecimals = LPTokenDecimals;
	type GetExchangeFee = GetExchangeFee;
	type TradingPathLimit = TradingPathLimit;
	type DefaultFeeTo = DefaultFeeTo;
	type WeightInfo = weights::pallet_dex::WeightInfo<Runtime>;
	type MultiCurrency = AssetsExt;
}

impl pallet_token_approvals::Config for Runtime {
	type NFTExt = Nft;
	type WeightInfo = weights::pallet_token_approvals::WeightInfo<Runtime>;
}

parameter_types! {
	pub const MinimumPeriod: u64 = SLOT_DURATION / 2;
}
impl pallet_timestamp::Config for Runtime {
	/// A timestamp: milliseconds since the unix epoch.
	type Moment = u64;
	type OnTimestampSet = Babe;
	type MinimumPeriod = MinimumPeriod;
	type WeightInfo = weights::pallet_timestamp::WeightInfo<Runtime>;
}

parameter_types! {
	pub const UncleGenerations: u32 = 0;
	// More than enough before migration to new architecture
	pub const MaxAuthorities: u32 = 4_096;
}
impl pallet_authorship::Config for Runtime {
	type FindAuthor = pallet_session::FindAccountFromAuthorIndex<Self, Babe>;
	type UncleGenerations = UncleGenerations;
	type FilterUncle = ();
	type EventHandler = (Staking, ImOnline);
}

impl pallet_grandpa::Config for Runtime {
	type RuntimeEvent = RuntimeEvent;
	type KeyOwnerProofSystem = ();
	type KeyOwnerProof =
		<Self::KeyOwnerProofSystem as KeyOwnerProofSystem<(KeyTypeId, GrandpaId)>>::Proof;
	type KeyOwnerIdentification = <Self::KeyOwnerProofSystem as KeyOwnerProofSystem<(
		KeyTypeId,
		GrandpaId,
	)>>::IdentificationTuple;
	type HandleEquivocation = ();
	type WeightInfo = ();
	type MaxAuthorities = MaxAuthorities;
}

impl pallet_session::Config for Runtime {
	type RuntimeEvent = RuntimeEvent;
	type ValidatorId = <Self as frame_system::Config>::AccountId;
	type ValidatorIdOf = pallet_staking::StashOf<Self>;
	type ShouldEndSession = Babe;
	type NextSessionRotation = Babe;
	type SessionManager = pallet_session::historical::NoteHistoricalRoot<Self, Staking>;
	// Essentially just Aura, but lets be pedantic.
	type SessionHandler = <SessionKeys as sp_runtime::traits::OpaqueKeys>::KeyTypeIdProviders;
	type Keys = SessionKeys;
	type WeightInfo = pallet_session::weights::SubstrateWeight<Runtime>;
}

impl pallet_session::historical::Config for Runtime {
	type FullIdentification = pallet_staking::Exposure<AccountId, Balance>;
	type FullIdentificationOf = pallet_staking::ExposureOf<Runtime>;
}

parameter_types! {
	pub const BagThresholds: &'static [u64] = &bag_thresholds::THRESHOLDS;
}
impl pallet_bags_list::Config for Runtime {
	type RuntimeEvent = RuntimeEvent;
	type ScoreProvider = Staking;
	type WeightInfo = weights::pallet_bags_list::WeightInfo<Runtime>;
	type BagThresholds = BagThresholds;
	type Score = sp_npos_elections::VoteWeight;
}

parameter_types! {
	// phase durations. 1/4 of the last session for each.
	// in testing: 1min or half of the session for each
	pub SignedPhase: u32 = EPOCH_DURATION_IN_SLOTS / 4;
	pub UnsignedPhase: u32 = EPOCH_DURATION_IN_SLOTS / 4;
	// signed config
	pub const SignedMaxSubmissions: u32 = 16;
	pub const SignedMaxRefunds: u32 = 16 / 4;
	// 40 DOTs fixed deposit..
	pub const SignedDepositBase: Balance = ONE_ROOT * 40;
	// 0.01 DOT per KB of solution data.
	pub const SignedDepositByte: Balance = ONE_ROOT / 1024;
	// Intentionally zero reward to prevent inflation
	// `pallet_election_provider_multi_phase::RewardHandler` could be configured to offset any rewards
	pub SignedRewardBase: Balance = 0;
	pub BetterUnsignedThreshold: Perbill = Perbill::from_rational(5u32, 10_000);
	// 4 hour session, 1 hour unsigned phase, 32 offchain executions.
	pub OffchainRepeat: BlockNumber = UnsignedPhase::get() / 32;
	/// We take the top 22500 nominators as electing voters..
	pub const MaxElectingVoters: u32 = 22_500;
	/// ... and all of the validators as electable targets. Whilst this is the case, we cannot and
	/// shall not increase the size of the validator intentions.
	pub const MaxElectableTargets: u16 = u16::MAX;
}
generate_solution_type!(
	#[compact]
	pub struct NposCompactSolution16::<
		VoterIndex = u32,
		TargetIndex = u16,
		Accuracy = sp_runtime::PerU16,
		MaxVoters = MaxElectingVoters,
	>(16)
);
pub struct OnChainSeqPhragmen;

impl onchain::Config for OnChainSeqPhragmen {
	type System = Runtime;
	type Solver = SequentialPhragmen<AccountId, OnChainAccuracy>;
	type DataProvider = Staking;
	type WeightInfo = ();
}

parameter_types! {
	/// A limit for off-chain phragmen unsigned solution submission.
	///
	/// We want to keep it as high as possible, but can't risk having it reject,
	/// so we always subtract the base block execution weight.
	pub OffchainSolutionWeightLimit: Weight = RuntimeBlockWeights::get()
		.get(DispatchClass::Normal)
		.max_extrinsic
		.expect("Normal extrinsics have weight limit configured by default; qed")
		.saturating_sub(BlockExecutionWeight::get());

	/// A limit for off-chain phragmen unsigned solution length.
	///
	/// We allow up to 90% of the block's size to be consumed by the solution.
	pub OffchainSolutionLengthLimit: u32 = Perbill::from_rational(90_u32, 100) *
		*RuntimeBlockLength::get()
		.max
		.get(DispatchClass::Normal);
}
impl pallet_election_provider_multi_phase::MinerConfig for Runtime {
	type AccountId = AccountId;
	type MaxLength = OffchainSolutionLengthLimit;
	type MaxWeight = OffchainSolutionWeightLimit;
	type Solution = NposCompactSolution16;
	type MaxVotesPerVoter = <
    <Self as pallet_election_provider_multi_phase::Config>::DataProvider
    as
    frame_election_provider_support::ElectionDataProvider
    >::MaxVotesPerVoter;

	// The unsigned submissions have to respect the weight of the submit_unsigned call, thus their
	// weight estimate function is wired to this call's weight.
	fn solution_weight(v: u32, t: u32, a: u32, d: u32) -> Weight {
		<
        <Self as pallet_election_provider_multi_phase::Config>::WeightInfo
        as
        pallet_election_provider_multi_phase::WeightInfo
        >::submit_unsigned(v, t, a, d)
	}
}

impl pallet_election_provider_multi_phase::Config for Runtime {
	type RuntimeEvent = RuntimeEvent;
	type Currency = Balances;
	type EstimateCallFee = TransactionPayment;
	type SignedPhase = SignedPhase;
	type UnsignedPhase = UnsignedPhase;
	type SignedMaxSubmissions = SignedMaxSubmissions;
	type SignedMaxRefunds = SignedMaxRefunds;
	type SignedRewardBase = SignedRewardBase;
	type SignedDepositBase = SignedDepositBase;
	type SignedDepositByte = SignedDepositByte;
	type SignedDepositWeight = ();
	type SignedMaxWeight =
		<Self::MinerConfig as pallet_election_provider_multi_phase::MinerConfig>::MaxWeight;
	type MinerConfig = Self;
	type SlashHandler = SlashImbalanceHandler;
	type RewardHandler = ();
	// nothing to do upon rewards
	type BetterUnsignedThreshold = BetterUnsignedThreshold;
	type BetterSignedThreshold = ();
	type OffchainRepeat = OffchainRepeat;
	type MinerTxPriority = NposSolutionPriority;
	type DataProvider = Staking;
	type Fallback = onchain::UnboundedExecution<OnChainSeqPhragmen>;
	type GovernanceFallback = onchain::UnboundedExecution<OnChainSeqPhragmen>;
	type Solver = SequentialPhragmen<
		AccountId,
		pallet_election_provider_multi_phase::SolutionAccuracyOf<Self>,
		(),
	>;
	type BenchmarkingConfig = staking::ElectionBenchmarkConfig;
	type ForceOrigin = EnsureRoot<AccountId>;
	type WeightInfo = weights::pallet_election_provider_multi_phase::WeightInfo<Runtime>;
	type MaxElectingVoters = MaxElectingVoters;
	type MaxElectableTargets = MaxElectableTargets;
}

parameter_types! {
	// Six sessions in an era (24 hours).
	pub const SessionsPerEra: sp_staking::SessionIndex = SESSIONS_PER_ERA;
	// 28 eras for unbonding (28 days).
	pub const BondingDuration: sp_staking::EraIndex = 28;
	pub const SlashDeferDuration: sp_staking::EraIndex = 27;
	pub const MaxNominatorRewardedPerValidator: u32 = 256;
	pub const OffendingValidatorsThreshold: Perbill = Perbill::from_percent(17);
	// 16
	pub const MaxNominations: u32 = <NposCompactSolution16 as frame_election_provider_support::NposSolution>::LIMIT as u32;
	// holds XRP from staking slashes
	// this could be controlled by pallet-treasury later
	pub const SlashPotId: PalletId = PalletId(*b"slashpot");
	/// Holds XRP transaction fees for distribution to validators according to stake & undistributed reward remainders
	pub const TxFeePotId: PalletId = PalletId(*b"txfeepot");
}
type SlashCancelOrigin = EnsureRoot<AccountId>;

impl pallet_staking::Config for Runtime {
	type MaxNominations = MaxNominations;
	type Currency = DualStakingCurrency;
	type CurrencyBalance = Balance;
	type CurrencyToVote = frame_support::traits::U128CurrencyToVote;
	// Decides the total reward to be distributed each era
	// For root network it is the balance of the tx fee pot
	type EraPayout = TxFeePot;
	type RuntimeEvent = RuntimeEvent;
	// After a validator payout is made (to it and all its stakers), this receives the pending
	// positive imbalance (total amount newly minted during the payout process) since the XRP
	// already exists the issuance should not be modified
	//
	// pallet-staking validator payouts always _mint_ tokens (with `deposit_creating`) assuming an
	// inflationary model instead rewards should be redistributed from fees only
	type Reward = TxFeePot;
	// Handles any era reward amount indivisible among stakers at end of an era.
	// some account should receive the amount to ensure total issuance of XRP is constant (vs.
	// burnt)
	type RewardRemainder = TxFeePot;
	// Upon slashing two situations can happen:
	// 1) if there are no reporters, this handler is given the whole slashed imbalance
	// 2) any indivisible slash imbalance (not sent to reporter(s)) is sent here
	// StakingPot nullifies the imbalance to keep issuance of XRP constant (vs. burnt)
	type Slash = SlashImbalanceHandler;
	type UnixTime = Timestamp;
	type SessionsPerEra = SessionsPerEra;
	type BondingDuration = BondingDuration;
	type SlashDeferDuration = SlashDeferDuration;
	// A super-majority of the council can cancel the slash.
	type SlashCancelOrigin = SlashCancelOrigin;
	type SessionInterface = Self;
	type MaxNominatorRewardedPerValidator = MaxNominatorRewardedPerValidator;
	type OffendingValidatorsThreshold = OffendingValidatorsThreshold;
	type NextNewSession = Session;
	type ElectionProvider = ElectionProviderMultiPhase;
	type GenesisElectionProvider = onchain::UnboundedExecution<OnChainSeqPhragmen>;
	type VoterList = VoterList;
	type TargetList = pallet_staking::UseValidatorsMap<Runtime>;
	type MaxUnlockingChunks = frame_support::traits::ConstU32<32>;
	type BenchmarkingConfig = staking::StakingBenchmarkConfig;
	type OnStakerSlash = ();
	type WeightInfo = pallet_staking::weights::SubstrateWeight<Runtime>;
	type HistoryDepth = frame_support::traits::ConstU32<84>;
}

impl pallet_offences::Config for Runtime {
	type RuntimeEvent = RuntimeEvent;
	type IdentificationTuple = pallet_session::historical::IdentificationTuple<Self>;
	type OnOffenceHandler = Staking;
}

parameter_types! {
	pub NposSolutionPriority: TransactionPriority =
		Perbill::from_percent(90) * TransactionPriority::max_value();
	pub const ImOnlineUnsignedPriority: TransactionPriority = TransactionPriority::max_value();
	pub const MaxKeys: u32 = 10_000;
	pub const MaxPeerInHeartbeats: u32 = 10_000;
	pub const MaxPeerDataEncodingSize: u32 = 1_000;
}
impl pallet_im_online::Config for Runtime {
	type AuthorityId = ImOnlineId;
	type RuntimeEvent = RuntimeEvent;
	type ValidatorSet = Historical;
	type NextSessionRotation = Babe;
	type ReportUnresponsiveness = Offences;
	type UnsignedPriority = ImOnlineUnsignedPriority;
	type WeightInfo = weights::pallet_im_online::WeightInfo<Runtime>;
	type MaxKeys = MaxKeys;
	type MaxPeerInHeartbeats = MaxPeerInHeartbeats;
	type MaxPeerDataEncodingSize = MaxPeerDataEncodingSize;
}

impl<C> frame_system::offchain::SendTransactionTypes<C> for Runtime
where
	RuntimeCall: From<C>,
{
	type Extrinsic = UncheckedExtrinsic;
	type OverarchingCall = RuntimeCall;
}
// end staking stuff

parameter_types! {
	// NOTE: Currently it is not possible to change the epoch duration after the chain has started.
	//       Attempting to do so will brick block production.
	pub const EpochDuration: u64 = EPOCH_DURATION_IN_SLOTS as u64;
	pub const ExpectedBlockTime: u64 = MILLISECS_PER_BLOCK;
	pub const ReportLongevity: u64 =
		BondingDuration::get() as u64 * SessionsPerEra::get() as u64 * EpochDuration::get();
}
impl pallet_babe::Config for Runtime {
	type EpochDuration = EpochDuration;
	type ExpectedBlockTime = ExpectedBlockTime;
	type EpochChangeTrigger = pallet_babe::ExternalTrigger;
	type DisabledValidators = Session;
	type KeyOwnerProofSystem = Historical;
	type KeyOwnerProof = <Self::KeyOwnerProofSystem as KeyOwnerProofSystem<(
		KeyTypeId,
		pallet_babe::AuthorityId,
	)>>::Proof;
	type KeyOwnerIdentification = <Self::KeyOwnerProofSystem as KeyOwnerProofSystem<(
		KeyTypeId,
		pallet_babe::AuthorityId,
	)>>::IdentificationTuple;
	type HandleEquivocation =
		pallet_babe::EquivocationHandler<Self::KeyOwnerIdentification, Offences, ReportLongevity>;
	type MaxAuthorities = MaxAuthorities;
	type WeightInfo = ();
}

impl pallet_sudo::Config for Runtime {
	type RuntimeEvent = RuntimeEvent;
	type RuntimeCall = RuntimeCall;
}

impl pallet_tx_fee_pot::Config for Runtime {
	type FeeCurrency = XrpCurrency;
	type TxFeePotId = TxFeePotId;
}

parameter_types! {
	/// The bridge pallet address
	pub const BridgePalletId: PalletId = PalletId(*b"ethybrdg");
	/// Bond amount for a challenger
	pub const ChallengeBond: Balance = 100 * ONE_XRP;
	/// % threshold of notarizations required to verify or prove bridge events
	pub const NotarizationThreshold: Percent = Percent::from_percent(66_u8);
	/// Bond amount for a relayer
	pub const RelayerBond: Balance = 100 * ONE_XRP;
	/// Max Xrpl notary (validator) public keys
	pub const MaxXrplKeys: u8 = 8;
	pub const MaxNewSigners: u8 = 20;
	/// 75 blocks is 5 minutes before the end of the era
	pub const AuthorityChangeDelay: BlockNumber = 75_u32;
}

impl pallet_ethy::Config for Runtime {
	/// Length of time the bridge will be paused while the authority set changes
	type AuthorityChangeDelay = AuthorityChangeDelay;
	/// Reports the current validator / notary set
	type AuthoritySet = Historical;
	/// The pallet bridge address (destination for incoming messages, source for outgoing)
	type BridgePalletId = BridgePalletId;
	/// The runtime call type.
	type RuntimeCall = RuntimeCall;
	/// The bond required to make a challenge
	type ChallengeBond = ChallengeBond;
	// The duration in blocks of one epoch
	type EpochDuration = EpochDuration;
	/// The runtime event type.
	type RuntimeEvent = RuntimeEvent;
	/// Subscribers to completed 'eth_call' jobs
	type EthCallSubscribers = ();
	/// Subscribers to completed event
	type EventRouter = EthereumEventRouter;
	/// Provides Ethereum JSON-RPC client to the pallet (OCW friendly)
	type EthereumRpcClient = pallet_ethy::EthereumRpcClient;
	/// The identifier type for Ethy notaries
	type EthyId = EthBridgeId;
	/// Reports final session status of an era
	type FinalSessionTracker = StakingSessionTracker;
	type MaxNewSigners = MaxNewSigners;
	/// Handles multi-currency fungible asset system
	type MultiCurrency = AssetsExt;
	/// The native asset id used for challenger and relayer bonds
	type NativeAssetId = XrpAssetId;
	/// The threshold of positive notarizations to approve an event claim
	type NotarizationThreshold = NotarizationThreshold;
	/// The bond required to become a relayer
	type RelayerBond = RelayerBond;
	/// The pallet handling scheduled Runtime calls
	type Scheduler = Scheduler;
	/// Timestamp provider
	type UnixTime = Timestamp;
	/// Pallets origin type
	type PalletsOrigin = OriginCaller;
	/// Max Xrpl notary (validator) public keys
	type MaxXrplKeys = MaxXrplKeys;
	/// Xrpl-bridge adapter
	type XrplBridgeAdapter = XRPLBridge;
}

impl frame_system::offchain::SigningTypes for Runtime {
	type Public = <Signature as Verify>::Signer;
	type Signature = Signature;
}

parameter_types! {
	pub const DefaultChainId: u64 = 7672;
}
impl pallet_evm_chain_id::Config for Runtime {
	type RuntimeEvent = RuntimeEvent;
	type ApproveOrigin = EnsureRoot<AccountId>;
	type DefaultChainId = DefaultChainId;
	type WeightInfo = weights::pallet_evm_chain_id::WeightInfo<Runtime>;
}

// Start frontier/EVM stuff

/// Current approximation of the gas/s consumption considering
/// EVM execution over compiled WASM (on 4.4Ghz CPU).
/// Given the 500ms Weight, from which 75% only are used for transactions,
/// the total EVM execution gas limit is: GAS_PER_SECOND * 0.500 * 0.75 ~= 11_250_000.
pub const GAS_PER_SECOND: u64 = 30_000_000;

/// Approximate ratio of the amount of Weight per Gas.
/// u64 works for approximations because Weight is a very small unit compared to gas.
pub const WEIGHT_PER_GAS: u64 = WEIGHT_PER_SECOND.div(GAS_PER_SECOND).ref_time();

pub struct FutureverseGasWeightMapping;

impl pallet_evm::GasWeightMapping for FutureverseGasWeightMapping {
	fn gas_to_weight(gas: u64, without_base_weight: bool) -> Weight {
		let mut weight = gas.saturating_mul(WEIGHT_PER_GAS);

		if without_base_weight {
			weight = weight.saturating_sub(
				<Runtime as frame_system::Config>::BlockWeights::get()
					.get(frame_support::dispatch::DispatchClass::Normal)
					.base_extrinsic
					.ref_time(),
			);
		}

		Weight::from_ref_time(weight)
	}
	fn weight_to_gas(weight: Weight) -> u64 {
		weight.div(WEIGHT_PER_GAS).ref_time()
	}
}

parameter_types! {
	pub BlockGasLimit: U256
		= U256::from(NORMAL_DISPATCH_RATIO.mul(MAXIMUM_BLOCK_WEIGHT.ref_time()) / WEIGHT_PER_GAS);
	pub PrecompilesValue: FutureversePrecompiles<Runtime> = FutureversePrecompiles::<_>::new();
	pub WeightPerGas: Weight = Weight::from_ref_time(WEIGHT_PER_GAS);
}

/// Modified london config with higher contract create fee
const fn seed_london() -> EvmConfig {
	let mut c = EvmConfig::london();
	c.gas_transaction_create = 2_000_000;
	c
}

pub static SEED_EVM_CONFIG: EvmConfig = seed_london();

impl pallet_evm::Config for Runtime {
	type FeeCalculator = FeeControl;
	type GasWeightMapping = FutureverseGasWeightMapping;
	type BlockHashMapping = pallet_ethereum::EthereumBlockHashMapping<Self>;
	type CallOrigin = FutureverseEnsureAddressSame<AccountId>;
	type WithdrawOrigin = EnsureAddressNever<AccountId>;
	type AddressMapping = AddressMapping<AccountId>;
	type Currency = EvmCurrencyScaler<XrpCurrency>;
	type RuntimeEvent = RuntimeEvent;
	type Runner = FeePreferencesRunner<Self, Self, Futurepass>;
	type PrecompilesType = FutureversePrecompiles<Self>;
	type PrecompilesValue = PrecompilesValue;
	type ChainId = EVMChainId;
	type BlockGasLimit = BlockGasLimit;
	type OnChargeTransaction = FutureverseEVMCurrencyAdapter<Self::Currency, TxFeePot>;
	type FindAuthor = EthereumFindAuthor<Babe>;
	// internal EVM config
	fn config() -> &'static EvmConfig {
		&SEED_EVM_CONFIG
	}
	type HandleTxValidation = HandleTxValidation<pallet_evm::Error<Runtime>>;
	type WeightPerGas = WeightPerGas;
}

impl pallet_ethereum::Config for Runtime {
	type RuntimeEvent = RuntimeEvent;
	type StateRoot = pallet_ethereum::IntermediateStateRoot<Runtime>;
	type HandleTxValidation = HandleTxValidation<InvalidTransactionWrapper>;
}

pub struct TransactionConverter;

impl fp_rpc::ConvertTransaction<UncheckedExtrinsic> for TransactionConverter {
	fn convert_transaction(&self, transaction: pallet_ethereum::Transaction) -> UncheckedExtrinsic {
		UncheckedExtrinsic::new_unsigned(
			pallet_ethereum::Call::<Runtime>::transact { transaction }.into(),
		)
	}
}

impl fp_rpc::ConvertTransaction<sp_runtime::OpaqueExtrinsic> for TransactionConverter {
	fn convert_transaction(
		&self,
		transaction: pallet_ethereum::Transaction,
	) -> sp_runtime::OpaqueExtrinsic {
		let extrinsic = UncheckedExtrinsic::new_unsigned(
			pallet_ethereum::Call::<Runtime>::transact { transaction }.into(),
		);
		let encoded = extrinsic.encode();
		sp_runtime::OpaqueExtrinsic::decode(&mut &encoded[..])
			.expect("Encoded extrinsic is always valid")
	}
}
// end frontier/EVM stuff

parameter_types! {
	/// The ERC20 peg address
	pub const PegPalletId: PalletId = PalletId(*b"erc20peg");
}

impl pallet_erc20_peg::Config for Runtime {
	/// Handles Ethereum events
	type EthBridge = EthBridge;
	/// Runtime currency system
	type MultiCurrency = AssetsExt;
	/// PalletId/Account for this module
	type PegPalletId = PegPalletId;
	/// The overarching event type.
	type RuntimeEvent = RuntimeEvent;
	type WeightInfo = weights::pallet_erc20_peg::WeightInfo<Runtime>;
}

parameter_types! {
	pub const NftPegPalletId: PalletId = PalletId(*b"rn/nftpg");
	pub const DelayLength: BlockNumber = 5;
	pub const MaxAddresses: u32 = 10;
	pub const MaxCollectionsPerWithdraw: u32 = 10;
	// These values must be the same so blocked tokens can be safely reclaimed
	// Ref: https://github.com/futureversecom/trn-seed/pull/674
	pub const MaxIdsPerMultipleMint: u32 = 50;
	pub const MaxSerialsPerWithdraw: u32 = 50;
}

impl pallet_nft_peg::Config for Runtime {
	type RuntimeEvent = RuntimeEvent;
	type PalletId = NftPegPalletId;
	type DelayLength = DelayLength;
	type MaxAddresses = MaxAddresses;
	type MaxTokensPerMint = MaxIdsPerMultipleMint;
	type EthBridge = EthBridge;
	type NftPegWeightInfo = weights::pallet_nft_peg::WeightInfo<Runtime>;
	type MaxCollectionsPerWithdraw = MaxCollectionsPerWithdraw;
	type MaxSerialsPerWithdraw = MaxSerialsPerWithdraw;
}

pub struct FeeControlDefaultValues;

impl pallet_fee_control::DefaultValues for FeeControlDefaultValues {
	fn evm_base_fee_per_gas() -> U256 {
		// Floor network base fee per gas
		// 0.000015 XRP per gas, 15000 GWEI
		U256::from(15_000_000_000_000u128)
	}
	fn weight_multiplier() -> Perbill {
		Perbill::from_parts(125)
	}

	fn length_multiplier() -> Balance {
		Balance::from(2_500u32)
	}
}

impl pallet_fee_control::Config for Runtime {
	type RuntimeEvent = RuntimeEvent;
	type WeightInfo = weights::pallet_fee_control::WeightInfo<Runtime>;
	type DefaultValues = FeeControlDefaultValues;
}

parameter_types! {
	pub const ConfigDepositBase: u64 = 10;
	pub const FriendDepositFactor: u64 = 1;
	pub const MaxFriends: u32 = 3;
	pub const RecoveryDeposit: u64 = 10;
}

impl pallet_recovery::Config for Runtime {
	type RuntimeEvent = RuntimeEvent;
	type RuntimeCall = RuntimeCall;
	type Currency = Balances;
	type ConfigDepositBase = ConfigDepositBase;
	type FriendDepositFactor = FriendDepositFactor;
	type MaxFriends = MaxFriends;
	type RecoveryDeposit = RecoveryDeposit;
	type WeightInfo = pallet_recovery::weights::SubstrateWeight<Runtime>;
}

parameter_types! {
	// One storage item; key size 32, value size 8
	pub ProxyDepositBase: Balance = deposit(1, 8);
	// Additional storage item size of 21 bytes (20 bytes AccountId + 1 byte sizeof(ProxyType)).
	pub ProxyDepositFactor: Balance = deposit(0, 21);
	pub AnnouncementDepositBase: Balance = deposit(1, 8);
	// Additional storage item size of 56 bytes:
	// - 20 bytes AccountId
	// - 32 bytes Hasher (Blake2256)
	// - 4 bytes BlockNumber (u32)
	pub AnnouncementDepositFactor: Balance = deposit(0, 56);
}

impl pallet_proxy::Config for Runtime {
	type RuntimeEvent = RuntimeEvent;
	type RuntimeCall = RuntimeCall;
	type Currency = Balances;

	type ProxyType = impls::ProxyType;
	type ProxyDepositBase = ProxyDepositBase;
	type ProxyDepositFactor = ProxyDepositFactor;
	type MaxProxies = ConstU32<32>;
	type MaxPending = ConstU32<32>;
	type CallHasher = BlakeTwo256Hash;
	type AnnouncementDepositBase = AnnouncementDepositBase;
	type AnnouncementDepositFactor = AnnouncementDepositFactor;
	type WeightInfo = pallet_proxy::weights::SubstrateWeight<Runtime>;
}

impl pallet_futurepass::Config for Runtime {
	type RuntimeEvent = RuntimeEvent;
	type Proxy = impls::ProxyPalletProvider;
	type RuntimeCall = RuntimeCall;
	type ApproveOrigin = EnsureRoot<AccountId>;
	type ProxyType = impls::ProxyType;
	type FuturepassMigrator = impls::FuturepassMigrationProvider;
	type WeightInfo = weights::pallet_futurepass::WeightInfo<Self>;

	#[cfg(feature = "runtime-benchmarks")]
	type MultiCurrency = AssetsExt;
}

impl pallet_maintenance_mode::Config for Runtime {
	type Call = Call;
	type Event = Event;
	type StringLimit = AssetsStringLimit;
	type WeightInfo = weights::pallet_maintenance_mode::WeightInfo<Self>;
}

construct_runtime! {
	pub enum Runtime where
		Block = Block,
		NodeBlock = generic::Block<Header, sp_runtime::OpaqueExtrinsic>,
		UncheckedExtrinsic = UncheckedExtrinsic,
	{
		System: frame_system::{Pallet, Call, Storage, Config, Event<T>} = 0,
		Babe: pallet_babe = 1,
		Timestamp: pallet_timestamp::{Pallet, Call, Storage, Inherent}= 2,
		Scheduler: pallet_scheduler::{Pallet, Call, Storage, Event<T>} = 3,
		Utility: pallet_utility::{Pallet, Call, Event} = 4,
		Recovery: pallet_recovery::{Pallet, Call, Storage, Event<T>} = 33,
		Preimage: pallet_preimage::{Pallet, Call, Storage, Event<T>} = 45,

		// Monetary
		Balances: pallet_balances::{Pallet, Call, Storage, Config<T>, Event<T>} = 5,
		Assets: pallet_assets::{Pallet, Call, Storage, Event<T>, Config<T>} = 6,
		AssetsExt: pallet_assets_ext::{Pallet, Call, Storage, Config<T>, Event<T>} = 7,
		Authorship: pallet_authorship::{Pallet, Call, Storage} = 8,
		Staking: pallet_staking::{Pallet, Call, Storage, Config<T>, Event<T>} = 9,
		Offences: pallet_offences::{Pallet, Storage, Event} = 10,

		// Validators
		Session: pallet_session::{Pallet, Call, Storage, Event, Config<T>} = 11,
		Grandpa: pallet_grandpa::{Pallet, Call, Storage, Config, Event, ValidateUnsigned} = 12,
		ImOnline: pallet_im_online::{Pallet, Call, Storage, Event<T>, ValidateUnsigned, Config<T>} = 13,

		// World
		Sudo: pallet_sudo::{Pallet, Call, Storage, Config<T>, Event<T>} = 14,
		TransactionPayment: pallet_transaction_payment::{Pallet, Storage, Event<T>} = 15,
		Dex: pallet_dex::{Pallet, Call, Storage, Event<T>} = 16,
		Nft: pallet_nft::{Pallet, Call, Storage, Config<T>, Event<T>} = 17,
		Sft: pallet_sft::{Pallet, Call, Storage, Event<T>} = 43,
		XRPLBridge: pallet_xrpl_bridge::{Pallet, Call, Storage, Config<T>, Event<T>} = 18,
		TokenApprovals: pallet_token_approvals::{Pallet, Call, Storage} = 19,
		Historical: pallet_session::historical::{Pallet} = 20,
		Echo: pallet_echo::{Pallet, Call, Storage, Event} = 21,
		Marketplace: pallet_marketplace::{Pallet, Call} = 44,
		MaintenanceMode: pallet_maintenance_mode::{Pallet, Call, Storage, Event<T>} = 45,

		// Election pallet. Only works with staking
		ElectionProviderMultiPhase: pallet_election_provider_multi_phase::{Pallet, Call, Storage, Event<T>, ValidateUnsigned} = 22,
		VoterList: pallet_bags_list::{Pallet, Call, Storage, Event<T>} = 23,
		TxFeePot: pallet_tx_fee_pot::{Pallet, Storage} = 24,

		EthBridge: pallet_ethy::{Pallet, Call, Storage, Event<T>, ValidateUnsigned, Config<T>} = 25,

		// EVM
		Ethereum: pallet_ethereum::{Pallet, Call, Storage, Event, Config, Origin} = 26,
		EVM: pallet_evm::{Pallet, Config, Call, Storage, Event<T>} = 27,
		EVMChainId: pallet_evm_chain_id::{Pallet, Call, Storage, Event<T>} = 41,
		Erc20Peg: pallet_erc20_peg::{Pallet, Call, Storage, Event<T>} = 29,
		NftPeg: pallet_nft_peg::{Pallet, Call, Storage, Event<T>} = 30,

		FeeProxy: pallet_fee_proxy::{Pallet, Call, Event<T>} = 31,
		FeeControl: pallet_fee_control::{Pallet, Call, Storage, Event<T>} = 40,
		Xls20: pallet_xls20::{Pallet, Call, Storage, Event<T>} = 42,

		// FuturePass Account
		Proxy: pallet_proxy::{Pallet, Call, Storage, Event<T>} = 32,
		Futurepass: pallet_futurepass::{Pallet, Call, Storage, Event<T>} = 34,
	}
}

/// Block header type as expected by this runtime.
pub type Header = generic::Header<BlockNumber, BlakeTwo256Hash>;
/// Block type as expected by this runtime.
pub type Block = generic::Block<Header, UncheckedExtrinsic>;
/// A Block signed with a Justification
pub type SignedBlock = generic::SignedBlock<Block>;
/// BlockId type as expected by this runtime.
pub type BlockId = generic::BlockId<Block>;
/// The SignedExtension to the basic transaction logic.
pub type SignedExtra = (
	frame_system::CheckNonZeroSender<Runtime>,
	frame_system::CheckSpecVersion<Runtime>,
	frame_system::CheckTxVersion<Runtime>,
	frame_system::CheckGenesis<Runtime>,
	frame_system::CheckEra<Runtime>,
	frame_system::CheckNonce<Runtime>,
	frame_system::CheckWeight<Runtime>,
	pallet_maintenance_mode::MaintenanceChecker<Runtime>,
	pallet_transaction_payment::ChargeTransactionPayment<Runtime>,
);
/// Unchecked extrinsic type as expected by this runtime.
pub type UncheckedExtrinsic =
	fp_self_contained::UncheckedExtrinsic<Address, RuntimeCall, Signature, SignedExtra>;
/// Extrinsic type that has already been checked.
pub type CheckedExtrinsic =
	fp_self_contained::CheckedExtrinsic<AccountId, RuntimeCall, SignedExtra, H160>;

pub struct StakingMigrationV11OldPallet;
impl Get<&'static str> for StakingMigrationV11OldPallet {
	fn get() -> &'static str {
		"VoterList"
	}
}
/// Executive: handles dispatch to the various modules.
pub type Executive = frame_executive::Executive<
	Runtime,
	Block,
	frame_system::ChainContext<Runtime>,
	Runtime,
	AllPalletsWithSystem,
	(
		pallet_staking::migrations::v11::MigrateToV11<
			Runtime,
			VoterList,
			StakingMigrationV11OldPallet,
		>,
		pallet_staking::migrations::v12::MigrateToV12<Runtime>,
		migrations::AllMigrations,
	),
>;

impl_runtime_apis! {
	impl sp_api::Core<Block> for Runtime {
		fn version() -> RuntimeVersion {
			VERSION
		}

		fn execute_block(block: Block) {
			Executive::execute_block(block)
		}

		fn initialize_block(header: &<Block as BlockT>::Header) {
			Executive::initialize_block(header)
		}
	}

	impl sp_api::Metadata<Block> for Runtime {
		fn metadata() -> OpaqueMetadata {
			OpaqueMetadata::new(Runtime::metadata().into())
		}
	}

	impl sp_block_builder::BlockBuilder<Block> for Runtime {
		fn apply_extrinsic(
			extrinsic: <Block as BlockT>::Extrinsic,
		) -> ApplyExtrinsicResult {
			Executive::apply_extrinsic(extrinsic)
		}

		fn finalize_block() -> <Block as BlockT>::Header {
			Executive::finalize_block()
		}

		fn inherent_extrinsics(data: sp_inherents::InherentData) -> Vec<<Block as BlockT>::Extrinsic> {
			data.create_extrinsics()
		}

		fn check_inherents(block: Block, data: sp_inherents::InherentData) -> sp_inherents::CheckInherentsResult {
			data.check_extrinsics(&block)
		}
	}

	impl sp_transaction_pool::runtime_api::TaggedTransactionQueue<Block> for Runtime {
		fn validate_transaction(
			source: TransactionSource,
			tx: <Block as BlockT>::Extrinsic,
			block_hash: <Block as BlockT>::Hash,
		) -> TransactionValidity {
			Executive::validate_transaction(source, tx, block_hash)
		}
	}

	impl sp_offchain::OffchainWorkerApi<Block> for Runtime {
		fn offchain_worker(header: &<Block as BlockT>::Header) {
			Executive::offchain_worker(header)
		}
	}

	impl sp_session::SessionKeys<Block> for Runtime {
		fn decode_session_keys(
			encoded: Vec<u8>,
		) -> Option<Vec<(Vec<u8>, KeyTypeId)>> {
			SessionKeys::decode_into_raw_public_keys(&encoded)
		}

		fn generate_session_keys(seed: Option<Vec<u8>>) -> Vec<u8> {
			SessionKeys::generate(seed)
		}
	}

	impl frame_system_rpc_runtime_api::AccountNonceApi<Block, AccountId, Index> for Runtime {
		fn account_nonce(account: AccountId) -> Index {
			System::account_nonce(account)
		}
	}

	impl pallet_transaction_payment_rpc_runtime_api::TransactionPaymentApi<Block, Balance> for Runtime {
		fn query_info(
			uxt: <Block as BlockT>::Extrinsic,
			len: u32,
		) -> pallet_transaction_payment_rpc_runtime_api::RuntimeDispatchInfo<Balance> {
			TransactionPayment::query_info(uxt, len)
		}
		fn query_fee_details(
			uxt: <Block as BlockT>::Extrinsic,
			len: u32,
		) -> pallet_transaction_payment::FeeDetails<Balance> {
			TransactionPayment::query_fee_details(uxt, len)
		}
	}

	impl sp_consensus_babe::BabeApi<Block> for Runtime {
		fn configuration() -> sp_consensus_babe::BabeConfiguration {
			// The choice of `c` parameter (where `1 - c` represents the
			// probability of a slot being empty), is done in accordance to the
			// slot duration and expected target block time, for safely
			// resisting network delays of maximum two seconds.
			// <https://research.web3.foundation/en/latest/polkadot/BABE/Babe/#6-practical-results>
			sp_consensus_babe::BabeConfiguration {
				slot_duration: Babe::slot_duration(),
				epoch_length: EpochDuration::get(),
				c: BABE_GENESIS_EPOCH_CONFIG.c,
				authorities: Babe::authorities().to_vec(),
				randomness: Babe::randomness(),
				allowed_slots: BABE_GENESIS_EPOCH_CONFIG.allowed_slots,
			}
		}

		fn current_epoch_start() -> sp_consensus_babe::Slot {
			Babe::current_epoch_start()
		}

		fn current_epoch() -> sp_consensus_babe::Epoch {
			Babe::current_epoch()
		}

		fn next_epoch() -> sp_consensus_babe::Epoch {
			Babe::next_epoch()
		}

		fn generate_key_ownership_proof(
			_slot: sp_consensus_babe::Slot,
			authority_id: sp_consensus_babe::AuthorityId,
		) -> Option<sp_consensus_babe::OpaqueKeyOwnershipProof> {
			use codec::Encode;

			Historical::prove((sp_consensus_babe::KEY_TYPE, authority_id))
				.map(|p| p.encode())
				.map(sp_consensus_babe::OpaqueKeyOwnershipProof::new)
		}

		fn submit_report_equivocation_unsigned_extrinsic(
			equivocation_proof: sp_consensus_babe::EquivocationProof<<Block as BlockT>::Header>,
			key_owner_proof: sp_consensus_babe::OpaqueKeyOwnershipProof,
		) -> Option<()> {
			let key_owner_proof = key_owner_proof.decode()?;

			Babe::submit_unsigned_equivocation_report(
				equivocation_proof,
				key_owner_proof,
			)
		}
	}

	impl fp_rpc::ConvertTransactionRuntimeApi<Block> for Runtime {
		fn convert_transaction(transaction: EthereumTransaction) -> <Block as BlockT>::Extrinsic {
			UncheckedExtrinsic::new_unsigned(
				pallet_ethereum::Call::<Runtime>::transact { transaction }.into(),
			)
		}
	}

	impl pallet_dex_rpc_runtime_api::DexApi<
		Block,
		Runtime,
	> for Runtime {
		fn quote(
			amount_a: u128,
			reserve_a: u128,
			reserve_b: u128,
		) -> Result<u128, sp_runtime::DispatchError> {
			Dex::quote(amount_a.into(), reserve_a, reserve_b).map(|r| r.low_u128())
		}

		fn get_amounts_out(
			amount_in: Balance,
			path: Vec<AssetId>,
		) -> Result<Vec<Balance>, sp_runtime::DispatchError> {
			Dex::get_amounts_out(amount_in, &path).map_err(|e| match e {
				sp_runtime::DispatchError::Arithmetic(_)  =>
					sp_runtime::DispatchError::Other("Insufficient Liquidity"),
					e => e,
			})
		}

		fn get_amounts_in(
			amount_out: Balance,
			path: Vec<AssetId>,
		) -> Result<Vec<Balance>, sp_runtime::DispatchError> {
			Dex::get_amounts_in(amount_out, &path).map_err(|e| match e {
				sp_runtime::DispatchError::Arithmetic(_)  =>
					sp_runtime::DispatchError::Other("Insufficient Liquidity"),
					e => e,
			})
		}

		fn get_lp_token_id(
			asset_id_a: AssetId,
			asset_id_b: AssetId,
		) -> Result<AssetId, sp_runtime::DispatchError> {
			Dex::get_lp_token_id(asset_id_a, asset_id_b)
		}

		fn get_liquidity(
			asset_id_a: AssetId,
			asset_id_b: AssetId,
		) -> (Balance, Balance) {
			Dex::get_liquidity(asset_id_a, asset_id_b)
		}

		fn get_trading_pair_status(
			asset_id_a: AssetId,
			asset_id_b: AssetId,
		) -> TradingPairStatus {
			Dex::get_trading_pair_status(asset_id_a, asset_id_b)
		}
	}

	impl pallet_nft_rpc_runtime_api::NftApi<
		Block,
		AccountId,
		Runtime,
	> for Runtime {
		fn owned_tokens(collection_id: CollectionUuid, who: AccountId, cursor: SerialNumber, limit: u16) -> (SerialNumber, TokenCount, Vec<SerialNumber>) {
			Nft::owned_tokens(collection_id, &who, cursor, limit)
		}
		fn token_uri(token_id: TokenId) -> Vec<u8> {
			Nft::token_uri(token_id)
		}
	}

	impl pallet_sft_rpc_runtime_api::SftApi<Block, Runtime> for Runtime {
		fn token_uri(token_id: TokenId) -> Vec<u8> {
			Sft::token_uri(token_id)
		}
	}

	impl fp_rpc::EthereumRuntimeRPCApi<Block> for Runtime {
		fn chain_id() -> u64 {
			<Runtime as pallet_evm::Config>::ChainId::get()
		}

		fn account_basic(address: H160) -> EVMAccount {
			// scaling is handled by the EvmCurrencyScaler inside pallet_evm
			EVM::account_basic(&address).0
		}

		fn gas_price() -> U256 {
			FeeControl::min_gas_price().0
		}

		fn account_code_at(address: H160) -> Vec<u8> {
			EVM::account_codes(address)
		}

		fn author() -> H160 {
			<pallet_evm::Pallet<Runtime>>::find_author()
		}

		fn storage_at(address: H160, index: U256) -> H256 {
			let mut tmp = [0u8; 32];
			index.to_big_endian(&mut tmp);
			EVM::account_storages(address, H256::from_slice(&tmp[..]))
		}

		fn call(
			from: H160,
			to: H160,
			data: Vec<u8>,
			value: U256,
			gas_limit: U256,
			max_fee_per_gas: Option<U256>,
			max_priority_fee_per_gas: Option<U256>,
			nonce: Option<U256>,
			estimate: bool,
			access_list: Option<Vec<(H160, Vec<H256>)>>,
		) -> Result<pallet_evm::CallInfo, sp_runtime::DispatchError> {

			let config = if estimate {
				let mut config = <Runtime as pallet_evm::Config>::config().clone();
				config.estimate = true;
				Some(config)
			} else {
				None
			};

			<Runtime as pallet_evm::Config>::Runner::call(
				from,
				to,
				data,
				value,
				gas_limit.low_u64(),
				max_fee_per_gas,
				max_priority_fee_per_gas,
				nonce,
				access_list.unwrap_or_default(),
				false,
				false,
				config.as_ref().unwrap_or(<Runtime as pallet_evm::Config>::config()),
			).map_err(|err| err.error.into())
		}

		fn create(
			from: H160,
			data: Vec<u8>,
			value: U256,
			gas_limit: U256,
			max_fee_per_gas: Option<U256>,
			max_priority_fee_per_gas: Option<U256>,
			nonce: Option<U256>,
			estimate: bool,
			access_list: Option<Vec<(H160, Vec<H256>)>>,
		) -> Result<pallet_evm::CreateInfo, sp_runtime::DispatchError> {
			let config = if estimate {
				let mut config = <Runtime as pallet_evm::Config>::config().clone();
				config.estimate = true;
				Some(config)
			} else {
				None
			};

			<Runtime as pallet_evm::Config>::Runner::create(
				from,
				data,
				value,
				gas_limit.low_u64(),
				max_fee_per_gas,
				max_priority_fee_per_gas,
				nonce,
				access_list.unwrap_or_default(),
				false,
				false,
				config.as_ref().unwrap_or(<Runtime as pallet_evm::Config>::config()),
			).map_err(|err| err.error.into())
		}

		fn current_transaction_statuses() -> Option<Vec<TransactionStatus>> {
			Ethereum::current_transaction_statuses()
		}

		fn current_block() -> Option<pallet_ethereum::Block> {
			Ethereum::current_block()
		}

		fn current_receipts() -> Option<Vec<pallet_ethereum::Receipt>> {
			Ethereum::current_receipts()
		}

		fn current_all() -> (
			Option<pallet_ethereum::Block>,
			Option<Vec<pallet_ethereum::Receipt>>,
			Option<Vec<TransactionStatus>>
		) {
			(
				Ethereum::current_block(),
				Ethereum::current_receipts(),
				Ethereum::current_transaction_statuses()
			)
		}

		fn extrinsic_filter(
			xts: Vec<<Block as BlockT>::Extrinsic>,
		) -> Vec<EthereumTransaction> {
			xts.into_iter().filter_map(|xt| match xt.0.function {
				RuntimeCall::Ethereum(transact { transaction }) => Some(transaction),
				_ => None
			}).collect::<Vec<EthereumTransaction>>()
		}

		fn elasticity() -> Option<Permill> {
			// We currently do not use or set elasticity; always return zero
			Some(Permill::zero())
		}
	}

	impl fg_primitives::GrandpaApi<Block> for Runtime {
		fn grandpa_authorities() -> GrandpaAuthorityList {
			Grandpa::grandpa_authorities()
		}

		fn current_set_id() -> fg_primitives::SetId {
			Grandpa::current_set_id()
		}

		fn submit_report_equivocation_unsigned_extrinsic(
			_equivocation_proof: fg_primitives::EquivocationProof<
				<Block as BlockT>::Hash,
				NumberFor<Block>,
			>,
			_key_owner_proof: fg_primitives::OpaqueKeyOwnershipProof,
		) -> Option<()> {
			None
		}

		fn generate_key_ownership_proof(
			_set_id: fg_primitives::SetId,
			_authority_id: GrandpaId,
		) -> Option<fg_primitives::OpaqueKeyOwnershipProof> {
			// NOTE: this is the only implementation possible since we've
			// defined our key owner proof type as a bottom type (i.e. a type
			// with no values).
			None
		}
	}

	impl seed_primitives::ethy::EthyApi<Block> for Runtime {
		fn validator_set() -> ValidatorSet<EthBridgeId> {
			EthBridge::validator_set()
		}
		fn xrpl_signers() -> ValidatorSet<EthBridgeId> {
			let door_signers = EthBridge::notary_xrpl_keys();
			ValidatorSet {
				proof_threshold: door_signers.len().saturating_sub(1) as u32, // tolerate 1 missing witness
				validators: door_signers,
				id: EthBridge::notary_set_id(), // the set Id is the same as the overall Ethy set Id
			}
		}
	}

	#[cfg(feature = "try-runtime")]
	impl frame_try_runtime::TryRuntime<Block> for Runtime {
		fn on_runtime_upgrade() -> (Weight, Weight) {
			log::info!("try-runtime::on_runtime_upgrade.");

			// NOTE: intentional unwrap: we don't want to propagate the error backwards, and want to
			// have a backtrace here. If any of the pre/post migration checks fail, we shall stop
			// right here and right now.
			let weight = Executive::try_runtime_upgrade().map_err(|err|{
				log::info!("try-runtime::on_runtime_upgrade failed with: {:?}", err);
				err
			}).unwrap();
			(weight, RuntimeBlockWeights::get().max_block)
		}

		fn execute_block(block: Block, state_root_check: bool, select: frame_try_runtime::TryStateSelect) -> Weight {
			log::info!(
				target: "runtime::kusama", "try-runtime: executing block #{} ({:?}) / root checks: {:?} / sanity-checks: {:?}",
				block.header.number,
				block.header.hash(),
				state_root_check,
				select,
			);
			Executive::try_execute_block(block, state_root_check, select).expect("try_execute_block failed")
		}
	}

	#[cfg(feature = "runtime-benchmarks")]
	impl frame_benchmarking::Benchmark<Block> for Runtime {
		fn benchmark_metadata(extra: bool) -> (
			Vec<frame_benchmarking::BenchmarkList>,
			Vec<frame_support::traits::StorageInfo>,
		) {
			use frame_benchmarking::{Benchmarking, BenchmarkList};
			use frame_support::traits::StorageInfoTrait;

			// Trying to add benchmarks directly to the Session Pallet caused cyclic dependency
			// issues. To get around that, we separated the Session benchmarks into its own crate,
			// which is why we need these two lines below.
			use pallet_session_benchmarking::Pallet as SessionBench;
			use pallet_election_provider_support_benchmarking::Pallet as EPSBench;
			use frame_system_benchmarking::Pallet as SystemBench;
			use frame_benchmarking::baseline::Pallet as BaselineBench;

			let mut list = Vec::<BenchmarkList>::new();
			list_benchmarks!(list, extra);

			let storage_info = AllPalletsWithSystem::storage_info();

			(list, storage_info)
		}

		fn dispatch_benchmark(
			config: frame_benchmarking::BenchmarkConfig
		) -> Result<Vec<frame_benchmarking::BenchmarkBatch>, sp_runtime::RuntimeString> {
			use frame_benchmarking::{Benchmarking, BenchmarkBatch, TrackedStorageKey};

			// Trying to add benchmarks directly to the Session Pallet caused cyclic dependency
			// issues. To get around that, we separated the Session benchmarks into its own crate,
			// which is why we need these two lines below.
			use pallet_session_benchmarking::Pallet as SessionBench;
			use pallet_election_provider_support_benchmarking::Pallet as EPSBench;
			use frame_system_benchmarking::Pallet as SystemBench;
			use frame_benchmarking::baseline::Pallet as BaselineBench;

			impl pallet_session_benchmarking::Config for Runtime {}
			impl pallet_election_provider_support_benchmarking::Config for Runtime {}
			impl frame_system_benchmarking::Config for Runtime {}
			impl frame_benchmarking::baseline::Config for Runtime {}

			// We took this from the substrate examples as the configurations are pretty close.
			let whitelist: Vec<TrackedStorageKey> = vec![
				// Block Number
				hex_literal::hex!("26aa394eea5630e07c48ae0c9558cef702a5c1b19ab7a04f536c519aca4983ac").to_vec().into(),
				// Total Issuance
				hex_literal::hex!("c2261276cc9d1f8598ea4b6a74b15c2f57c875e4cff74148e4628f264b974c80").to_vec().into(),
				// Execution Phase
				hex_literal::hex!("26aa394eea5630e07c48ae0c9558cef7ff553b5a9862a516939d82b3d3d8661a").to_vec().into(),
				// Event Count
				hex_literal::hex!("26aa394eea5630e07c48ae0c9558cef70a98fdbe9ce6c55837576c60c7af3850").to_vec().into(),
				// System Events
				hex_literal::hex!("26aa394eea5630e07c48ae0c9558cef780d41e5e16056765bc8461851072c9d7").to_vec().into(),
			];

			let mut batches = Vec::<BenchmarkBatch>::new();
			let params = (&config, &whitelist);
			add_benchmarks!(params, batches);

			if batches.is_empty() { return Err("Benchmark not found for this pallet.".into()) }
			Ok(batches)
		}
	}
}

fn transaction_asset_check(
	source: &H160,
	eth_tx: EthereumTransaction,
	action: TransactionAction,
) -> Result<(), TransactionValidityError> {
	let fee_proxy = TransactionAction::Call(H160::from_low_u64_be(FEE_PROXY_ADDRESS));

	if action == fee_proxy {
		let (input, gas_limit, gas_price, max_fee_per_gas, max_priority_fee_per_gas) = match eth_tx
		{
			EthereumTransaction::Legacy(t) => (t.input, t.gas_limit, Some(t.gas_price), None, None),
			EthereumTransaction::EIP2930(t) =>
				(t.input, t.gas_limit, Some(t.gas_price), None, None),
			EthereumTransaction::EIP1559(t) => (
				t.input,
				t.gas_limit,
				None,
				Some(t.max_fee_per_gas),
				Some(t.max_priority_fee_per_gas),
			),
		};

		let (payment_asset_id, max_payment, _target, _input) =
			FeePreferencesRunner::<Runtime, Runtime, Futurepass>::decode_input(input)?;
		// ensure user owns max payment amount
		let user_asset_balance = <pallet_assets_ext::Pallet<Runtime> as Inspect<
			<Runtime as frame_system::Config>::AccountId,
		>>::reducible_balance(
			payment_asset_id,
			&<Runtime as frame_system::Config>::AccountId::from(*source),
			false,
		);
		ensure!(
			user_asset_balance >= max_payment,
			TransactionValidityError::Invalid(InvalidTransaction::Payment)
		);
		let FeePreferencesData { path, total_fee_scaled } =
			get_fee_preferences_data::<Runtime, Runtime, Futurepass>(
				gas_limit.as_u64(),
				gas_price,
				max_fee_per_gas,
				max_priority_fee_per_gas,
				payment_asset_id,
			)?;

		if total_fee_scaled > 0 {
			let amounts = Dex::get_amounts_in(total_fee_scaled, &path)
				.map_err(|_| TransactionValidityError::Invalid(InvalidTransaction::Payment))?;
			ensure!(
				amounts[0] <= max_payment,
				TransactionValidityError::Invalid(InvalidTransaction::Payment)
			);
			return Ok(())
		}
	}
	Ok(())
}

impl fp_self_contained::SelfContainedCall for RuntimeCall {
	type SignedInfo = H160;

	fn is_self_contained(&self) -> bool {
		match self {
			RuntimeCall::Ethereum(call) => call.is_self_contained(),
			_ => false,
		}
	}

	fn check_self_contained(&self) -> Option<Result<Self::SignedInfo, TransactionValidityError>> {
		match self {
			RuntimeCall::Ethereum(call) => call.check_self_contained(),
			_ => None,
		}
	}

	fn validate_self_contained(
		&self,
		signed_info: &Self::SignedInfo,
		dispatch_info: &DispatchInfoOf<Self>,
		len: usize,
	) -> Option<TransactionValidity> {
		match self {
			RuntimeCall::Ethereum(ref call) =>
				Some(validate_self_contained_inner(&self, &call, signed_info, dispatch_info, len)),
			_ => None,
		}
	}

	fn pre_dispatch_self_contained(
		&self,
		signed_info: &Self::SignedInfo,
		dispatch_info: &DispatchInfoOf<Self>,
		len: usize,
	) -> Option<Result<(), TransactionValidityError>> {
		match self {
			RuntimeCall::Ethereum(call) =>
				call.pre_dispatch_self_contained(signed_info, dispatch_info, len),
			_ => None,
		}
	}

	fn apply_self_contained(
		self,
		info: Self::SignedInfo,
	) -> Option<sp_runtime::DispatchResultWithInfo<PostDispatchInfoOf<Self>>> {
		match self {
			call @ RuntimeCall::Ethereum(pallet_ethereum::Call::transact { .. }) =>
				Some(call.dispatch(RuntimeOrigin::from(
					pallet_ethereum::RawOrigin::EthereumTransaction(info),
				))),
			_ => None,
		}
	}
}

fn validate_self_contained_inner(
	call: &RuntimeCall,
	eth_call: &pallet_ethereum::Call<Runtime>,
	signed_info: &<RuntimeCall as fp_self_contained::SelfContainedCall>::SignedInfo,
	dispatch_info: &DispatchInfoOf<RuntimeCall>,
	len: usize,
) -> TransactionValidity {
	if let pallet_ethereum::Call::transact { ref transaction } = eth_call {
		// Previously, ethereum transactions were contained in an unsigned
		// extrinsic, we now use a new form of dedicated extrinsic defined by
		// frontier, but to keep the same behavior as before, we must perform
		// the controls that were performed on the unsigned extrinsic.
		use sp_runtime::traits::SignedExtension as _;
		let (input_len, action) = match transaction {
			pallet_ethereum::Transaction::Legacy(t) => (t.input.len(), t.action),
			pallet_ethereum::Transaction::EIP2930(t) => (t.input.len(), t.action),
			pallet_ethereum::Transaction::EIP1559(t) => (t.input.len(), t.action),
		};

		let extra_validation =
			SignedExtra::validate_unsigned(call, &call.get_dispatch_info(), input_len)?;

		// Perform tx submitter asset balance checks required for fee proxying
		match call.clone() {
			RuntimeCall::Ethereum(pallet_ethereum::Call::transact { transaction }) =>
				transaction_asset_check(signed_info, transaction, action),
			_ => Ok(()),
		}?;

		// Then, do the controls defined by the ethereum pallet.
		let self_contained_validation = eth_call
			.validate_self_contained(signed_info, dispatch_info, len)
			.ok_or(TransactionValidityError::Invalid(InvalidTransaction::BadProof))??;

		Ok(extra_validation.combine_with(self_contained_validation))
	} else {
		Err(TransactionValidityError::Unknown(
			sp_runtime::transaction_validity::UnknownTransaction::CannotLookup,
		))
	}
}

#[cfg(feature = "runtime-benchmarks")]
#[macro_use]
extern crate frame_benchmarking;

#[cfg(feature = "runtime-benchmarks")]
mod benches {
	define_benchmarks!(
		// Substrate
		[frame_system, SystemBench::<Runtime>]
		[frame_benchmarking, BaselineBench::<Runtime>]
		[pallet_babe, Babe]
		[pallet_balances, Balances]
		[pallet_timestamp, Timestamp]
		[pallet_scheduler, Scheduler]
		[pallet_utility, Utility]
		[pallet_assets, Assets]
		[pallet_staking, Staking]
		[pallet_grandpa, Grandpa]
		[pallet_im_online, ImOnline]
		[pallet_session, SessionBench::<Runtime>]
		[pallet_bags_list, VoterList]
		[pallet_election_provider_multi_phase, ElectionProviderMultiPhase]
		[pallet_election_provider_support_benchmarking, EPSBench::<Runtime>]
		[pallet_recovery, Recovery]
		[pallet_proxy, Proxy]
		[pallet_preimage, Preimage]
		// Local
		[pallet_nft, Nft]
		[pallet_sft, Sft]
		[pallet_fee_control, FeeControl]
		[pallet_nft_peg, NftPeg]
		[pallet_xrpl_bridge, XRPLBridge]
		[pallet_erc20_peg, Erc20Peg]
		[pallet_echo, Echo]
		[pallet_assets_ext, AssetsExt]
		[pallet_evm_chain_id, EVMChainId]
		[pallet_token_approvals, TokenApprovals]
		[pallet_xls20, Xls20]
		[pallet_futurepass, Futurepass]
		[pallet_dex, Dex]
		[pallet_maintenance_mode, MaintenanceMode]
	);
}<|MERGE_RESOLUTION|>--- conflicted
+++ resolved
@@ -91,11 +91,9 @@
 // Export for chain_specs
 #[cfg(feature = "std")]
 pub use pallet_staking::{Forcing, StakerStatus};
-
 pub mod keys {
 	pub use super::{BabeId, EthBridgeId, GrandpaId, ImOnlineId};
 }
-
 pub use seed_primitives::{
 	ethy::{crypto::AuthorityId as EthBridgeId, ValidatorSet},
 	AccountId, Address, AssetId, BabeId, Balance, BlockNumber, CollectionUuid, Hash, Index,
@@ -105,7 +103,6 @@
 mod bag_thresholds;
 
 pub mod constants;
-
 use constants::{
 	deposit, RootAssetId, XrpAssetId, DAYS, EPOCH_DURATION_IN_SLOTS, MILLISECS_PER_BLOCK, MINUTES,
 	ONE_ROOT, ONE_XRP, PRIMARY_PROBABILITY, SESSIONS_PER_ERA, SLOT_DURATION,
@@ -113,7 +110,6 @@
 
 // Implementations of some helper traits passed into runtime modules as associated types.
 pub mod impls;
-
 use impls::{
 	AddressMapping, EthereumEventRouter, EthereumFindAuthor, EvmCurrencyScaler, HandleTxValidation,
 	SlashImbalanceHandler, StakingSessionTracker,
@@ -121,11 +117,9 @@
 use pallet_fee_proxy::{get_fee_preferences_data, FeePreferencesData, FeePreferencesRunner};
 
 pub mod precompiles;
-
 use precompiles::FutureversePrecompiles;
 
 mod staking;
-
 use staking::OnChainAccuracy;
 
 mod migrations;
@@ -219,20 +213,14 @@
 
 /// Filters to prevent specific transactions from executing
 pub enum CallFilter {}
-<<<<<<< HEAD
-
-// TODO Move to maintenance mode pallet
-impl frame_support::traits::Contains<Call> for CallFilter {
-	fn contains(call: &Call) -> bool {
+
+impl frame_support::traits::Contains<RuntimeCall> for CallFilter {
+	fn contains(call: &RuntimeCall) -> bool {
 		// Check whether this call has been paused by the maintenance_mode pallet
 		if pallet_maintenance_mode::MaintenanceChecker::<Runtime>::call_paused(call) {
 			return false
 		}
 
-=======
-impl frame_support::traits::Contains<RuntimeCall> for CallFilter {
-	fn contains(call: &RuntimeCall) -> bool {
->>>>>>> d456f260
 		match call {
 			// Prevent asset `create` transactions from executing
 			RuntimeCall::Assets(pallet_assets::Call::create { .. }) => false,
@@ -322,7 +310,6 @@
 }
 
 pub struct FeeControlWeightToFee;
-
 impl frame_support::weights::WeightToFee for FeeControlWeightToFee {
 	type Balance = Balance;
 
@@ -332,7 +319,6 @@
 }
 
 pub struct FeeControlLengthToFee;
-
 impl frame_support::weights::WeightToFee for FeeControlLengthToFee {
 	type Balance = Balance;
 
@@ -690,7 +676,6 @@
 	>(16)
 );
 pub struct OnChainSeqPhragmen;
-
 impl onchain::Config for OnChainSeqPhragmen {
 	type System = Runtime;
 	type Solver = SequentialPhragmen<AccountId, OnChainAccuracy>;
@@ -723,19 +708,19 @@
 	type MaxWeight = OffchainSolutionWeightLimit;
 	type Solution = NposCompactSolution16;
 	type MaxVotesPerVoter = <
-    <Self as pallet_election_provider_multi_phase::Config>::DataProvider
-    as
-    frame_election_provider_support::ElectionDataProvider
-    >::MaxVotesPerVoter;
+		<Self as pallet_election_provider_multi_phase::Config>::DataProvider
+		as
+		frame_election_provider_support::ElectionDataProvider
+	>::MaxVotesPerVoter;
 
 	// The unsigned submissions have to respect the weight of the submit_unsigned call, thus their
 	// weight estimate function is wired to this call's weight.
 	fn solution_weight(v: u32, t: u32, a: u32, d: u32) -> Weight {
 		<
-        <Self as pallet_election_provider_multi_phase::Config>::WeightInfo
-        as
-        pallet_election_provider_multi_phase::WeightInfo
-        >::submit_unsigned(v, t, a, d)
+			<Self as pallet_election_provider_multi_phase::Config>::WeightInfo
+			as
+			pallet_election_provider_multi_phase::WeightInfo
+		>::submit_unsigned(v, t, a, d)
 	}
 }
 
@@ -755,8 +740,7 @@
 		<Self::MinerConfig as pallet_election_provider_multi_phase::MinerConfig>::MaxWeight;
 	type MinerConfig = Self;
 	type SlashHandler = SlashImbalanceHandler;
-	type RewardHandler = ();
-	// nothing to do upon rewards
+	type RewardHandler = (); // nothing to do upon rewards
 	type BetterUnsignedThreshold = BetterUnsignedThreshold;
 	type BetterSignedThreshold = ();
 	type OffchainRepeat = OffchainRepeat;
@@ -793,7 +777,6 @@
 	pub const TxFeePotId: PalletId = PalletId(*b"txfeepot");
 }
 type SlashCancelOrigin = EnsureRoot<AccountId>;
-
 impl pallet_staking::Config for Runtime {
 	type MaxNominations = MaxNominations;
 	type Currency = DualStakingCurrency;
@@ -866,7 +849,6 @@
 	type MaxPeerInHeartbeats = MaxPeerInHeartbeats;
 	type MaxPeerDataEncodingSize = MaxPeerDataEncodingSize;
 }
-
 impl<C> frame_system::offchain::SendTransactionTypes<C> for Runtime
 where
 	RuntimeCall: From<C>,
@@ -1038,7 +1020,6 @@
 	c.gas_transaction_create = 2_000_000;
 	c
 }
-
 pub static SEED_EVM_CONFIG: EvmConfig = seed_london();
 
 impl pallet_evm::Config for Runtime {
@@ -1072,7 +1053,6 @@
 }
 
 pub struct TransactionConverter;
-
 impl fp_rpc::ConvertTransaction<UncheckedExtrinsic> for TransactionConverter {
 	fn convert_transaction(&self, transaction: pallet_ethereum::Transaction) -> UncheckedExtrinsic {
 		UncheckedExtrinsic::new_unsigned(
@@ -1137,7 +1117,6 @@
 }
 
 pub struct FeeControlDefaultValues;
-
 impl pallet_fee_control::DefaultValues for FeeControlDefaultValues {
 	fn evm_base_fee_per_gas() -> U256 {
 		// Floor network base fee per gas
