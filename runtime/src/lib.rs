// Copyright 2022-2023 Futureverse Corporation Limited
//
// Licensed under the Apache License, Version 2.0 (the "License");
// you may not use this file except in compliance with the License.
// You may obtain a copy of the License at
//
//     http://www.apache.org/licenses/LICENSE-2.0
//
// Unless required by applicable law or agreed to in writing, software
// distributed under the License is distributed on an "AS IS" BASIS,
// WITHOUT WARRANTIES OR CONDITIONS OF ANY KIND, either express or implied.
// See the License for the specific language governing permissions and
// limitations under the License.
// You may obtain a copy of the License at the root of this project source code

//! Root runtime config
#![cfg_attr(not(feature = "std"), no_std)]
// `construct_runtime!` does a lot of recursion and requires us to increase the limit to 256.
#![recursion_limit = "256"]

// Make the WASM binary available.
#[cfg(feature = "std")]
include!(concat!(env!("OUT_DIR"), "/wasm_binary.rs"));

extern crate alloc;

use alloc::string::String;
use codec::{Decode, Encode};
use core::ops::Mul;
use fp_rpc::TransactionStatus;
use frame_election_provider_support::{generate_solution_type, onchain, SequentialPhragmen};
use pallet_dex::TradingPairStatus;
use pallet_ethereum::{
	Call::transact, InvalidTransactionWrapper, Transaction as EthereumTransaction,
	TransactionAction,
};
use pallet_evm::{Account as EVMAccount, EnsureAddressNever, FeeCalculator, Runner as RunnerT};
use pallet_staking::RewardDestination;
use pallet_transaction_payment::{Multiplier, TargetedFeeAdjustment};
use seed_pallet_common::MaintenanceCheck;
use sp_api::impl_runtime_apis;
use sp_core::{crypto::KeyTypeId, ConstU16, OpaqueMetadata, H160, H256, U256};
use sp_runtime::{
	create_runtime_str, generic,
	traits::{
		Block as BlockT, DispatchInfoOf, Dispatchable, IdentityLookup, PostDispatchInfoOf, Verify,
	},
	transaction_validity::{
		InvalidTransaction, TransactionPriority, TransactionSource, TransactionValidity,
		TransactionValidityError,
	},
	ApplyExtrinsicResult, FixedPointNumber, Percent, Perquintill,
};
pub use sp_runtime::{impl_opaque_keys, traits::NumberFor, Perbill, Permill};
use sp_std::prelude::*;

pub use frame_system::Call as SystemCall;
pub use pallet_balances::Call as BalancesCall;

#[cfg(feature = "std")]
use sp_version::NativeVersion;
use sp_version::RuntimeVersion;

// A few exports that help ease life for downstream crates.
pub use frame_support::{
	construct_runtime,
	dispatch::{DispatchClass, GetDispatchInfo},
	ensure, parameter_types,
	traits::{
		fungibles::{Inspect, InspectMetadata},
		ConstU128, ConstU32, CurrencyToVote, Everything, Get, IsInVec, KeyOwnerProofSystem,
		Randomness,
	},
	weights::{
		constants::{ExtrinsicBaseWeight, RocksDbWeight, WEIGHT_PER_SECOND},
		ConstantMultiplier, IdentityFee, Weight,
	},
	PalletId, StorageValue,
};

use frame_system::{
	limits::{BlockLength, BlockWeights},
	EnsureRoot,
};
pub use pallet_grandpa::AuthorityId as GrandpaId;
use pallet_grandpa::{fg_primitives, AuthorityList as GrandpaAuthorityList};
pub use pallet_im_online::sr25519::AuthorityId as ImOnlineId;
use seed_runtime_constants::weights::BlockExecutionWeight;
#[cfg(any(feature = "std", test))]
pub use sp_runtime::BuildStorage;

// Export for chain_specs
#[cfg(feature = "std")]
pub use pallet_staking::{Forcing, StakerStatus};

pub mod keys {
	pub use super::{BabeId, EthBridgeId, GrandpaId, ImOnlineId};
}

pub use seed_pallet_common::FeeConfig;
pub use seed_primitives::{
	ethy::{crypto::AuthorityId as EthBridgeId, ValidatorSet},
	AccountId, Address, AssetId, BabeId, Balance, BlockNumber, CollectionUuid, Hash, Index,
	SerialNumber, Signature, TokenCount, TokenId,
};

mod bag_thresholds;

pub mod constants;

use constants::{
	deposit, RootAssetId, XrpAssetId, DAYS, EPOCH_DURATION_IN_SLOTS, MILLISECS_PER_BLOCK, MINUTES,
	ONE_ROOT, ONE_XRP, PRIMARY_PROBABILITY, SESSIONS_PER_ERA, SLOT_DURATION, VTX_ASSET_ID,
};

// Implementations of some helper traits passed into runtime modules as associated types.
pub mod impls;

use impls::{
	AddressMapping, EthereumEventRouter, EthereumFindAuthor, EvmCurrencyScaler, HandleTxValidation,
	SlashImbalanceHandler, StakingSessionTracker,
};
use pallet_fee_proxy::{get_fee_preferences_data, FeePreferencesData, FeePreferencesRunner};

pub mod precompiles;

use precompiles::FutureversePrecompiles;

mod staking;

use staking::OnChainAccuracy;

mod migrations;
mod weights;

use crate::impls::{
	DoughnutCallValidator, DoughnutFuturepassLookup, FutureverseEVMCurrencyAdapter,
	FutureverseEnsureAddressSame, OnNewAssetSubscription,
};

use precompile_utils::constants::FEE_PROXY_ADDRESS;
use seed_primitives::BlakeTwo256Hash;

#[cfg(test)]
mod tests;

/// Currency implementation mapped to XRP
pub type XrpCurrency = pallet_assets_ext::AssetCurrency<Runtime, XrpAssetId>;

/// This runtime version.
#[sp_version::runtime_version]
pub const VERSION: RuntimeVersion = RuntimeVersion {
	spec_name: create_runtime_str!("root"),
	impl_name: create_runtime_str!("root"),
	authoring_version: 1,
	spec_version: 53,
	impl_version: 0,
	apis: RUNTIME_API_VERSIONS,
	transaction_version: 8,
	state_version: 0,
};

/// The BABE epoch configuration at genesis.
pub const BABE_GENESIS_EPOCH_CONFIG: sp_consensus_babe::BabeEpochConfiguration =
	sp_consensus_babe::BabeEpochConfiguration {
		c: PRIMARY_PROBABILITY,
		allowed_slots: sp_consensus_babe::AllowedSlots::PrimaryAndSecondaryPlainSlots,
	};

/// The version information used to identify this runtime when compiled natively.
#[cfg(feature = "std")]
pub fn native_version() -> NativeVersion {
	NativeVersion { runtime_version: VERSION, can_author_with: Default::default() }
}

impl_opaque_keys! {
	pub struct SessionKeys {
		pub babe: Babe,
		pub im_online: ImOnline,
		pub grandpa: Grandpa,
		pub ethy: EthBridge,
	}
}

/// We assume that ~10% of the block weight is consumed by `on_initialize` handlers.
/// This is used to limit the maximal weight of a single extrinsic.
const AVERAGE_ON_INITIALIZE_RATIO: Perbill = Perbill::from_percent(10);
/// We allow `Normal` extrinsics to fill up the block up to 75%, the rest can be used
/// by  Operational  extrinsics.
const NORMAL_DISPATCH_RATIO: Perbill = Perbill::from_percent(75);
/// We allow for 2 seconds of compute with a 4 second average block time.
const MAXIMUM_BLOCK_WEIGHT: Weight = WEIGHT_PER_SECOND.div(2u64);

parameter_types! {
	pub const BlockHashCount: BlockNumber = 250;
	pub const Version: RuntimeVersion = VERSION;
	pub RuntimeBlockLength: BlockLength =
		BlockLength::max_with_normal_ratio(5 * 1024 * 1024, NORMAL_DISPATCH_RATIO);
	pub RuntimeBlockWeights: BlockWeights = BlockWeights::builder()
		.base_block(BlockExecutionWeight::get())
		.for_class(DispatchClass::all(), |weights| {
			weights.base_extrinsic = ExtrinsicBaseWeight::get();
		})
		.for_class(DispatchClass::Normal, |weights| {
			weights.max_total = Some(NORMAL_DISPATCH_RATIO * MAXIMUM_BLOCK_WEIGHT);
		})
		.for_class(DispatchClass::Operational, |weights| {
			weights.max_total = Some(MAXIMUM_BLOCK_WEIGHT);
			// Operational transactions have some extra reserved space, so that they
			// are included even if block reached `MAXIMUM_BLOCK_WEIGHT`.
			weights.reserved = Some(
				MAXIMUM_BLOCK_WEIGHT - NORMAL_DISPATCH_RATIO * MAXIMUM_BLOCK_WEIGHT
			);
		})
		.avg_block_initialization(AVERAGE_ON_INITIALIZE_RATIO)
		.build_or_panic();
	pub const SS58Prefix: u8 = 193;
}

/// Filters to prevent specific transactions from executing
pub enum CallFilter {}

impl frame_support::traits::Contains<RuntimeCall> for CallFilter {
	fn contains(call: &RuntimeCall) -> bool {
		// Check whether this call has been paused by the maintenance_mode pallet
		if pallet_maintenance_mode::MaintenanceChecker::<Runtime>::call_paused(call) {
			return false
		}

		match call {
			// Prevent asset `create` transactions from executing
			RuntimeCall::Assets(pallet_assets::Call::create { .. }) => false,
			// Disable EthBridge `submit_challenge` call
			RuntimeCall::EthBridge(pallet_ethy::Call::submit_challenge { .. }) => false,
			// Disable XRPLBridge `submit_challenge` call
			RuntimeCall::XRPLBridge(pallet_xrpl_bridge::Call::submit_challenge { .. }) => false,
			// Calls to direct rewards to be re-staked are not allowed, as it does not make sense in
			// a dual-currency with pallet-staking context
			RuntimeCall::Staking(pallet_staking::Call::bond { payee, .. }) => {
				if let RewardDestination::Staked = payee {
					return false
				}
				true
			},
			// Payouts are restricted until a new staking payout system is implemented
			RuntimeCall::Staking(pallet_staking::Call::payout_stakers { .. }) => false,
			// Disable Proxy::add_proxy
			RuntimeCall::Proxy(pallet_proxy::Call::add_proxy { .. }) => false,
			_ => true,
		}
	}
}

parameter_types! {
	/// TargetBlockFullness, AdjustmentVariable and MinimumMultiplier values were picked from the
	/// substrate repo. They are the same as the one on Webb, Edgeware, Astar and Phala. Moonbeam
	/// and Polkadot have slightly different values.

	/// The portion of the `NORMAL_DISPATCH_RATIO` that we adjust the fees with. Blocks filled less
	/// than this will decrease the weight and more will increase.
	pub const TargetBlockFullness: Perquintill = Perquintill::from_percent(25);
	/// The adjustment variable of the runtime. Higher values will cause `TargetBlockFullness` to
	/// change the fees more rapidly. This low value causes changes to occur slowly over time.
	pub AdjustmentVariable: Multiplier = Multiplier::saturating_from_rational(1, 100_000);
	/// Minimum amount of the multiplier. This value cannot be too low. A test case should ensure
	/// that combined with `AdjustmentVariable`, we can recover from the minimum.
	/// See `multiplier_can_grow_from_zero` in here.
	/// This value is currently only used by pallet-transaction-payment as an assertion that the
	/// next multiplier is always > min value.
	pub MinimumMultiplier: Multiplier = Multiplier::saturating_from_rational(1, 1_000_000_000u128);
}

pub type SlowAdjustingFeeUpdate<R> =
	TargetedFeeAdjustment<R, TargetBlockFullness, AdjustmentVariable, MinimumMultiplier>;

impl frame_system::Config for Runtime {
	/// The identifier used to distinguish between accounts.
	type AccountId = AccountId;
	/// The aggregated dispatch type that is available for extrinsics.
	type RuntimeCall = RuntimeCall;
	/// The lookup mechanism to get account ID from whatever is passed in dispatchers.
	type Lookup = IdentityLookup<AccountId>;
	/// The index type for storing how many extrinsics an account has signed.
	type Index = Index;
	/// The index type for blocks.
	type BlockNumber = BlockNumber;
	/// The type for hashing blocks and tries.
	type Hash = Hash;
	/// The hashing algorithm used.
	type Hashing = BlakeTwo256Hash;
	/// The header type.
	type Header = Header;
	/// The ubiquitous event type.
	type RuntimeEvent = RuntimeEvent;
	/// The ubiquitous origin type.
	type RuntimeOrigin = RuntimeOrigin;
	/// Maximum number of block number to block hash mappings to keep (oldest pruned first).
	type BlockHashCount = BlockHashCount;
	/// Runtime version.
	type Version = Version;
	/// Converts a pallet to an index of this pallet in the runtime.
	type PalletInfo = PalletInfo;
	type AccountData = pallet_balances::AccountData<Balance>;
	type OnNewAccount = ();
	type OnKilledAccount = ();
	type DbWeight = RocksDbWeight;
	type BaseCallFilter = CallFilter;
	type SystemWeightInfo = weights::frame_system::WeightInfo<Runtime>;
	type BlockWeights = RuntimeBlockWeights;
	type BlockLength = RuntimeBlockLength;
	type SS58Prefix = SS58Prefix;
	type OnSetCode = ();
	type MaxConsumers = ConstU32<16>;
}

parameter_types! {
	pub const OperationalFeeMultiplier: u8 = 5;
}

pub struct FeeControlWeightToFee;

impl frame_support::weights::WeightToFee for FeeControlWeightToFee {
	type Balance = Balance;

	fn weight_to_fee(weight: &Weight) -> Self::Balance {
		FeeControl::weight_to_fee(weight)
	}
}

pub struct FeeControlLengthToFee;

impl frame_support::weights::WeightToFee for FeeControlLengthToFee {
	type Balance = Balance;

	fn weight_to_fee(weight: &Weight) -> Self::Balance {
		FeeControl::length_to_fee(weight)
	}
}

impl pallet_transaction_payment::Config for Runtime {
	type OnChargeTransaction = FeeProxy;
	type RuntimeEvent = RuntimeEvent;
	type WeightToFee = FeeControlWeightToFee;
	type LengthToFee = FeeControlLengthToFee;
	type FeeMultiplierUpdate = SlowAdjustingFeeUpdate<Runtime>;
	type OperationalFeeMultiplier = OperationalFeeMultiplier;
}

parameter_types! {
	pub const ExistentialDeposit: Balance = 1;
	pub const MaxLocks: u32 = 50;
	pub const MaxReserves: u32 = 50;
}
impl pallet_balances::Config for Runtime {
	type MaxLocks = MaxLocks;
	/// The type for recording an account's balance.
	type Balance = Balance;
	/// The ubiquitous event type.
	type RuntimeEvent = RuntimeEvent;
	type DustRemoval = ();
	type ExistentialDeposit = ExistentialDeposit;
	type AccountStore = System;
	type WeightInfo = weights::pallet_balances::WeightInfo<Runtime>;
	type MaxReserves = MaxReserves;
	type ReserveIdentifier = [u8; 8];
}

parameter_types! {
	// Note, this is unused in favor of a storage value in AssetsExt when calling AssetsExt::create_asset
	pub const AssetDeposit: Balance = ONE_ROOT;
	pub const AssetAccountDeposit: Balance = 16;
	pub const ApprovalDeposit: Balance = 1;
	pub const AssetsStringLimit: u32 = 50;
	/// Key = 32 bytes, Value = 36 bytes (32+1+1+1+1)
	// https://github.com/paritytech/substrate/blob/069917b/frame/assets/src/lib.rs#L257L271
	pub const MetadataDepositBase: Balance = 1 * 68;
	pub const MetadataDepositPerByte: Balance = 1;
}
pub type AssetsForceOrigin = EnsureRoot<AccountId>;

impl pallet_assets::Config for Runtime {
	type RuntimeEvent = RuntimeEvent;
	type Balance = Balance;
	type AssetId = AssetId;
	type Currency = Balances;
	type ForceOrigin = AssetsForceOrigin;
	type AssetDeposit = AssetDeposit;
	type MetadataDepositBase = MetadataDepositBase;
	type MetadataDepositPerByte = MetadataDepositPerByte;
	type ApprovalDeposit = ApprovalDeposit;
	type StringLimit = AssetsStringLimit;
	type Freezer = ();
	type Extra = ();
	type WeightInfo = weights::pallet_assets::WeightInfo<Runtime>;
	type AssetAccountDeposit = AssetAccountDeposit;
}

parameter_types! {
	pub const AssetsExtPalletId: PalletId = PalletId(*b"assetext");
	pub const MaxHolds: u32 = 16;
}
impl pallet_assets_ext::Config for Runtime {
	type RuntimeEvent = RuntimeEvent;
	type ParachainId = WorldId;
	type MaxHolds = MaxHolds;
	type NativeAssetId = RootAssetId;
	type OnNewAssetSubscription = OnNewAssetSubscription;
	type PalletId = AssetsExtPalletId;
	type WeightInfo = weights::pallet_assets_ext::WeightInfo<Runtime>;
}

parameter_types! {
	pub const NftPalletId: PalletId = PalletId(*b"nftokens");
	pub const CollectionNameStringLimit: u32 = 50;
	pub const WorldId: seed_primitives::ParachainId = 100;
	pub const MaxTokensPerCollection: u32 = 1_000_000;
	pub const MintLimit: u32 = 1_000;
}
impl pallet_nft::Config for Runtime {
	type RuntimeEvent = RuntimeEvent;
	type RuntimeCall = RuntimeCall;
	type MaxTokensPerCollection = MaxTokensPerCollection;
	type MintLimit = MintLimit;
	type OnTransferSubscription = TokenApprovals;
	type OnNewAssetSubscription = OnNewAssetSubscription;
	type MultiCurrency = AssetsExt;
	type PalletId = NftPalletId;
	type ParachainId = WorldId;
	type StringLimit = CollectionNameStringLimit;
	type WeightInfo = weights::pallet_nft::WeightInfo<Runtime>;
	type Xls20MintRequest = Xls20;
}

parameter_types! {
	pub const MarketplacePalletId: PalletId = PalletId(*b"marketpl");
	/// How long listings are open for by default
	pub const DefaultListingDuration: BlockNumber = DAYS * 3;
	pub const MaxTokensPerListing: u32 = 1000;
	pub const MaxListingsPerMultiBuy: u32 = 50;
	pub const MaxOffers: u32 = 100;
	pub const MarketplaceNetworkFeePercentage: Permill = Permill::from_perthousand(5);
	pub const DefaultTxFeePotId: Option<PalletId> = Some(TxFeePotId::get());
}
impl pallet_marketplace::Config for Runtime {
	type RuntimeCall = RuntimeCall;
	type DefaultListingDuration = DefaultListingDuration;
	type RuntimeEvent = RuntimeEvent;
	type DefaultFeeTo = DefaultFeeTo;
	type MultiCurrency = AssetsExt;
	type NFTExt = Nft;
	type SFTExt = Sft;
	type PalletId = MarketplacePalletId;
	type NetworkFeePercentage = MarketplaceNetworkFeePercentage;
	type WeightInfo = weights::pallet_marketplace::WeightInfo<Runtime>;
	type MaxTokensPerListing = MaxTokensPerListing;
	type MaxListingsPerMultiBuy = MaxListingsPerMultiBuy;
	type MaxOffers = MaxOffers;
}

parameter_types! {
	pub const SftPalletId: PalletId = PalletId(*b"sftokens");
	pub const MaxTokensPerSftCollection: u32 = 1_000_000;
	pub const MaxOwnersPerSftCollection: u32 = 1_000_000;
	pub const MaxSerialsPerMint: u32 = 1000; // Higher values can be storage heavy
}
impl pallet_sft::Config for Runtime {
	type RuntimeEvent = RuntimeEvent;
	type MultiCurrency = AssetsExt;
	type NFTExt = Nft;
	type OnTransferSubscription = TokenApprovals;
	type OnNewAssetSubscription = OnNewAssetSubscription;
	type PalletId = SftPalletId;
	type ParachainId = WorldId;
	type StringLimit = CollectionNameStringLimit;
	type WeightInfo = weights::pallet_sft::WeightInfo<Runtime>;
	type MaxTokensPerSftCollection = MaxTokensPerSftCollection;
	type MaxSerialsPerMint = MaxSerialsPerMint;
	type MaxOwnersPerSftToken = MaxOwnersPerSftCollection;
}

parameter_types! {
	pub const MaxTokensPerXls20Mint: u32 = 1000;
}
impl pallet_xls20::Config for Runtime {
	type RuntimeEvent = RuntimeEvent;
	type MaxTokensPerXls20Mint = MaxTokensPerXls20Mint;
	type MultiCurrency = AssetsExt;
	type NFTExt = Nft;
	type NFTCollectionInfo = Nft;
	type WeightInfo = weights::pallet_xls20::WeightInfo<Runtime>;
	type Xls20PaymentAsset = XrpAssetId;
}

parameter_types! {
	/// PalletId for Echo pallet
	pub const EchoPalletId: PalletId = PalletId(*b"pingpong");
}
impl pallet_echo::Config for Runtime {
	type RuntimeEvent = RuntimeEvent;
	type EthereumBridge = EthBridge;
	type PalletId = EchoPalletId;
	type WeightInfo = weights::pallet_echo::WeightInfo<Runtime>;
}

impl pallet_fee_proxy::Config for Runtime {
	type RuntimeCall = RuntimeCall;
	type RuntimeEvent = RuntimeEvent;
	type PalletsOrigin = OriginCaller;
	type FeeAssetId = XrpAssetId;
	type OnChargeTransaction = pallet_transaction_payment::CurrencyAdapter<XrpCurrency, TxFeePot>;
	type ErcIdConversion = Self;
	type EVMBaseFeeProvider = FeeControl;
	type MaintenanceChecker = pallet_maintenance_mode::MaintenanceChecker<Runtime>;
}

parameter_types! {
	pub MaximumSchedulerWeight: Weight = Perbill::from_percent(80) *
		RuntimeBlockWeights::get().max_block;
	pub const MaxScheduledPerBlock: u32 = 50;
	pub const NoPreimagePostponement: Option<u32> = Some(10);
}
impl pallet_scheduler::Config for Runtime {
	type RuntimeEvent = RuntimeEvent;
	type RuntimeOrigin = RuntimeOrigin;
	type PalletsOrigin = OriginCaller;
	type RuntimeCall = RuntimeCall;
	type MaximumWeight = MaximumSchedulerWeight;
	type ScheduleOrigin = EnsureRoot<AccountId>;
	type MaxScheduledPerBlock = MaxScheduledPerBlock;
	type OriginPrivilegeCmp = frame_support::traits::EqualPrivilegeOnly;
	type WeightInfo = weights::pallet_scheduler::WeightInfo<Runtime>;
	type PreimageProvider = Preimage;
	type NoPreimagePostponement = NoPreimagePostponement;
}

parameter_types! {
	pub const PreimageMaxSize: u32 = 4096 * 1024;
	pub const PreimageBaseDeposit: Balance = deposit(2, 64);
	pub const PreimageByteDeposit: Balance = deposit(0, 1);
}

impl pallet_preimage::Config for Runtime {
	type WeightInfo = weights::pallet_preimage::WeightInfo<Runtime>;
	type RuntimeEvent = RuntimeEvent;
	type Currency = Balances;
	type ManagerOrigin = EnsureRoot<AccountId>;
	type MaxSize = PreimageMaxSize;
	type BaseDeposit = PreimageBaseDeposit;
	type ByteDeposit = PreimageByteDeposit;
}

impl pallet_utility::Config for Runtime {
	type RuntimeEvent = RuntimeEvent;
	type RuntimeCall = RuntimeCall;
	type PalletsOrigin = OriginCaller;
	type WeightInfo = weights::pallet_utility::WeightInfo<Runtime>;
}

parameter_types! {
	// One storage item; key size is 32; value is size 4+4+16+32 bytes = 56 bytes.
	pub const DepositBase: Balance = deposit(1, 88);
	// Additional storage item size of 32 bytes.
	pub const DepositFactor: Balance = deposit(0, 32);
}

impl pallet_multisig::Config for Runtime {
	type RuntimeEvent = RuntimeEvent;
	type RuntimeCall = RuntimeCall;
	type Currency = Balances;
	type DepositBase = DepositBase;
	type DepositFactor = DepositFactor;
	type MaxSignatories = ConstU16<100>;
	type WeightInfo = weights::pallet_multisig::WeightInfo<Runtime>;
}

parameter_types! {
	pub const XrpTxChallengePeriod: u32 = 10 * MINUTES;
	/// % threshold to emit event TicketSequenceThresholdReached
	pub const TicketSequenceThreshold: Percent = Percent::from_percent(66_u8);
	/// NOTE - XRPTransactionLimitPerLedger should be more than or equal to XRPTransactionLimit
	pub const XRPTransactionLimit: u32 = 1_000_000;
	pub const XRPTransactionLimitPerLedger: u32 = 1_000_000;
	/// NOTE - This value can't be set too high. 5000 is roughly 25% of the max block weight
	pub const MaxPrunedTransactionsPerBlock: u32 = 5000;
	pub const MaxDelayedPaymentsPerBlock: u32 = 1000;
	pub const DelayedPaymentBlockLimit: BlockNumber = 1000;
}

impl pallet_xrpl_bridge::Config for Runtime {
	type RuntimeEvent = RuntimeEvent;
	type EthyAdapter = EthBridge;
	type MultiCurrency = AssetsExt;
	type ApproveOrigin = EnsureRoot<AccountId>;
	type WeightInfo = weights::pallet_xrpl_bridge::WeightInfo<Runtime>;
	type XrpAssetId = XrpAssetId;
	type ChallengePeriod = XrpTxChallengePeriod;
	type MaxPrunedTransactionsPerBlock = MaxPrunedTransactionsPerBlock;
	type MaxDelayedPaymentsPerBlock = MaxDelayedPaymentsPerBlock;
	type DelayedPaymentBlockLimit = DelayedPaymentBlockLimit;
	type UnixTime = Timestamp;
	type TicketSequenceThreshold = TicketSequenceThreshold;
	type XRPTransactionLimit = XRPTransactionLimit;
	type XRPLTransactionLimitPerLedger = XRPTransactionLimitPerLedger;
}

parameter_types! {
	pub const MaxMessageLength: u32 = 2048;
	pub const MaxSignatureLength: u32 = 80;
}

impl pallet_xrpl::Config for Runtime {
	type RuntimeEvent = RuntimeEvent;
	type RuntimeCall = RuntimeCall;
	type CallValidator = impls::MaintenanceModeCallValidator;
	type FuturepassLookup = impls::FuturepassLookup;
	type PalletsOrigin = OriginCaller;
	type MaxMessageLength = MaxMessageLength;
	type MaxSignatureLength = MaxSignatureLength;
	type WeightInfo = weights::pallet_xrpl::WeightInfo<Runtime>;
}

parameter_types! {
	pub const GetExchangeFee: (u32, u32) = (3, 1000);	// 0.3%
	pub const TradingPathLimit: u32 = 3;
	pub const DEXBurnPalletId: PalletId = PalletId(*b"burn/dex");
	pub const LPTokenDecimals: u8 = 18;
	pub const DefaultFeeTo: Option<PalletId> = Some(TxFeePotId::get());
}
impl pallet_dex::Config for Runtime {
	type RuntimeEvent = RuntimeEvent;
	type DEXBurnPalletId = DEXBurnPalletId;
	type LPTokenDecimals = LPTokenDecimals;
	type GetExchangeFee = GetExchangeFee;
	type TradingPathLimit = TradingPathLimit;
	type DefaultFeeTo = DefaultFeeTo;
	type WeightInfo = weights::pallet_dex::WeightInfo<Runtime>;
	type MultiCurrency = AssetsExt;
}

impl pallet_token_approvals::Config for Runtime {
	type NFTExt = Nft;
	type WeightInfo = weights::pallet_token_approvals::WeightInfo<Runtime>;
}

parameter_types! {
	pub const MinimumPeriod: u64 = SLOT_DURATION / 2;
}
impl pallet_timestamp::Config for Runtime {
	/// A timestamp: milliseconds since the unix epoch.
	type Moment = u64;
	type OnTimestampSet = Babe;
	type MinimumPeriod = MinimumPeriod;
	type WeightInfo = weights::pallet_timestamp::WeightInfo<Runtime>;
}

parameter_types! {
	pub const UncleGenerations: u32 = 0;
	// More than enough before migration to new architecture
	pub const MaxAuthorities: u32 = 4_096;
}
impl pallet_authorship::Config for Runtime {
	type FindAuthor = pallet_session::FindAccountFromAuthorIndex<Self, Babe>;
	type UncleGenerations = UncleGenerations;
	type FilterUncle = ();
	type EventHandler = (Staking, ImOnline);
}

impl pallet_grandpa::Config for Runtime {
	type RuntimeEvent = RuntimeEvent;
	type KeyOwnerProofSystem = ();
	type KeyOwnerProof =
		<Self::KeyOwnerProofSystem as KeyOwnerProofSystem<(KeyTypeId, GrandpaId)>>::Proof;
	type KeyOwnerIdentification = <Self::KeyOwnerProofSystem as KeyOwnerProofSystem<(
		KeyTypeId,
		GrandpaId,
	)>>::IdentificationTuple;
	type HandleEquivocation = ();
	type WeightInfo = ();
	type MaxAuthorities = MaxAuthorities;
}

impl pallet_session::Config for Runtime {
	type RuntimeEvent = RuntimeEvent;
	type ValidatorId = <Self as frame_system::Config>::AccountId;
	type ValidatorIdOf = pallet_staking::StashOf<Self>;
	type ShouldEndSession = Babe;
	type NextSessionRotation = Babe;
	type SessionManager = pallet_session::historical::NoteHistoricalRoot<Self, Staking>;
	// Essentially just Aura, but lets be pedantic.
	type SessionHandler = <SessionKeys as sp_runtime::traits::OpaqueKeys>::KeyTypeIdProviders;
	type Keys = SessionKeys;
	type WeightInfo = weights::pallet_session::WeightInfo<Runtime>;
}

impl pallet_session::historical::Config for Runtime {
	type FullIdentification = pallet_staking::Exposure<AccountId, Balance>;
	type FullIdentificationOf = pallet_staking::ExposureOf<Runtime>;
}

parameter_types! {
	pub const BagThresholds: &'static [u64] = &bag_thresholds::THRESHOLDS;
}
impl pallet_bags_list::Config for Runtime {
	type RuntimeEvent = RuntimeEvent;
	type ScoreProvider = Staking;
	type WeightInfo = weights::pallet_bags_list::WeightInfo<Runtime>;
	type BagThresholds = BagThresholds;
	type Score = sp_npos_elections::VoteWeight;
}

parameter_types! {
	// phase durations. 1/4 of the last session for each.
	// in testing: 1min or half of the session for each
	pub SignedPhase: u32 = EPOCH_DURATION_IN_SLOTS / 4;
	pub UnsignedPhase: u32 = EPOCH_DURATION_IN_SLOTS / 4;
	// signed config
	pub const SignedMaxSubmissions: u32 = 16;
	pub const SignedMaxRefunds: u32 = 16 / 4;
	// 40 ROOT fixed deposit..
	pub const SignedDepositBase: Balance = ONE_ROOT * 40;
	// 0.01 ROOT per KB of solution data.
	pub const SignedDepositByte: Balance = ONE_ROOT / 1024;
	// Intentionally zero reward to prevent inflation
	// `pallet_election_provider_multi_phase::RewardHandler` could be configured to offset any rewards
	pub SignedRewardBase: Balance = 0;
	pub BetterUnsignedThreshold: Perbill = Perbill::from_rational(5u32, 10_000);
	// 4 hour session, 1 hour unsigned phase, 32 offchain executions.
	pub OffchainRepeat: BlockNumber = UnsignedPhase::get() / 32;
	/// We take the top 22500 nominators as electing voters..
	pub const MaxElectingVoters: u32 = 22_500;
	/// ... and all of the validators as electable targets. Whilst this is the case, we cannot and
	/// shall not increase the size of the validator intentions.
	pub const MaxElectableTargets: u16 = u16::MAX;
}
generate_solution_type!(
	#[compact]
	pub struct NposCompactSolution16::<
		VoterIndex = u32,
		TargetIndex = u16,
		Accuracy = sp_runtime::PerU16,
		MaxVoters = MaxElectingVoters,
	>(16)
);
pub struct OnChainSeqPhragmen;

impl onchain::Config for OnChainSeqPhragmen {
	type System = Runtime;
	type Solver = SequentialPhragmen<AccountId, OnChainAccuracy>;
	type DataProvider = Staking;
	type WeightInfo = ();
}

parameter_types! {
	/// A limit for off-chain phragmen unsigned solution submission.
	///
	/// We want to keep it as high as possible, but can't risk having it reject,
	/// so we always subtract the base block execution weight.
	pub OffchainSolutionWeightLimit: Weight = RuntimeBlockWeights::get()
		.get(DispatchClass::Normal)
		.max_extrinsic
		.expect("Normal extrinsics have weight limit configured by default; qed")
		.saturating_sub(BlockExecutionWeight::get());

	/// A limit for off-chain phragmen unsigned solution length.
	///
	/// We allow up to 90% of the block's size to be consumed by the solution.
	pub OffchainSolutionLengthLimit: u32 = Perbill::from_rational(90_u32, 100) *
		*RuntimeBlockLength::get()
		.max
		.get(DispatchClass::Normal);
}
impl pallet_election_provider_multi_phase::MinerConfig for Runtime {
	type AccountId = AccountId;
	type MaxLength = OffchainSolutionLengthLimit;
	type MaxWeight = OffchainSolutionWeightLimit;
	type Solution = NposCompactSolution16;
	type MaxVotesPerVoter = <
    <Self as pallet_election_provider_multi_phase::Config>::DataProvider
    as
    frame_election_provider_support::ElectionDataProvider
    >::MaxVotesPerVoter;

	// The unsigned submissions have to respect the weight of the submit_unsigned call, thus their
	// weight estimate function is wired to this call's weight.
	fn solution_weight(v: u32, t: u32, a: u32, d: u32) -> Weight {
		<
        <Self as pallet_election_provider_multi_phase::Config>::WeightInfo
        as
        pallet_election_provider_multi_phase::WeightInfo
        >::submit_unsigned(v, t, a, d)
	}
}

impl pallet_election_provider_multi_phase::Config for Runtime {
	type RuntimeEvent = RuntimeEvent;
	type Currency = Balances;
	type EstimateCallFee = TransactionPayment;
	type SignedPhase = SignedPhase;
	type UnsignedPhase = UnsignedPhase;
	type SignedMaxSubmissions = SignedMaxSubmissions;
	type SignedMaxRefunds = SignedMaxRefunds;
	type SignedRewardBase = SignedRewardBase;
	type SignedDepositBase = SignedDepositBase;
	type SignedDepositByte = SignedDepositByte;
	type SignedDepositWeight = ();
	type SignedMaxWeight =
		<Self::MinerConfig as pallet_election_provider_multi_phase::MinerConfig>::MaxWeight;
	type MinerConfig = Self;
	type SlashHandler = SlashImbalanceHandler;
	type RewardHandler = ();
	// nothing to do upon rewards
	type BetterUnsignedThreshold = BetterUnsignedThreshold;
	type BetterSignedThreshold = ();
	type OffchainRepeat = OffchainRepeat;
	type MinerTxPriority = NposSolutionPriority;
	type DataProvider = Staking;
	type Fallback = onchain::UnboundedExecution<OnChainSeqPhragmen>;
	type GovernanceFallback = onchain::UnboundedExecution<OnChainSeqPhragmen>;
	type Solver = SequentialPhragmen<
		AccountId,
		pallet_election_provider_multi_phase::SolutionAccuracyOf<Self>,
		(),
	>;
	type BenchmarkingConfig = staking::ElectionBenchmarkConfig;
	type ForceOrigin = EnsureRoot<AccountId>;
	type WeightInfo = weights::pallet_election_provider_multi_phase::WeightInfo<Runtime>;
	type MaxElectingVoters = MaxElectingVoters;
	type MaxElectableTargets = MaxElectableTargets;
}

parameter_types! {
	// Six sessions in an era (24 hours).
	pub const SessionsPerEra: sp_staking::SessionIndex = SESSIONS_PER_ERA;
	// 28 eras for unbonding (28 days).
	pub const BondingDuration: sp_staking::EraIndex = 28;
	pub const SlashDeferDuration: sp_staking::EraIndex = 27;
	pub const MaxNominatorRewardedPerValidator: u32 = 256;
	pub const OffendingValidatorsThreshold: Perbill = Perbill::from_percent(17);
	// 16
	pub const MaxNominations: u32 = <NposCompactSolution16 as frame_election_provider_support::NposSolution>::LIMIT as u32;
	// holds XRP from staking slashes
	// this could be controlled by pallet-treasury later
	pub const SlashPotId: PalletId = PalletId(*b"slashpot");
	/// Holds XRP transaction fees for distribution to validators according to stake & undistributed reward remainders
	pub const TxFeePotId: PalletId = PalletId(*b"txfeepot");
}
type SlashCancelOrigin = EnsureRoot<AccountId>;

impl pallet_staking::Config for Runtime {
	type MaxNominations = MaxNominations;
	type Currency = Balances;
	type CurrencyBalance = Balance;
	type CurrencyToVote = frame_support::traits::U128CurrencyToVote;
	// Decides the total reward to be distributed each era
	// For root network it is the balance of the tx fee pot
	type EraPayout = TxFeePot;
	type RuntimeEvent = RuntimeEvent;
	// In our current implementation we have filtered the payout_stakers call so this Reward will
	// never be triggered. We have decided to keep the TxFeePot in the case this is overlooked
	// to prevent unwanted changes in Root token issuance
	type Reward = TxFeePot;
	// Handles any era reward amount indivisible among stakers at end of an era.
	// some account should receive the amount to ensure total issuance of XRP is constant (vs.
	// burnt)
	type RewardRemainder = TxFeePot;
	// Upon slashing two situations can happen:
	// 1) if there are no reporters, this handler is given the whole slashed imbalance
	// 2) any indivisible slash imbalance (not sent to reporter(s)) is sent here
	// StakingPot nullifies the imbalance to keep issuance of ROOT constant (vs. burnt)
	type Slash = SlashImbalanceHandler;
	type UnixTime = Timestamp;
	type SessionsPerEra = SessionsPerEra;
	type BondingDuration = BondingDuration;
	type SlashDeferDuration = SlashDeferDuration;
	// A super-majority of the council can cancel the slash.
	type SlashCancelOrigin = SlashCancelOrigin;
	type SessionInterface = Self;
	type MaxNominatorRewardedPerValidator = MaxNominatorRewardedPerValidator;
	type OffendingValidatorsThreshold = OffendingValidatorsThreshold;
	type NextNewSession = Session;
	type ElectionProvider = ElectionProviderMultiPhase;
	type GenesisElectionProvider = onchain::UnboundedExecution<OnChainSeqPhragmen>;
	type VoterList = VoterList;
	type TargetList = pallet_staking::UseValidatorsMap<Runtime>;
	type MaxUnlockingChunks = frame_support::traits::ConstU32<32>;
	type BenchmarkingConfig = staking::StakingBenchmarkConfig;
	type OnStakerSlash = ();
	type WeightInfo = weights::pallet_staking::WeightInfo<Runtime>;
	type HistoryDepth = frame_support::traits::ConstU32<84>;
}

impl pallet_offences::Config for Runtime {
	type RuntimeEvent = RuntimeEvent;
	type IdentificationTuple = pallet_session::historical::IdentificationTuple<Self>;
	type OnOffenceHandler = Staking;
}

parameter_types! {
	pub NposSolutionPriority: TransactionPriority =
		Perbill::from_percent(90) * TransactionPriority::max_value();
	pub const ImOnlineUnsignedPriority: TransactionPriority = TransactionPriority::max_value();
	pub const MaxKeys: u32 = 10_000;
	pub const MaxPeerInHeartbeats: u32 = 10_000;
	pub const MaxPeerDataEncodingSize: u32 = 1_000;
}
impl pallet_im_online::Config for Runtime {
	type AuthorityId = ImOnlineId;
	type RuntimeEvent = RuntimeEvent;
	type ValidatorSet = Historical;
	type NextSessionRotation = Babe;
	type ReportUnresponsiveness = Offences;
	type UnsignedPriority = ImOnlineUnsignedPriority;
	type WeightInfo = weights::pallet_im_online::WeightInfo<Runtime>;
	type MaxKeys = MaxKeys;
	type MaxPeerInHeartbeats = MaxPeerInHeartbeats;
	type MaxPeerDataEncodingSize = MaxPeerDataEncodingSize;
}

impl<C> frame_system::offchain::SendTransactionTypes<C> for Runtime
where
	RuntimeCall: From<C>,
{
	type Extrinsic = UncheckedExtrinsic;
	type OverarchingCall = RuntimeCall;
}
// end staking stuff

parameter_types! {
	// NOTE: Currently it is not possible to change the epoch duration after the chain has started.
	//       Attempting to do so will brick block production.
	pub const EpochDuration: u64 = EPOCH_DURATION_IN_SLOTS as u64;
	pub const ExpectedBlockTime: u64 = MILLISECS_PER_BLOCK;
	pub const ReportLongevity: u64 =
		BondingDuration::get() as u64 * SessionsPerEra::get() as u64 * EpochDuration::get();
}
impl pallet_babe::Config for Runtime {
	type EpochDuration = EpochDuration;
	type ExpectedBlockTime = ExpectedBlockTime;
	type EpochChangeTrigger = pallet_babe::ExternalTrigger;
	type DisabledValidators = Session;
	type KeyOwnerProofSystem = Historical;
	type KeyOwnerProof = <Self::KeyOwnerProofSystem as KeyOwnerProofSystem<(
		KeyTypeId,
		pallet_babe::AuthorityId,
	)>>::Proof;
	type KeyOwnerIdentification = <Self::KeyOwnerProofSystem as KeyOwnerProofSystem<(
		KeyTypeId,
		pallet_babe::AuthorityId,
	)>>::IdentificationTuple;
	type HandleEquivocation =
		pallet_babe::EquivocationHandler<Self::KeyOwnerIdentification, Offences, ReportLongevity>;
	type MaxAuthorities = MaxAuthorities;
	type WeightInfo = ();
}

impl pallet_sudo::Config for Runtime {
	type RuntimeEvent = RuntimeEvent;
	type RuntimeCall = RuntimeCall;
}

impl pallet_tx_fee_pot::Config for Runtime {
	type FeeCurrency = XrpCurrency;
	type StakeCurrency = Balances;
	type TxFeePotId = TxFeePotId;
}

parameter_types! {
	/// The bridge pallet address
	pub const BridgePalletId: PalletId = PalletId(*b"ethybrdg");
	/// Bond amount for a challenger
	pub const ChallengeBond: Balance = 100 * ONE_XRP;
	/// % threshold of notarizations required to verify or prove bridge events
	pub const NotarizationThreshold: Percent = Percent::from_percent(66_u8);
	/// Bond amount for a relayer
	pub const RelayerBond: Balance = 100 * ONE_XRP;
	/// Max Xrpl notary (validator) public keys
	pub const MaxXrplKeys: u8 = 8;
	pub const MaxNewSigners: u8 = 20;
	/// 75 blocks is 5 minutes before the end of the era
	pub const AuthorityChangeDelay: BlockNumber = 75_u32;

<<<<<<< HEAD
	pub const MaxEthData: u32 = 1024;
	pub const MaxChallenges: u32 = 100;
	pub const MaxMessagesPerBlock: u32 = 1000;
	pub const MaxCallRequests: u32 = 1000;
	pub const ProcessedMessageIdBuffer: u32 = 500;
=======
	pub const MaxEthData: u32 = 3200;
	pub const MaxChallenges: u32 = 100;
	pub const MaxMessagesPerBlock: u32 = 1000;
	pub const MaxCallRequests: u32 = 1000;
>>>>>>> f00b7c85
}

impl pallet_ethy::Config for Runtime {
	/// Length of time the bridge will be paused while the authority set changes
	type AuthorityChangeDelay = AuthorityChangeDelay;
	/// Reports the current validator / notary set
	type AuthoritySet = Historical;
	/// The pallet bridge address (destination for incoming messages, source for outgoing)
	type BridgePalletId = BridgePalletId;
	/// The runtime call type.
	type RuntimeCall = RuntimeCall;
	/// The bond required to make a challenge
	type ChallengeBond = ChallengeBond;
	// The duration in blocks of one epoch
	type EpochDuration = EpochDuration;
	/// Subscribers to completed 'eth_call' jobs
	type EthCallSubscribers = ();
	/// Provides Ethereum JSON-RPC client to the pallet (OCW friendly)
	type EthereumRpcClient = pallet_ethy::EthereumRpcClient;
	/// The runtime event type.
	type RuntimeEvent = RuntimeEvent;
	/// Subscribers to completed event
	type EventRouter = EthereumEventRouter;
	/// The identifier type for Ethy notaries
	type EthyId = EthBridgeId;
	/// Reports final session status of an era
	type FinalSessionTracker = StakingSessionTracker;
	type MaxNewSigners = MaxNewSigners;
	/// Handles multi-currency fungible asset system
	type MultiCurrency = AssetsExt;
	/// The native asset id used for challenger and relayer bonds
	type NativeAssetId = XrpAssetId;
	/// The threshold of positive notarizations to approve an event claim
	type NotarizationThreshold = NotarizationThreshold;
	/// The bond required to become a relayer
	type RelayerBond = RelayerBond;
	/// The pallet handling scheduled Runtime calls
	type Scheduler = Scheduler;
	/// Pallets origin type
	type PalletsOrigin = OriginCaller;
	type ProcessedMessageIdBuffer = ProcessedMessageIdBuffer;
	/// Timestamp provider
	type UnixTime = Timestamp;
	/// Max Xrpl notary (validator) public keys
	type MaxXrplKeys = MaxXrplKeys;
	/// Xrpl-bridge adapter
	type XrplBridgeAdapter = XRPLBridge;
	type MaxAuthorities = MaxAuthorities;
	type MaxEthData = MaxEthData;
	type MaxChallenges = MaxChallenges;
	type MaxMessagesPerBlock = MaxMessagesPerBlock;
	type MaxCallRequests = MaxCallRequests;
<<<<<<< HEAD
	type WeightInfo = weights::pallet_ethy::WeightInfo<Runtime>;
=======
>>>>>>> f00b7c85
}

impl frame_system::offchain::SigningTypes for Runtime {
	type Public = <Signature as Verify>::Signer;
	type Signature = Signature;
}

parameter_types! {
	pub const DefaultChainId: u64 = 7672;
}
impl pallet_evm_chain_id::Config for Runtime {
	type RuntimeEvent = RuntimeEvent;
	type ApproveOrigin = EnsureRoot<AccountId>;
	type DefaultChainId = DefaultChainId;
	type WeightInfo = weights::pallet_evm_chain_id::WeightInfo<Runtime>;
}

// Start frontier/EVM stuff

/// Current approximation of the gas/s consumption considering
/// EVM execution over compiled WASM (on 4.4Ghz CPU).
/// Given the 500ms Weight, from which 75% only are used for transactions,
/// the total EVM execution gas limit is: GAS_PER_SECOND * 0.500 * 0.75 ~= 11_250_000.
pub const GAS_PER_SECOND: u64 = 30_000_000;

/// Approximate ratio of the amount of Weight per Gas.
/// u64 works for approximations because Weight is a very small unit compared to gas.
pub const WEIGHT_PER_GAS: u64 = WEIGHT_PER_SECOND.div(GAS_PER_SECOND).ref_time();

pub struct FutureverseGasWeightMapping;

impl pallet_evm::GasWeightMapping for FutureverseGasWeightMapping {
	fn gas_to_weight(gas: u64, without_base_weight: bool) -> Weight {
		let mut weight = gas.saturating_mul(WEIGHT_PER_GAS);

		if without_base_weight {
			weight = weight.saturating_sub(
				<Runtime as frame_system::Config>::BlockWeights::get()
					.get(frame_support::dispatch::DispatchClass::Normal)
					.base_extrinsic
					.ref_time(),
			);
		}

		Weight::from_ref_time(weight)
	}
	fn weight_to_gas(weight: Weight) -> u64 {
		weight.div(WEIGHT_PER_GAS).ref_time()
	}
}

parameter_types! {
	pub BlockGasLimit: U256
		= U256::from(NORMAL_DISPATCH_RATIO.mul(MAXIMUM_BLOCK_WEIGHT.ref_time()) / WEIGHT_PER_GAS);
	pub PrecompilesValue: FutureversePrecompiles<Runtime> = FutureversePrecompiles::<_>::new();
	pub WeightPerGas: Weight = Weight::from_ref_time(WEIGHT_PER_GAS);
}

impl pallet_evm::Config for Runtime {
	type FeeCalculator = FeeControl;
	type GasWeightMapping = FutureverseGasWeightMapping;
	type BlockHashMapping = pallet_ethereum::EthereumBlockHashMapping<Self>;
	type CallOrigin = FutureverseEnsureAddressSame<AccountId>;
	type WithdrawOrigin = EnsureAddressNever<AccountId>;
	type AddressMapping = AddressMapping<AccountId>;
	type Currency = EvmCurrencyScaler<XrpCurrency>;
	type RuntimeEvent = RuntimeEvent;
	type Runner = FeePreferencesRunner<Self, Self, Futurepass>;
	type PrecompilesType = FutureversePrecompiles<Self>;
	type PrecompilesValue = PrecompilesValue;
	type ChainId = EVMChainId;
	type BlockGasLimit = BlockGasLimit;
	type OnChargeTransaction = FutureverseEVMCurrencyAdapter<Self::Currency, TxFeePot>;
	type FindAuthor = EthereumFindAuthor<Babe>;
	type HandleTxValidation = HandleTxValidation<pallet_evm::Error<Runtime>>;
	type WeightPerGas = WeightPerGas;
}

impl pallet_ethereum::Config for Runtime {
	type RuntimeEvent = RuntimeEvent;
	type StateRoot = pallet_ethereum::IntermediateStateRoot<Runtime>;
	type HandleTxValidation = HandleTxValidation<InvalidTransactionWrapper>;
}

pub struct TransactionConverter;

impl fp_rpc::ConvertTransaction<UncheckedExtrinsic> for TransactionConverter {
	fn convert_transaction(&self, transaction: pallet_ethereum::Transaction) -> UncheckedExtrinsic {
		UncheckedExtrinsic::new_unsigned(
			pallet_ethereum::Call::<Runtime>::transact { transaction }.into(),
		)
	}
}

impl fp_rpc::ConvertTransaction<sp_runtime::OpaqueExtrinsic> for TransactionConverter {
	fn convert_transaction(
		&self,
		transaction: pallet_ethereum::Transaction,
	) -> sp_runtime::OpaqueExtrinsic {
		let extrinsic = UncheckedExtrinsic::new_unsigned(
			pallet_ethereum::Call::<Runtime>::transact { transaction }.into(),
		);
		let encoded = extrinsic.encode();
		sp_runtime::OpaqueExtrinsic::decode(&mut &encoded[..])
			.expect("Encoded extrinsic is always valid")
	}
}
// end frontier/EVM stuff

parameter_types! {
	/// The ERC20 peg address
	pub const PegPalletId: PalletId = PalletId(*b"erc20peg");
	/// Limit that determines max delays stored simultaneously in a single block
	pub const MaxDelaysPerBlock: u32 = 10_000;
	/// Needs to be large enough to handle the maximum number of blocks that can be ready at once
	pub const MaxReadyBlocks: u32 = 100_000;
}

impl pallet_erc20_peg::Config for Runtime {
	/// Handles Ethereum events
	type EthBridge = EthBridge;
	/// Runtime currency system
	type MultiCurrency = AssetsExt;
	/// PalletId/Account for this module
	type PegPalletId = PegPalletId;
	/// The overarching event type.
	type RuntimeEvent = RuntimeEvent;
	type WeightInfo = weights::pallet_erc20_peg::WeightInfo<Runtime>;
	type NativeAssetId = RootAssetId;
	type StringLimit = AssetsStringLimit;
	type MaxDelaysPerBlock = MaxDelaysPerBlock;
	type MaxReadyBlocks = MaxReadyBlocks;
}

parameter_types! {
	pub const NftPegPalletId: PalletId = PalletId(*b"rn/nftpg");
	pub const DelayLength: BlockNumber = 5;
	pub const MaxAddresses: u32 = 10;
	pub const MaxCollectionsPerWithdraw: u32 = 10;
	// These values must be the same so blocked tokens can be safely reclaimed
	// Ref: https://github.com/futureversecom/trn-seed/pull/674
	pub const MaxIdsPerMultipleMint: u32 = 50;
	pub const MaxSerialsPerWithdraw: u32 = 50;
}

impl pallet_nft_peg::Config for Runtime {
	type RuntimeEvent = RuntimeEvent;
	type PalletId = NftPegPalletId;
	type DelayLength = DelayLength;
	type MaxAddresses = MaxAddresses;
	type MaxTokensPerMint = MaxIdsPerMultipleMint;
	type EthBridge = EthBridge;
	type NftPegWeightInfo = weights::pallet_nft_peg::WeightInfo<Runtime>;
	type MaxCollectionsPerWithdraw = MaxCollectionsPerWithdraw;
	type MaxSerialsPerWithdraw = MaxSerialsPerWithdraw;
}

impl pallet_fee_control::Config for Runtime {
	type RuntimeEvent = RuntimeEvent;
	type WeightInfo = weights::pallet_fee_control::WeightInfo<Runtime>;
	type FeeConfig = ();
}

impl pallet_doughnut::Config for Runtime {
	type RuntimeEvent = RuntimeEvent;
	type RuntimeCall = RuntimeCall;
	type CallValidator = DoughnutCallValidator;
	type FuturepassLookup = DoughnutFuturepassLookup;
	type WeightInfo = weights::pallet_doughnut::WeightInfo<Runtime>;
}

parameter_types! {
	pub const ConfigDepositBase: u64 = 10;
	pub const FriendDepositFactor: u64 = 1;
	pub const MaxFriends: u32 = 3;
	pub const RecoveryDeposit: u64 = 10;
}

impl pallet_recovery::Config for Runtime {
	type RuntimeEvent = RuntimeEvent;
	type RuntimeCall = RuntimeCall;
	type Currency = Balances;
	type ConfigDepositBase = ConfigDepositBase;
	type FriendDepositFactor = FriendDepositFactor;
	type MaxFriends = MaxFriends;
	type RecoveryDeposit = RecoveryDeposit;
	type WeightInfo = pallet_recovery::weights::SubstrateWeight<Runtime>;
}

parameter_types! {
	// One storage item; key size 32, value size 8
	pub ProxyDepositBase: Balance = deposit(1, 8);
	// Additional storage item size of 21 bytes (20 bytes AccountId + 1 byte sizeof(ProxyType)).
	pub ProxyDepositFactor: Balance = deposit(0, 21);
	pub AnnouncementDepositBase: Balance = deposit(1, 8);
	// Additional storage item size of 56 bytes:
	// - 20 bytes AccountId
	// - 32 bytes Hasher (Blake2256)
	// - 4 bytes BlockNumber (u32)
	pub AnnouncementDepositFactor: Balance = deposit(0, 56);
}

impl pallet_proxy::Config for Runtime {
	type RuntimeEvent = RuntimeEvent;
	type RuntimeCall = RuntimeCall;
	type Currency = Balances;

	type ProxyType = impls::ProxyType;
	type ProxyDepositBase = ProxyDepositBase;
	type ProxyDepositFactor = ProxyDepositFactor;
	type MaxProxies = ConstU32<32>;
	type MaxPending = ConstU32<32>;
	type CallHasher = BlakeTwo256Hash;
	type AnnouncementDepositBase = AnnouncementDepositBase;
	type AnnouncementDepositFactor = AnnouncementDepositFactor;
	type WeightInfo = pallet_proxy::weights::SubstrateWeight<Runtime>;
}

impl pallet_futurepass::Config for Runtime {
	type RuntimeEvent = RuntimeEvent;
	type Proxy = impls::ProxyPalletProvider;
	type RuntimeCall = RuntimeCall;
	type BlacklistedCallValidator = impls::FuturepassCallValidator;
	type ApproveOrigin = EnsureRoot<AccountId>;
	type ProxyType = impls::ProxyType;
	type WeightInfo = weights::pallet_futurepass::WeightInfo<Self>;

	#[cfg(feature = "runtime-benchmarks")]
	type MultiCurrency = AssetsExt;
}

parameter_types! {
	pub const VtxVortexPotId: PalletId = PalletId(*b"vtx/vpot");
	pub const VtxRootPotId: PalletId = PalletId(*b"vtx/rpot");
	pub const VtxTxFeePotId: PalletId = PalletId(*b"vtx/fpot");
	pub const UnsignedInterval: BlockNumber =  MINUTES / 2;
	pub const PayoutBatchSize: u32 =  99;
	pub const HistoryDepth: u32 = 84;
	pub const VortexAssetId: AssetId = VTX_ASSET_ID;
	pub const MaxAssetPrices: u32 = 500;
	pub const MaxRewards: u32 = 500;
	pub const MaxStringLength: u32 = 1_000;
}

impl pallet_vortex::Config for Runtime {
	type RuntimeEvent = RuntimeEvent;
	type WeightInfo = weights::pallet_vortex::WeightInfo<Runtime>;
	type NativeAssetId = RootAssetId;
	type VtxAssetId = VortexAssetId;
	type VtxDistPotId = VtxVortexPotId;
	type RootPotId = VtxRootPotId;
	type TxFeePotId = VtxTxFeePotId;
	type UnsignedInterval = UnsignedInterval;
	type PayoutBatchSize = PayoutBatchSize;
	type VtxDistIdentifier = u32;
	type MultiCurrency = AssetsExt;
	type MaxAssetPrices = MaxAssetPrices;
	type MaxRewards = MaxRewards;
	type MaxStringLength = MaxStringLength;
	type HistoryDepth = HistoryDepth;
}

impl pallet_maintenance_mode::Config for Runtime {
	type RuntimeCall = RuntimeCall;
	type RuntimeEvent = RuntimeEvent;
	type StringLimit = AssetsStringLimit;
	type WeightInfo = weights::pallet_maintenance_mode::WeightInfo<Self>;
	type SudoPallet = Sudo;
	type TimestampPallet = Timestamp;
	type ImOnlinePallet = ImOnline;
	type EthyPallet = EthBridge;
}

parameter_types! {
	pub const CrowdSalePalletId: PalletId = PalletId(*b"crowdsal");
	// Some low limit to prevent overworking on_initialize
	pub const MaxSalesPerBlock: u32 = 5;
	// Limit for bounded vec of max consecutive sales. Should be a reasonable upper bound
	pub const MaxConsecutiveSales: u32 = 2_000;
	// Maximum number of payments to be processed per offchain_worker call for auto distributing sales
	pub const MaxPaymentsPerBlock: u32 = 100;
	pub const MaxSaleDuration: BlockNumber = 1_944_000; // ~3 months
}

impl pallet_crowdsale::Config for Runtime {
	type RuntimeEvent = RuntimeEvent;
	type RuntimeCall = RuntimeCall;
	type PalletId = CrowdSalePalletId;
	type StringLimit = AssetsStringLimit;
	type ProxyCallValidator = impls::CrowdsaleProxyVaultValidator;
	type MultiCurrency = AssetsExt;
	type NFTExt = Nft;
	type MaxSalesPerBlock = MaxSalesPerBlock;
	type MaxConsecutiveSales = MaxConsecutiveSales;
	type MaxPaymentsPerBlock = MaxPaymentsPerBlock;
	type MaxSaleDuration = MaxSaleDuration;
	type UnsignedInterval = UnsignedInterval;
	type WeightInfo = weights::pallet_crowdsale::WeightInfo<Self>;
}

/// Block header type as expected by this runtime.
pub type Header = generic::Header<BlockNumber, BlakeTwo256Hash>;

construct_runtime! {
	pub enum Runtime where
		Block = Block,
		NodeBlock = generic::Block<Header, sp_runtime::OpaqueExtrinsic>,
		UncheckedExtrinsic = UncheckedExtrinsic,
	{
		System: frame_system = 0,
		Babe: pallet_babe = 1,
		Timestamp: pallet_timestamp = 2,
		Scheduler: pallet_scheduler = 3,
		Utility: pallet_utility = 4,
		Recovery: pallet_recovery = 33,
		Multisig: pallet_multisig = 28,

		// Monetary
		Balances: pallet_balances = 5,
		Assets: pallet_assets = 6,
		AssetsExt: pallet_assets_ext = 7,
		Authorship: pallet_authorship = 8,
		Staking: pallet_staking = 9,
		Offences: pallet_offences = 10,

		// Validators
		Session: pallet_session = 11,
		Grandpa: pallet_grandpa = 12,
		ImOnline: pallet_im_online = 13,

		// World
		Sudo: pallet_sudo = 14,
		TransactionPayment: pallet_transaction_payment = 15,
		Dex: pallet_dex = 16,
		Nft: pallet_nft = 17,
		Sft: pallet_sft = 43,
		XRPLBridge: pallet_xrpl_bridge = 18,
		Xrpl: pallet_xrpl = 35,
		TokenApprovals: pallet_token_approvals = 19,
		Historical: pallet_session::historical = 20,
		Echo: pallet_echo = 21,
		Marketplace: pallet_marketplace = 44,
		Preimage: pallet_preimage = 45,
		VortexDistribution: pallet_vortex = 46,
		FeeProxy: pallet_fee_proxy = 31,
		FeeControl: pallet_fee_control = 40,
		Xls20: pallet_xls20 = 42,
		Doughnut: pallet_doughnut = 48,
		MaintenanceMode: pallet_maintenance_mode = 47,
		Crowdsale: pallet_crowdsale = 49,

		// Election pallet. Only works with staking
		ElectionProviderMultiPhase: pallet_election_provider_multi_phase = 22,
		VoterList: pallet_bags_list = 23,
		TxFeePot: pallet_tx_fee_pot = 24,

		// EVM
		Ethereum: pallet_ethereum = 26,
		EVM: pallet_evm = 27,
		EVMChainId: pallet_evm_chain_id = 41,
		EthBridge: pallet_ethy = 25,
		Erc20Peg: pallet_erc20_peg::{Pallet, Call, Storage, Event<T>} = 29,
		NftPeg: pallet_nft_peg = 30,

		// FuturePass Account
		Proxy: pallet_proxy = 32,
		Futurepass: pallet_futurepass = 34,
	}
}
/// Block type as expected by this runtime.
pub type Block = generic::Block<Header, UncheckedExtrinsic>;
/// A Block signed with a Justification
pub type SignedBlock = generic::SignedBlock<Block>;
/// BlockId type as expected by this runtime.
pub type BlockId = generic::BlockId<Block>;
/// The SignedExtension to the basic transaction logic.
pub type SignedExtra = (
	frame_system::CheckNonZeroSender<Runtime>,
	frame_system::CheckSpecVersion<Runtime>,
	frame_system::CheckTxVersion<Runtime>,
	frame_system::CheckGenesis<Runtime>,
	frame_system::CheckEra<Runtime>,
	frame_system::CheckNonce<Runtime>,
	frame_system::CheckWeight<Runtime>,
	pallet_maintenance_mode::MaintenanceChecker<Runtime>,
	pallet_transaction_payment::ChargeTransactionPayment<Runtime>,
);
/// Unchecked extrinsic type as expected by this runtime.
pub type UncheckedExtrinsic =
	fp_self_contained::UncheckedExtrinsic<Address, RuntimeCall, Signature, SignedExtra>;
/// Extrinsic type that has already been checked.
pub type CheckedExtrinsic =
	fp_self_contained::CheckedExtrinsic<AccountId, RuntimeCall, SignedExtra, H160>;

pub struct StakingMigrationV11OldPallet;

impl Get<&'static str> for StakingMigrationV11OldPallet {
	fn get() -> &'static str {
		"VoterList"
	}
}

/// Executive: handles dispatch to the various modules.
pub type Executive = frame_executive::Executive<
	Runtime,
	Block,
	frame_system::ChainContext<Runtime>,
	Runtime,
	AllPalletsWithSystem,
	migrations::AllMigrations,
>;

impl_runtime_apis! {
	impl sp_api::Core<Block> for Runtime {
		fn version() -> RuntimeVersion {
			VERSION
		}

		fn execute_block(block: Block) {
			Executive::execute_block(block)
		}

		fn initialize_block(header: &<Block as BlockT>::Header) {
			Executive::initialize_block(header)
		}
	}

	impl sp_api::Metadata<Block> for Runtime {
		fn metadata() -> OpaqueMetadata {
			OpaqueMetadata::new(Runtime::metadata().into())
		}
	}

	impl sp_block_builder::BlockBuilder<Block> for Runtime {
		fn apply_extrinsic(
			extrinsic: <Block as BlockT>::Extrinsic,
		) -> ApplyExtrinsicResult {
			Executive::apply_extrinsic(extrinsic)
		}

		fn finalize_block() -> <Block as BlockT>::Header {
			Executive::finalize_block()
		}

		fn inherent_extrinsics(data: sp_inherents::InherentData) -> Vec<<Block as BlockT>::Extrinsic> {
			data.create_extrinsics()
		}

		fn check_inherents(block: Block, data: sp_inherents::InherentData) -> sp_inherents::CheckInherentsResult {
			data.check_extrinsics(&block)
		}
	}

	impl sp_transaction_pool::runtime_api::TaggedTransactionQueue<Block> for Runtime {
		fn validate_transaction(
			source: TransactionSource,
			tx: <Block as BlockT>::Extrinsic,
			block_hash: <Block as BlockT>::Hash,
		) -> TransactionValidity {
			Executive::validate_transaction(source, tx, block_hash)
		}
	}

	impl sp_offchain::OffchainWorkerApi<Block> for Runtime {
		fn offchain_worker(header: &<Block as BlockT>::Header) {
			Executive::offchain_worker(header)
		}
	}

	impl sp_session::SessionKeys<Block> for Runtime {
		fn decode_session_keys(
			encoded: Vec<u8>,
		) -> Option<Vec<(Vec<u8>, KeyTypeId)>> {
			SessionKeys::decode_into_raw_public_keys(&encoded)
		}

		fn generate_session_keys(seed: Option<Vec<u8>>) -> Vec<u8> {
			SessionKeys::generate(seed)
		}
	}

	impl frame_system_rpc_runtime_api::AccountNonceApi<Block, AccountId, Index> for Runtime {
		fn account_nonce(account: AccountId) -> Index {
			System::account_nonce(account)
		}
	}

	impl pallet_transaction_payment_rpc_runtime_api::TransactionPaymentApi<Block, Balance> for Runtime {
		fn query_info(
			uxt: <Block as BlockT>::Extrinsic,
			len: u32,
		) -> pallet_transaction_payment_rpc_runtime_api::RuntimeDispatchInfo<Balance> {
			TransactionPayment::query_info(uxt, len)
		}
		fn query_fee_details(
			uxt: <Block as BlockT>::Extrinsic,
			len: u32,
		) -> pallet_transaction_payment::FeeDetails<Balance> {
			TransactionPayment::query_fee_details(uxt, len)
		}
	}

	impl sp_consensus_babe::BabeApi<Block> for Runtime {
		fn configuration() -> sp_consensus_babe::BabeConfiguration {
			// The choice of `c` parameter (where `1 - c` represents the
			// probability of a slot being empty), is done in accordance to the
			// slot duration and expected target block time, for safely
			// resisting network delays of maximum two seconds.
			// <https://research.web3.foundation/en/latest/polkadot/BABE/Babe/#6-practical-results>
			sp_consensus_babe::BabeConfiguration {
				slot_duration: Babe::slot_duration(),
				epoch_length: EpochDuration::get(),
				c: BABE_GENESIS_EPOCH_CONFIG.c,
				authorities: Babe::authorities().to_vec(),
				randomness: Babe::randomness(),
				allowed_slots: BABE_GENESIS_EPOCH_CONFIG.allowed_slots,
			}
		}

		fn current_epoch_start() -> sp_consensus_babe::Slot {
			Babe::current_epoch_start()
		}

		fn current_epoch() -> sp_consensus_babe::Epoch {
			Babe::current_epoch()
		}

		fn next_epoch() -> sp_consensus_babe::Epoch {
			Babe::next_epoch()
		}

		fn generate_key_ownership_proof(
			_slot: sp_consensus_babe::Slot,
			authority_id: sp_consensus_babe::AuthorityId,
		) -> Option<sp_consensus_babe::OpaqueKeyOwnershipProof> {
			use codec::Encode;

			Historical::prove((sp_consensus_babe::KEY_TYPE, authority_id))
				.map(|p| p.encode())
				.map(sp_consensus_babe::OpaqueKeyOwnershipProof::new)
		}

		fn submit_report_equivocation_unsigned_extrinsic(
			equivocation_proof: sp_consensus_babe::EquivocationProof<<Block as BlockT>::Header>,
			key_owner_proof: sp_consensus_babe::OpaqueKeyOwnershipProof,
		) -> Option<()> {
			let key_owner_proof = key_owner_proof.decode()?;

			Babe::submit_unsigned_equivocation_report(
				equivocation_proof,
				key_owner_proof,
			)
		}
	}

	impl fp_rpc::ConvertTransactionRuntimeApi<Block> for Runtime {
		fn convert_transaction(transaction: EthereumTransaction) -> <Block as BlockT>::Extrinsic {
			UncheckedExtrinsic::new_unsigned(
				pallet_ethereum::Call::<Runtime>::transact { transaction }.into(),
			)
		}
	}

	impl pallet_dex_rpc_runtime_api::DexApi<
		Block,
		Runtime,
	> for Runtime {
		fn quote(
			amount_a: u128,
			reserve_a: u128,
			reserve_b: u128,
		) -> Result<u128, sp_runtime::DispatchError> {
			Dex::quote(amount_a.into(), reserve_a, reserve_b).map(|r| r.low_u128())
		}

		fn get_amounts_out(
			amount_in: Balance,
			path: Vec<AssetId>,
		) -> Result<Vec<Balance>, sp_runtime::DispatchError> {
			Dex::get_amounts_out(amount_in, &path).map_err(|e| match e {
				sp_runtime::DispatchError::Arithmetic(_)  =>
					sp_runtime::DispatchError::Other("Insufficient Liquidity"),
					e => e,
			})
		}

		fn get_amounts_in(
			amount_out: Balance,
			path: Vec<AssetId>,
		) -> Result<Vec<Balance>, sp_runtime::DispatchError> {
			Dex::get_amounts_in(amount_out, &path).map_err(|e| match e {
				sp_runtime::DispatchError::Arithmetic(_)  =>
					sp_runtime::DispatchError::Other("Insufficient Liquidity"),
					e => e,
			})
		}

		fn get_lp_token_id(
			asset_id_a: AssetId,
			asset_id_b: AssetId,
		) -> Result<AssetId, sp_runtime::DispatchError> {
			Dex::get_lp_token_id(asset_id_a, asset_id_b)
		}

		fn get_liquidity(
			asset_id_a: AssetId,
			asset_id_b: AssetId,
		) -> (Balance, Balance) {
			Dex::get_liquidity(asset_id_a, asset_id_b)
		}

		fn get_trading_pair_status(
			asset_id_a: AssetId,
			asset_id_b: AssetId,
		) -> TradingPairStatus {
			Dex::get_trading_pair_status(asset_id_a, asset_id_b)
		}
	}

	impl pallet_nft_rpc_runtime_api::NftApi<
		Block,
		AccountId,
		Runtime,
	> for Runtime {
		fn owned_tokens(collection_id: CollectionUuid, who: AccountId, cursor: SerialNumber, limit: u16) -> (SerialNumber, TokenCount, Vec<SerialNumber>) {
			Nft::owned_tokens(collection_id, &who, cursor, limit)
		}
		fn token_uri(token_id: TokenId) -> Vec<u8> {
			Nft::token_uri(token_id)
		}
	}

	impl pallet_assets_ext_rpc_runtime_api::AssetsExtApi<
		Block,
		AccountId,
	> for Runtime {
		fn free_balance(asset_id: AssetId, who: AccountId, keep_alive: bool) -> String {
			let bal = AssetsExt::reducible_balance(asset_id, &who, keep_alive);
			alloc::format!("{}", bal)
		 }
	}

	impl pallet_sft_rpc_runtime_api::SftApi<Block, Runtime> for Runtime {
		fn token_uri(token_id: TokenId) -> Vec<u8> {
			Sft::token_uri(token_id)
		}
	}

	impl fp_rpc::EthereumRuntimeRPCApi<Block> for Runtime {
		fn chain_id() -> u64 {
			<Runtime as pallet_evm::Config>::ChainId::get()
		}

		fn account_basic(address: H160) -> EVMAccount {
			// scaling is handled by the EvmCurrencyScaler inside pallet_evm
			EVM::account_basic(&address).0
		}

		fn gas_price() -> U256 {
			FeeControl::min_gas_price().0
		}

		fn account_code_at(address: H160) -> Vec<u8> {
			EVM::account_codes(address)
		}

		fn author() -> H160 {
			<pallet_evm::Pallet<Runtime>>::find_author()
		}

		fn storage_at(address: H160, index: U256) -> H256 {
			let mut tmp = [0u8; 32];
			index.to_big_endian(&mut tmp);
			EVM::account_storages(address, H256::from_slice(&tmp[..]))
		}

		fn call(
			from: H160,
			to: H160,
			data: Vec<u8>,
			value: U256,
			gas_limit: U256,
			max_fee_per_gas: Option<U256>,
			max_priority_fee_per_gas: Option<U256>,
			nonce: Option<U256>,
			estimate: bool,
			access_list: Option<Vec<(H160, Vec<H256>)>>,
		) -> Result<pallet_evm::CallInfo, sp_runtime::DispatchError> {

			let config = if estimate {
				let mut config = <Runtime as pallet_evm::Config>::config().clone();
				config.estimate = true;
				Some(config)
			} else {
				None
			};

			<Runtime as pallet_evm::Config>::Runner::call(
				from,
				to,
				data,
				value,
				gas_limit.low_u64(),
				max_fee_per_gas,
				max_priority_fee_per_gas,
				nonce,
				access_list.unwrap_or_default(),
				false,
				false,
				config.as_ref().unwrap_or(<Runtime as pallet_evm::Config>::config()),
			).map_err(|err| err.error.into())
		}

		fn create(
			from: H160,
			data: Vec<u8>,
			value: U256,
			gas_limit: U256,
			max_fee_per_gas: Option<U256>,
			max_priority_fee_per_gas: Option<U256>,
			nonce: Option<U256>,
			estimate: bool,
			access_list: Option<Vec<(H160, Vec<H256>)>>,
		) -> Result<pallet_evm::CreateInfo, sp_runtime::DispatchError> {
			let config = if estimate {
				let mut config = <Runtime as pallet_evm::Config>::config().clone();
				config.estimate = true;
				Some(config)
			} else {
				None
			};

			<Runtime as pallet_evm::Config>::Runner::create(
				from,
				data,
				value,
				gas_limit.low_u64(),
				max_fee_per_gas,
				max_priority_fee_per_gas,
				nonce,
				access_list.unwrap_or_default(),
				false,
				false,
				config.as_ref().unwrap_or(<Runtime as pallet_evm::Config>::config()),
			).map_err(|err| err.error.into())
		}

		fn current_transaction_statuses() -> Option<Vec<TransactionStatus>> {
			Ethereum::current_transaction_statuses()
		}

		fn current_block() -> Option<pallet_ethereum::Block> {
			Ethereum::current_block()
		}

		fn current_receipts() -> Option<Vec<pallet_ethereum::Receipt>> {
			Ethereum::current_receipts()
		}

		fn current_all() -> (
			Option<pallet_ethereum::Block>,
			Option<Vec<pallet_ethereum::Receipt>>,
			Option<Vec<TransactionStatus>>
		) {
			(
				Ethereum::current_block(),
				Ethereum::current_receipts(),
				Ethereum::current_transaction_statuses()
			)
		}

		fn extrinsic_filter(
			xts: Vec<<Block as BlockT>::Extrinsic>,
		) -> Vec<EthereumTransaction> {
			xts.into_iter().filter_map(|xt| match xt.0.function {
				RuntimeCall::Ethereum(transact { transaction }) => Some(transaction),
				_ => None
			}).collect::<Vec<EthereumTransaction>>()
		}

		fn elasticity() -> Option<Permill> {
			// We currently do not use or set elasticity; always return zero
			Some(Permill::zero())
		}
	}

	impl fg_primitives::GrandpaApi<Block> for Runtime {
		fn grandpa_authorities() -> GrandpaAuthorityList {
			Grandpa::grandpa_authorities()
		}

		fn current_set_id() -> fg_primitives::SetId {
			Grandpa::current_set_id()
		}

		fn submit_report_equivocation_unsigned_extrinsic(
			_equivocation_proof: fg_primitives::EquivocationProof<
				<Block as BlockT>::Hash,
				NumberFor<Block>,
			>,
			_key_owner_proof: fg_primitives::OpaqueKeyOwnershipProof,
		) -> Option<()> {
			None
		}

		fn generate_key_ownership_proof(
			_set_id: fg_primitives::SetId,
			_authority_id: GrandpaId,
		) -> Option<fg_primitives::OpaqueKeyOwnershipProof> {
			// NOTE: this is the only implementation possible since we've
			// defined our key owner proof type as a bottom type (i.e. a type
			// with no values).
			None
		}
	}

	impl seed_primitives::ethy::EthyApi<Block> for Runtime {
		fn validator_set() -> ValidatorSet<EthBridgeId> {
			EthBridge::validator_set()
		}
		fn xrpl_signers() -> ValidatorSet<EthBridgeId> {
			let door_signers = pallet_ethy::NotaryXrplKeys::<Runtime>::get().into_inner();
			ValidatorSet {
				proof_threshold: door_signers.len().saturating_sub(1) as u32, // tolerate 1 missing witness
				validators: door_signers,
				id: pallet_ethy::NotarySetId::<Runtime>::get(), // the set Id is the same as the overall Ethy set Id
			}
		}
	}

	#[cfg(feature = "try-runtime")]
	impl frame_try_runtime::TryRuntime<Block> for Runtime {
		fn on_runtime_upgrade() -> (Weight, Weight) {
			log::info!("try-runtime::on_runtime_upgrade.");

			// NOTE: intentional unwrap: we don't want to propagate the error backwards, and want to
			// have a backtrace here. If any of the pre/post migration checks fail, we shall stop
			// right here and right now.
			let weight = Executive::try_runtime_upgrade().map_err(|err|{
				log::info!("try-runtime::on_runtime_upgrade failed with: {:?}", err);
				err
			}).unwrap();
			(weight, RuntimeBlockWeights::get().max_block)
		}

		fn execute_block(block: Block, state_root_check: bool, select: frame_try_runtime::TryStateSelect) -> Weight {
			log::info!(
				target: "runtime::kusama", "try-runtime: executing block #{} ({:?}) / root checks: {:?} / sanity-checks: {:?}",
				block.header.number,
				block.header.hash(),
				state_root_check,
				select,
			);
			Executive::try_execute_block(block, state_root_check, select).expect("try_execute_block failed")
		}
	}

	#[cfg(feature = "runtime-benchmarks")]
	impl frame_benchmarking::Benchmark<Block> for Runtime {
		fn benchmark_metadata(extra: bool) -> (
			Vec<frame_benchmarking::BenchmarkList>,
			Vec<frame_support::traits::StorageInfo>,
		) {
			use frame_benchmarking::{Benchmarking, BenchmarkList};
			use frame_support::traits::StorageInfoTrait;

			// Trying to add benchmarks directly to the Session Pallet caused cyclic dependency
			// issues. To get around that, we separated the Session benchmarks into its own crate,
			// which is why we need these two lines below.
			use pallet_session_benchmarking::Pallet as SessionBench;
			use pallet_election_provider_support_benchmarking::Pallet as EPSBench;
			use frame_system_benchmarking::Pallet as SystemBench;
			use frame_benchmarking::baseline::Pallet as BaselineBench;

			let mut list = Vec::<BenchmarkList>::new();
			list_benchmarks!(list, extra);

			let storage_info = AllPalletsWithSystem::storage_info();

			(list, storage_info)
		}

		fn dispatch_benchmark(
			config: frame_benchmarking::BenchmarkConfig
		) -> Result<Vec<frame_benchmarking::BenchmarkBatch>, sp_runtime::RuntimeString> {
			use frame_benchmarking::{Benchmarking, BenchmarkBatch, TrackedStorageKey};

			// Trying to add benchmarks directly to the Session Pallet caused cyclic dependency
			// issues. To get around that, we separated the Session benchmarks into its own crate,
			// which is why we need these two lines below.
			use pallet_session_benchmarking::Pallet as SessionBench;
			use pallet_election_provider_support_benchmarking::Pallet as EPSBench;
			use frame_system_benchmarking::Pallet as SystemBench;
			use frame_benchmarking::baseline::Pallet as BaselineBench;

			impl pallet_session_benchmarking::Config for Runtime {}
			impl pallet_election_provider_support_benchmarking::Config for Runtime {}
			impl frame_system_benchmarking::Config for Runtime {}
			impl frame_benchmarking::baseline::Config for Runtime {}

			// We took this from the substrate examples as the configurations are pretty close.
			let whitelist: Vec<TrackedStorageKey> = vec![
				// Block Number
				hex_literal::hex!("26aa394eea5630e07c48ae0c9558cef702a5c1b19ab7a04f536c519aca4983ac").to_vec().into(),
				// Total Issuance
				hex_literal::hex!("c2261276cc9d1f8598ea4b6a74b15c2f57c875e4cff74148e4628f264b974c80").to_vec().into(),
				// Execution Phase
				hex_literal::hex!("26aa394eea5630e07c48ae0c9558cef7ff553b5a9862a516939d82b3d3d8661a").to_vec().into(),
				// Event Count
				hex_literal::hex!("26aa394eea5630e07c48ae0c9558cef70a98fdbe9ce6c55837576c60c7af3850").to_vec().into(),
				// System Events
				hex_literal::hex!("26aa394eea5630e07c48ae0c9558cef780d41e5e16056765bc8461851072c9d7").to_vec().into(),
			];

			let mut batches = Vec::<BenchmarkBatch>::new();
			let params = (&config, &whitelist);
			add_benchmarks!(params, batches);

			if batches.is_empty() { return Err("Benchmark not found for this pallet.".into()) }
			Ok(batches)
		}
	}
}

fn transaction_asset_check(
	source: &H160,
	eth_tx: EthereumTransaction,
	action: TransactionAction,
) -> Result<(), TransactionValidityError> {
	let fee_proxy = TransactionAction::Call(H160::from_low_u64_be(FEE_PROXY_ADDRESS));

	if action == fee_proxy {
		let (input, gas_limit, max_fee_per_gas, max_priority_fee_per_gas) = match eth_tx {
			EthereumTransaction::EIP1559(t) =>
				(t.input, t.gas_limit, t.max_fee_per_gas, t.max_priority_fee_per_gas),
			_ => Err(TransactionValidityError::Invalid(InvalidTransaction::Call))?,
		};

		let (payment_asset_id, _target, _input) =
			FeePreferencesRunner::<Runtime, Runtime, Futurepass>::decode_input(input)?;

		let FeePreferencesData { max_fee_scaled, path, .. } =
			get_fee_preferences_data::<Runtime, Runtime, Futurepass>(
				gas_limit.as_u64(),
				<Runtime as pallet_fee_proxy::Config>::EVMBaseFeeProvider::evm_base_fee_per_gas(),
				Some(max_fee_per_gas),
				Some(max_priority_fee_per_gas),
				payment_asset_id,
			)?;

		let amounts_in = Dex::get_amounts_in(max_fee_scaled, &path)
			.map_err(|_| TransactionValidityError::Invalid(InvalidTransaction::Payment))?;

		// ensure user owns max payment amount (in tokens) - once converted from max_fee_per_gas
		let user_asset_balance = <pallet_assets_ext::Pallet<Runtime> as Inspect<
			<Runtime as frame_system::Config>::AccountId,
		>>::reducible_balance(
			payment_asset_id,
			&<Runtime as frame_system::Config>::AccountId::from(*source),
			false,
		);
		ensure!(
			amounts_in[0] <= user_asset_balance,
			TransactionValidityError::Invalid(InvalidTransaction::Payment)
		);
	}

	Ok(())
}

impl fp_self_contained::SelfContainedCall for RuntimeCall {
	type SignedInfo = H160;

	fn is_self_contained(&self) -> bool {
		match self {
			RuntimeCall::Ethereum(call) => call.is_self_contained(),
			RuntimeCall::Xrpl(call) => call.is_self_contained(),
			RuntimeCall::Doughnut(call) => call.is_self_contained(),
			_ => false,
		}
	}

	fn check_self_contained(&self) -> Option<Result<Self::SignedInfo, TransactionValidityError>> {
		match self {
			RuntimeCall::Ethereum(call) => call.check_self_contained(),
			RuntimeCall::Xrpl(call) => call.check_self_contained(),
			RuntimeCall::Doughnut(call) => call.check_self_contained(),
			_ => None,
		}
	}

	fn validate_self_contained(
		&self,
		signed_info: &Self::SignedInfo,
		dispatch_info: &DispatchInfoOf<Self>,
		len: usize,
	) -> Option<TransactionValidity> {
		match self {
			RuntimeCall::Ethereum(ref call) =>
				Some(validate_self_contained_inner(&self, &call, signed_info, dispatch_info, len)),
			RuntimeCall::Xrpl(ref call) =>
				call.validate_self_contained(signed_info, dispatch_info, len),
			RuntimeCall::Doughnut(ref call) =>
				call.validate_self_contained(signed_info, dispatch_info, len),
			_ => None,
		}
	}

	fn pre_dispatch_self_contained(
		&self,
		signed_info: &Self::SignedInfo,
		dispatch_info: &DispatchInfoOf<Self>,
		len: usize,
	) -> Option<Result<(), TransactionValidityError>> {
		match self {
			RuntimeCall::Ethereum(call) =>
				call.pre_dispatch_self_contained(signed_info, dispatch_info, len),
			RuntimeCall::Xrpl(ref call) =>
				call.pre_dispatch_self_contained(signed_info, dispatch_info, len),
			RuntimeCall::Doughnut(ref call) =>
				call.pre_dispatch_self_contained(signed_info, dispatch_info, len),
			_ => None,
		}
	}

	fn apply_self_contained(
		self,
		info: Self::SignedInfo,
		dispatch_info: &DispatchInfoOf<Self>,
		len: usize,
	) -> Option<sp_runtime::DispatchResultWithInfo<PostDispatchInfoOf<Self>>> {
		match self {
			call @ RuntimeCall::Ethereum(pallet_ethereum::Call::transact { .. }) =>
				Some(call.dispatch(RuntimeOrigin::from(
					pallet_ethereum::RawOrigin::EthereumTransaction(info),
				))),
			RuntimeCall::Xrpl(call) => pallet_xrpl::Call::<Runtime>::apply_self_contained(
				call.into(),
				&info,
				&dispatch_info,
				len,
			),
			RuntimeCall::Doughnut(call) => pallet_doughnut::Call::<Runtime>::apply_self_contained(
				call.into(),
				&info,
				&dispatch_info,
				len,
			),
			_ => None,
		}
	}
}

fn validate_self_contained_inner(
	call: &RuntimeCall,
	eth_call: &pallet_ethereum::Call<Runtime>,
	signed_info: &<RuntimeCall as fp_self_contained::SelfContainedCall>::SignedInfo,
	dispatch_info: &DispatchInfoOf<RuntimeCall>,
	len: usize,
) -> TransactionValidity {
	if let pallet_ethereum::Call::transact { ref transaction } = eth_call {
		// Previously, ethereum transactions were contained in an unsigned
		// extrinsic, we now use a new form of dedicated extrinsic defined by
		// frontier, but to keep the same behavior as before, we must perform
		// the controls that were performed on the unsigned extrinsic.
		use sp_runtime::traits::SignedExtension as _;
		let (input_len, action) = match transaction {
			pallet_ethereum::Transaction::Legacy(t) => (t.input.len(), t.action),
			pallet_ethereum::Transaction::EIP2930(t) => (t.input.len(), t.action),
			pallet_ethereum::Transaction::EIP1559(t) => (t.input.len(), t.action),
		};

		let extra_validation =
			SignedExtra::validate_unsigned(call, &call.get_dispatch_info(), input_len)?;

		// Perform tx submitter asset balance checks required for fee proxying
		match call.clone() {
			RuntimeCall::Ethereum(pallet_ethereum::Call::transact { transaction }) =>
				transaction_asset_check(signed_info, transaction, action),
			_ => Ok(()),
		}?;

		// Then, do the controls defined by the ethereum pallet.
		let self_contained_validation = eth_call
			.validate_self_contained(signed_info, dispatch_info, len)
			.ok_or(TransactionValidityError::Invalid(InvalidTransaction::BadProof))??;

		Ok(extra_validation.combine_with(self_contained_validation))
	} else {
		Err(TransactionValidityError::Unknown(
			sp_runtime::transaction_validity::UnknownTransaction::CannotLookup,
		))
	}
}

#[cfg(feature = "runtime-benchmarks")]
#[macro_use]
extern crate frame_benchmarking;

#[cfg(feature = "runtime-benchmarks")]
mod benches {
	define_benchmarks!(
		// Substrate
		[frame_system, SystemBench::<Runtime>]
		[frame_benchmarking, BaselineBench::<Runtime>]
		[pallet_babe, Babe]
		[pallet_balances, Balances]
		[pallet_timestamp, Timestamp]
		[pallet_scheduler, Scheduler]
		[pallet_utility, Utility]
		[pallet_assets, Assets]
		[pallet_staking, Staking]
		[pallet_grandpa, Grandpa]
		[pallet_im_online, ImOnline]
		[pallet_multisig, Multisig]
		[pallet_session, SessionBench::<Runtime>]
		[pallet_bags_list, VoterList]
		[pallet_election_provider_multi_phase, ElectionProviderMultiPhase]
		[pallet_election_provider_support_benchmarking, EPSBench::<Runtime>]
		[pallet_recovery, Recovery]
		[pallet_proxy, Proxy]
		[pallet_preimage, Preimage]
		// Local
		[pallet_nft, Nft]
		[pallet_sft, Sft]
		[pallet_fee_control, FeeControl]
		[pallet_nft_peg, NftPeg]
		[pallet_xrpl_bridge, XRPLBridge]
		[pallet_xrpl, Xrpl]
		[pallet_erc20_peg, Erc20Peg]
		[pallet_ethy, EthBridge]
		[pallet_echo, Echo]
		[pallet_assets_ext, AssetsExt]
		[pallet_evm_chain_id, EVMChainId]
		[pallet_token_approvals, TokenApprovals]
		[pallet_xls20, Xls20]
		[pallet_futurepass, Futurepass]
		[pallet_vortex, VortexDistribution]
		[pallet_dex, Dex]
		[pallet_marketplace, Marketplace]
		[pallet_doughnut, Doughnut]
		[pallet_maintenance_mode, MaintenanceMode]
		[pallet_crowdsale, Crowdsale]
	);
}<|MERGE_RESOLUTION|>--- conflicted
+++ resolved
@@ -979,18 +979,11 @@
 	/// 75 blocks is 5 minutes before the end of the era
 	pub const AuthorityChangeDelay: BlockNumber = 75_u32;
 
-<<<<<<< HEAD
-	pub const MaxEthData: u32 = 1024;
-	pub const MaxChallenges: u32 = 100;
-	pub const MaxMessagesPerBlock: u32 = 1000;
-	pub const MaxCallRequests: u32 = 1000;
-	pub const ProcessedMessageIdBuffer: u32 = 500;
-=======
 	pub const MaxEthData: u32 = 3200;
 	pub const MaxChallenges: u32 = 100;
 	pub const MaxMessagesPerBlock: u32 = 1000;
 	pub const MaxCallRequests: u32 = 1000;
->>>>>>> f00b7c85
+	pub const ProcessedMessageIdBuffer: u32 = 1000;
 }
 
 impl pallet_ethy::Config for Runtime {
@@ -1043,10 +1036,7 @@
 	type MaxChallenges = MaxChallenges;
 	type MaxMessagesPerBlock = MaxMessagesPerBlock;
 	type MaxCallRequests = MaxCallRequests;
-<<<<<<< HEAD
 	type WeightInfo = weights::pallet_ethy::WeightInfo<Runtime>;
-=======
->>>>>>> f00b7c85
 }
 
 impl frame_system::offchain::SigningTypes for Runtime {
