--- conflicted
+++ resolved
@@ -873,15 +873,9 @@
 }
 
 parameter_types! {
-<<<<<<< HEAD
-	pub const NftPegPalletId: PalletId = PalletId(*b"  nftpeg");
-	pub const DelayLength: BlockNumber = 5;
-	pub const MaxAddresses: u32 = 30;
-=======
 	pub const NftPegPalletId: PalletId = PalletId(*b"rn/nftpg");
 	pub const DelayLength: BlockNumber = 5;
 	pub const MaxAddresses: u32 = 5;
->>>>>>> d3c4a704
 	pub const MaxIdsPerMultipleMint: u32 = 50;
 }
 
@@ -891,10 +885,22 @@
 	type DelayLength = DelayLength;
 	type MaxAddresses = MaxAddresses;
 	type MaxTokensPerCollection = MaxIdsPerMultipleMint;
-<<<<<<< HEAD
-=======
 	type EthBridge = EthBridge;
->>>>>>> d3c4a704
+}
+
+parameter_types! {
+	pub const NftPegPalletId: PalletId = PalletId(*b"  nftpeg");
+	pub const DelayLength: BlockNumber = 5;
+	pub const MaxAddresses: u32 = 30;
+	pub const MaxIdsPerMultipleMint: u32 = 50;
+}
+
+impl pallet_nft_peg::Config for Runtime {
+	type Event = Event;
+	type PalletId = NftPegPalletId;
+	type DelayLength = DelayLength;
+	type MaxAddresses = MaxAddresses;
+	type MaxTokensPerCollection = MaxIdsPerMultipleMint;
 }
 
 construct_runtime! {
