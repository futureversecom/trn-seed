--- conflicted
+++ resolved
@@ -1258,21 +1258,19 @@
 	type HistoryDepth = HistoryDepth;
 }
 
-<<<<<<< HEAD
 impl pallet_maintenance_mode::Config for Runtime {
-	type RuntimeCall = RuntimeCall;
-	type RuntimeEvent = RuntimeEvent;
-	type StringLimit = AssetsStringLimit;
-	type WeightInfo = weights::pallet_maintenance_mode::WeightInfo<Self>;
-	type SudoPallet = Sudo;
-	type TimestampPallet = Timestamp;
-	type ImOnlinePallet = ImOnline;
-	type EthyPallet = EthBridge;
-}
-=======
+    type RuntimeCall = RuntimeCall;
+    type RuntimeEvent = RuntimeEvent;
+    type StringLimit = AssetsStringLimit;
+    type WeightInfo = weights::pallet_maintenance_mode::WeightInfo<Self>;
+    type SudoPallet = Sudo;
+    type TimestampPallet = Timestamp;
+    type ImOnlinePallet = ImOnline;
+    type EthyPallet = EthBridge;
+}
+
 /// Block header type as expected by this runtime.
 pub type Header = generic::Header<BlockNumber, BlakeTwo256Hash>;
->>>>>>> eb7a667a
 
 construct_runtime! {
 	pub enum Runtime where
@@ -1302,21 +1300,6 @@
 		ImOnline: pallet_im_online = 13,
 
 		// World
-<<<<<<< HEAD
-		Sudo: pallet_sudo::{Pallet, Call, Storage, Config<T>, Event<T>} = 14,
-		TransactionPayment: pallet_transaction_payment::{Pallet, Storage, Event<T>} = 15,
-		Dex: pallet_dex::{Pallet, Call, Storage, Event<T>} = 16,
-		Nft: pallet_nft::{Pallet, Call, Storage, Config<T>, Event<T>} = 17,
-		Sft: pallet_sft::{Pallet, Call, Storage, Event<T>} = 43,
-		XRPLBridge: pallet_xrpl_bridge::{Pallet, Call, Storage, Config<T>, Event<T>} = 18,
-		TokenApprovals: pallet_token_approvals::{Pallet, Call, Storage} = 19,
-		Historical: pallet_session::historical::{Pallet} = 20,
-		Echo: pallet_echo::{Pallet, Call, Storage, Event} = 21,
-		Marketplace: pallet_marketplace::{Pallet, Call, Storage, Event<T>} = 44,
-		Preimage: pallet_preimage::{Pallet, Call, Storage, Event<T>} = 45,
-		VortexDistribution: pallet_vortex::{Pallet, Call, Storage, Event<T>, ValidateUnsigned} = 46,
-		MaintenanceMode: pallet_maintenance_mode::{Pallet, Call, Storage, Event<T>} = 47,
-=======
 		Sudo: pallet_sudo = 14,
 		TransactionPayment: pallet_transaction_payment = 15,
 		Dex: pallet_dex = 16,
@@ -1332,7 +1315,7 @@
 		FeeProxy: pallet_fee_proxy = 31,
 		FeeControl: pallet_fee_control = 40,
 		Xls20: pallet_xls20 = 42,
->>>>>>> eb7a667a
+        MaintenanceMode: pallet_maintenance_mode = 47,
 
 		// Election pallet. Only works with staking
 		ElectionProviderMultiPhase: pallet_election_provider_multi_phase = 22,
