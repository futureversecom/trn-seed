--- conflicted
+++ resolved
@@ -71,13 +71,9 @@
 mod bag_thresholds;
 
 pub mod constants;
-<<<<<<< HEAD
 use constants::{
-	MyclAssetId, DAYS, EPOCH_DURATION_IN_SLOTS, ONE_MYCL, SESSIONS_PER_ERA, SLOT_DURATION,
+	XrpAssetId, DAYS, EPOCH_DURATION_IN_SLOTS, ONE_XRP, SESSIONS_PER_ERA, SLOT_DURATION,
 };
-=======
-use constants::{XrpAssetId, DAYS, HOURS, ONE_XRP, SLOT_DURATION};
->>>>>>> 4dd2ecc4
 
 // Implementations of some helper traits passed into runtime modules as associated types.
 pub mod impls;
@@ -748,14 +744,10 @@
 		// Monetary
 		Balances: pallet_balances::{Pallet, Call, Storage, Config<T>, Event<T>},
 		Assets: pallet_assets::{Pallet, Call, Storage, Event<T>, Config<T>},
-<<<<<<< HEAD
 		AssetsExt: pallet_assets_ext::{Pallet, Storage, Event<T>},
 		Authorship: pallet_authorship::{Pallet, Call, Storage},
 		Staking: pallet_staking::{Pallet, Call, Storage, Config<T>, Event<T>},
 		Offences: pallet_offences::{Pallet, Storage, Event},
-=======
-		AssetsExt: pallet_assets_ext::{Pallet, Call, Storage, Event<T>, Config<T>},
->>>>>>> 4dd2ecc4
 
 		// Validators
 		Session: pallet_session::{Pallet, Call, Storage, Event, Config<T>},
