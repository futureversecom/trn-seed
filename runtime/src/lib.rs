//! Root runtime config
#![cfg_attr(not(feature = "std"), no_std)]
// `construct_runtime!` does a lot of recursion and requires us to increase the limit to 256.
#![recursion_limit = "256"]

// Make the WASM binary available.
#[cfg(feature = "std")]
include!(concat!(env!("OUT_DIR"), "/wasm_binary.rs"));

use codec::{Decode, Encode};
use fp_rpc::TransactionStatus;
use frame_election_provider_support::{generate_solution_type, onchain, SequentialPhragmen};
use pallet_ethereum::{Call::transact, Transaction as EthereumTransaction};
use pallet_evm::{
	runner::stack::Runner, Account as EVMAccount, EnsureAddressNever, EvmConfig, FeeCalculator,
	Runner as RunnerT,
};
use sp_api::impl_runtime_apis;
use sp_core::{crypto::KeyTypeId, OpaqueMetadata, H160, H256, U256};
use sp_runtime::{
	create_runtime_str, generic,
	traits::{
		BlakeTwo256, Block as BlockT, DispatchInfoOf, Dispatchable, IdentityLookup,
		PostDispatchInfoOf, Verify,
	},
	transaction_validity::{
		InvalidTransaction, TransactionPriority, TransactionSource, TransactionValidity,
		TransactionValidityError,
	},
	ApplyExtrinsicResult, Percent,
};
pub use sp_runtime::{impl_opaque_keys, traits::NumberFor, Perbill, Permill};
use sp_std::prelude::*;

#[cfg(feature = "std")]
use sp_version::NativeVersion;
use sp_version::RuntimeVersion;

// A few exports that help ease life for downstream crates.
pub use frame_support::{
	construct_runtime,
	dispatch::GetDispatchInfo,
	parameter_types,
	traits::{ConstU32, CurrencyToVote, Everything, IsInVec, KeyOwnerProofSystem, Randomness},
	weights::{
		constants::{BlockExecutionWeight, ExtrinsicBaseWeight, RocksDbWeight, WEIGHT_PER_SECOND},
		ConstantMultiplier, DispatchClass, IdentityFee, Weight,
	},
	PalletId, StorageValue,
};
use frame_system::{
	limits::{BlockLength, BlockWeights},
	EnsureRoot,
};
pub use pallet_grandpa::AuthorityId as GrandpaId;
use pallet_grandpa::{fg_primitives, AuthorityList as GrandpaAuthorityList};
pub use pallet_im_online::sr25519::AuthorityId as ImOnlineId;
#[cfg(any(feature = "std", test))]
pub use sp_runtime::BuildStorage;

// Export for chain_specs
#[cfg(feature = "std")]
pub use pallet_staking::{Forcing, StakerStatus};
pub mod keys {
	pub use super::{BabeId, EthBridgeId, GrandpaId, ImOnlineId};
}
pub use seed_primitives::{
	ethy::{crypto::AuthorityId as EthBridgeId, ValidatorSet},
	AccountId, Address, AssetId, BabeId, Balance, BlockNumber, Hash, Index, Signature,
};

mod bag_thresholds;

pub mod constants;
use constants::{
	RootAssetId, XrpAssetId, DAYS, EPOCH_DURATION_IN_SLOTS, MILLISECS_PER_BLOCK, MINUTES, ONE_ROOT,
	ONE_XRP, PRIMARY_PROBABILITY, SESSIONS_PER_ERA, SLOT_DURATION,
};

// Implementations of some helper traits passed into runtime modules as associated types.
pub mod impls;
use impls::{
	AddressMapping, EthereumEventRouter, EthereumFindAuthor, EvmCurrencyScaler, PercentageOfWeight,
	SlashImbalanceHandler, StakingSessionTracker,
};

pub mod precompiles;
use precompiles::FutureversePrecompiles;

mod staking;
use staking::OnChainAccuracy;

#[cfg(test)]
mod tests;

/// Currency implementation mapped to XRP
pub type XrpCurrency = pallet_assets_ext::AssetCurrency<Runtime, XrpAssetId>;
/// Dual currency implementation mapped to ROOT & XRP for staking
pub type DualStakingCurrency =
	pallet_assets_ext::DualStakingCurrency<Runtime, XrpCurrency, Balances>;

/// This runtime version.
#[sp_version::runtime_version]
pub const VERSION: RuntimeVersion = RuntimeVersion {
	spec_name: create_runtime_str!("root"),
	impl_name: create_runtime_str!("root"),
	authoring_version: 1,
	spec_version: 11,
	impl_version: 0,
	apis: RUNTIME_API_VERSIONS,
	transaction_version: 1,
	state_version: 0,
};

/// The BABE epoch configuration at genesis.
pub const BABE_GENESIS_EPOCH_CONFIG: sp_consensus_babe::BabeEpochConfiguration =
	sp_consensus_babe::BabeEpochConfiguration {
		c: PRIMARY_PROBABILITY,
		allowed_slots: sp_consensus_babe::AllowedSlots::PrimaryAndSecondaryPlainSlots,
	};

/// The version information used to identify this runtime when compiled natively.
#[cfg(feature = "std")]
pub fn native_version() -> NativeVersion {
	NativeVersion { runtime_version: VERSION, can_author_with: Default::default() }
}

impl_opaque_keys! {
	pub struct SessionKeys {
		pub babe: Babe,
		pub im_online: ImOnline,
		pub grandpa: Grandpa,
		pub ethy: EthBridge,
	}
}

/// We assume that ~10% of the block weight is consumed by `on_initialize` handlers.
/// This is used to limit the maximal weight of a single extrinsic.
const AVERAGE_ON_INITIALIZE_RATIO: Perbill = Perbill::from_percent(10);
/// We allow `Normal` extrinsics to fill up the block up to 75%, the rest can be used
/// by  Operational  extrinsics.
const NORMAL_DISPATCH_RATIO: Perbill = Perbill::from_percent(75);
/// We allow for .5 seconds of compute with a 12 second average block time.
const MAXIMUM_BLOCK_WEIGHT: Weight = WEIGHT_PER_SECOND / 2;

parameter_types! {
	pub const BlockHashCount: BlockNumber = 250;
	pub const Version: RuntimeVersion = VERSION;
	pub RuntimeBlockLength: BlockLength =
		BlockLength::max_with_normal_ratio(5 * 1024 * 1024, NORMAL_DISPATCH_RATIO);
	pub RuntimeBlockWeights: BlockWeights = BlockWeights::builder()
		.base_block(BlockExecutionWeight::get())
		.for_class(DispatchClass::all(), |weights| {
			weights.base_extrinsic = ExtrinsicBaseWeight::get();
		})
		.for_class(DispatchClass::Normal, |weights| {
			weights.max_total = Some(NORMAL_DISPATCH_RATIO * MAXIMUM_BLOCK_WEIGHT);
		})
		.for_class(DispatchClass::Operational, |weights| {
			weights.max_total = Some(MAXIMUM_BLOCK_WEIGHT);
			// Operational transactions have some extra reserved space, so that they
			// are included even if block reached `MAXIMUM_BLOCK_WEIGHT`.
			weights.reserved = Some(
				MAXIMUM_BLOCK_WEIGHT - NORMAL_DISPATCH_RATIO * MAXIMUM_BLOCK_WEIGHT
			);
		})
		.avg_block_initialization(AVERAGE_ON_INITIALIZE_RATIO)
		.build_or_panic();
	pub const SS58Prefix: u8 = 193;
}

/// Filters to prevent specific transactions from executing
pub enum CallFilter {}
impl frame_support::traits::Contains<Call> for CallFilter {
	fn contains(call: &Call) -> bool {
		match call {
			// Prevent asset `create` transactions from executing
			Call::Assets(func) => match func {
				pallet_assets::Call::create { .. } => false,
				_ => true,
			},
			_ => true,
		}
	}
}

impl frame_system::Config for Runtime {
	/// The identifier used to distinguish between accounts.
	type AccountId = AccountId;
	/// The aggregated dispatch type that is available for extrinsics.
	type Call = Call;
	/// The lookup mechanism to get account ID from whatever is passed in dispatchers.
	type Lookup = IdentityLookup<AccountId>;
	/// The index type for storing how many extrinsics an account has signed.
	type Index = Index;
	/// The index type for blocks.
	type BlockNumber = BlockNumber;
	/// The type for hashing blocks and tries.
	type Hash = Hash;
	/// The hashing algorithm used.
	type Hashing = BlakeTwo256;
	/// The header type.
	type Header = Header;
	/// The ubiquitous event type.
	type Event = Event;
	/// The ubiquitous origin type.
	type Origin = Origin;
	/// Maximum number of block number to block hash mappings to keep (oldest pruned first).
	type BlockHashCount = BlockHashCount;
	/// Runtime version.
	type Version = Version;
	/// Converts a pallet to an index of this pallet in the runtime.
	type PalletInfo = PalletInfo;
	type AccountData = pallet_balances::AccountData<Balance>;
	type OnNewAccount = ();
	type OnKilledAccount = ();
	type DbWeight = ();
	type BaseCallFilter = CallFilter;
	type SystemWeightInfo = ();
	type BlockWeights = RuntimeBlockWeights;
	type BlockLength = RuntimeBlockLength;
	type SS58Prefix = SS58Prefix;
	type OnSetCode = ();
	type MaxConsumers = ConstU32<16>;
}

parameter_types! {
	pub const TransactionByteFee: Balance = 2_500;
	pub const OperationalFeeMultiplier: u8 = 5;
	pub const WeightToFeeReduction: Permill = Permill::from_parts(7_000); // 0.007%
}
impl pallet_transaction_payment::Config for Runtime {
	type OnChargeTransaction = pallet_transaction_payment::CurrencyAdapter<XrpCurrency, TxFeePot>;
	type Event = Event;
	type WeightToFee = PercentageOfWeight<WeightToFeeReduction>;
	type LengthToFee = ConstantMultiplier<Balance, TransactionByteFee>;
	type FeeMultiplierUpdate = ();
	type OperationalFeeMultiplier = OperationalFeeMultiplier;
}

parameter_types! {
	pub const ExistentialDeposit: Balance = 1;
	pub const MaxLocks: u32 = 50;
	pub const MaxReserves: u32 = 50;
}
impl pallet_balances::Config for Runtime {
	type MaxLocks = MaxLocks;
	/// The type for recording an account's balance.
	type Balance = Balance;
	/// The ubiquitous event type.
	type Event = Event;
	type DustRemoval = ();
	type ExistentialDeposit = ExistentialDeposit;
	type AccountStore = System;
	type WeightInfo = ();
	type MaxReserves = MaxReserves;
	type ReserveIdentifier = [u8; 8];
}

parameter_types! {
	pub const AssetDeposit: Balance = ONE_XRP;
	pub const AssetAccountDeposit: Balance = 16;
	pub const ApprovalDeposit: Balance = 1;
	pub const AssetsStringLimit: u32 = 50;
	/// Key = 32 bytes, Value = 36 bytes (32+1+1+1+1)
	// https://github.com/paritytech/substrate/blob/069917b/frame/assets/src/lib.rs#L257L271
	pub const MetadataDepositBase: Balance = 1 * 68;
	pub const MetadataDepositPerByte: Balance = 1;
}
pub type AssetsForceOrigin = EnsureRoot<AccountId>;

impl pallet_assets::Config for Runtime {
	type Event = Event;
	type Balance = Balance;
	type AssetId = AssetId;
	type Currency = Balances;
	type ForceOrigin = AssetsForceOrigin;
	type AssetDeposit = AssetDeposit;
	type MetadataDepositBase = MetadataDepositBase;
	type MetadataDepositPerByte = MetadataDepositPerByte;
	type ApprovalDeposit = ApprovalDeposit;
	type StringLimit = AssetsStringLimit;
	type Freezer = ();
	type Extra = ();
	type WeightInfo = ();
	type AssetAccountDeposit = AssetAccountDeposit;
}

parameter_types! {
	pub const AssetsExtPalletId: PalletId = PalletId(*b"assetext");
	pub const MaxHolds: u32 = 16;
}
impl pallet_assets_ext::Config for Runtime {
	type Event = Event;
	type ParachainId = WorldId;
	type MaxHolds = MaxHolds;
	type NativeAssetId = RootAssetId;
	type PalletId = AssetsExtPalletId;
}

parameter_types! {
	pub const NftPalletId: PalletId = PalletId(*b"nftokens");
	/// How long listings are open for by default
	pub const DefaultListingDuration: BlockNumber = DAYS * 3;
	pub const WorldId: seed_primitives::ParachainId = 100;
}
impl pallet_nft::Config for Runtime {
	type DefaultListingDuration = DefaultListingDuration;
	type Event = Event;
	type MultiCurrency = AssetsExt;
	type OnTransferSubscription = TokenApprovals;
	type PalletId = NftPalletId;
	type ParachainId = WorldId;
	type WeightInfo = ();
}

parameter_types! {
	/// PalletId for Echo pallet
	pub const EchoPalletId: PalletId = PalletId(*b"pingpong");
}
impl pallet_echo::Config for Runtime {
	type Event = Event;
	type EthereumBridge = EthBridge;
	type PalletId = EchoPalletId;
}

parameter_types! {
	pub const XrpTxChallengePeriod: u32 = 10 * MINUTES;
	pub const XrpClearTxPeriod: u32 = 10 * DAYS;
}

impl pallet_xrpl_bridge::Config for Runtime {
	type Event = Event;
	type EthyAdapter = EthBridge;
	type MultiCurrency = AssetsExt;
	type ApproveOrigin = EnsureRoot<AccountId>;
	type WeightInfo = ();
	type XrpAssetId = XrpAssetId;
	type ChallengePeriod = XrpTxChallengePeriod;
	type ClearTxPeriod = XrpClearTxPeriod;
	type UnixTime = Timestamp;
}

parameter_types! {
	pub const GetExchangeFee: (u32, u32) = (3, 1000);	// 0.3%
	pub const TradingPathLimit: u32 = 3;
	pub const DEXPalletId: PalletId = PalletId(*b"root/dex");
	pub const DEXBurnPalletId: PalletId = PalletId(*b"burn/dex");
	pub const LPTokenName: [u8; 10] = *b"Uniswap V2";
	pub const LPTokenSymbol: [u8; 6] = *b"UNI-V2";
	pub const LPTokenDecimals: u8 = 6; // same as native token decimals
}
impl pallet_dex::Config for Runtime {
	type Event = Event;
	type DEXPalletId = DEXPalletId;
	type DEXBurnPalletId = DEXBurnPalletId;
	type LPTokenName = LPTokenName;
	type LPTokenSymbol = LPTokenSymbol;
	type LPTokenDecimals = LPTokenDecimals;
	type GetExchangeFee = GetExchangeFee;
	type TradingPathLimit = TradingPathLimit;
	type WeightInfo = pallet_dex::weights::PlugWeight<Runtime>;
	type MultiCurrency = AssetsExt;
}

impl pallet_token_approvals::Config for Runtime {
	type IsTokenOwner = Nft;
}

parameter_types! {
	pub const MinimumPeriod: u64 = SLOT_DURATION / 2;
}
impl pallet_timestamp::Config for Runtime {
	/// A timestamp: milliseconds since the unix epoch.
	type Moment = u64;
	type OnTimestampSet = Babe;
	type MinimumPeriod = MinimumPeriod;
	type WeightInfo = ();
}

parameter_types! {
	pub const UncleGenerations: u32 = 0;
	// More than enough before migration to new architecture
	pub const MaxAuthorities: u32 = 4_096;
}
impl pallet_authorship::Config for Runtime {
	type FindAuthor = pallet_session::FindAccountFromAuthorIndex<Self, Babe>;
	type UncleGenerations = UncleGenerations;
	type FilterUncle = ();
	type EventHandler = (Staking, ImOnline);
}

impl pallet_grandpa::Config for Runtime {
	type Event = Event;
	type Call = Call;
	type KeyOwnerProofSystem = ();
	type KeyOwnerProof =
		<Self::KeyOwnerProofSystem as KeyOwnerProofSystem<(KeyTypeId, GrandpaId)>>::Proof;
	type KeyOwnerIdentification = <Self::KeyOwnerProofSystem as KeyOwnerProofSystem<(
		KeyTypeId,
		GrandpaId,
	)>>::IdentificationTuple;
	type HandleEquivocation = ();
	type WeightInfo = ();
	type MaxAuthorities = MaxAuthorities;
}

impl pallet_session::Config for Runtime {
	type Event = Event;
	type ValidatorId = <Self as frame_system::Config>::AccountId;
	type ValidatorIdOf = pallet_staking::StashOf<Self>;
	type ShouldEndSession = Babe;
	type NextSessionRotation = Babe;
	type SessionManager = pallet_session::historical::NoteHistoricalRoot<Self, Staking>;
	// Essentially just Aura, but lets be pedantic.
	type SessionHandler = <SessionKeys as sp_runtime::traits::OpaqueKeys>::KeyTypeIdProviders;
	type Keys = SessionKeys;
	type WeightInfo = ();
}

impl pallet_session::historical::Config for Runtime {
	type FullIdentification = pallet_staking::Exposure<AccountId, Balance>;
	type FullIdentificationOf = pallet_staking::ExposureOf<Runtime>;
}

parameter_types! {
	pub const BagThresholds: &'static [u64] = &bag_thresholds::THRESHOLDS;
}
impl pallet_bags_list::Config for Runtime {
	type Event = Event;
	type ScoreProvider = Staking;
	type WeightInfo = ();
	type BagThresholds = BagThresholds;
	type Score = sp_npos_elections::VoteWeight;
}

parameter_types! {
	// phase durations. 1/4 of the last session for each.
	// in testing: 1min or half of the session for each
	pub SignedPhase: u32 = EPOCH_DURATION_IN_SLOTS / 4;
	pub UnsignedPhase: u32 = EPOCH_DURATION_IN_SLOTS / 4;
	// signed config
	pub const SignedMaxSubmissions: u32 = 16;
	pub const SignedMaxRefunds: u32 = 16 / 4;
	// 40 DOTs fixed deposit..
	pub const SignedDepositBase: Balance = ONE_ROOT * 40;
	// 0.01 DOT per KB of solution data.
	pub const SignedDepositByte: Balance = ONE_ROOT / 1024;
	// Intentionally zero reward to prevent inflation
	// `pallet_election_provider_multi_phase::RewardHandler` could be configured to offset any rewards
	pub SignedRewardBase: Balance = 0;
	pub BetterUnsignedThreshold: Perbill = Perbill::from_rational(5u32, 10_000);
	// 4 hour session, 1 hour unsigned phase, 32 offchain executions.
	pub OffchainRepeat: BlockNumber = UnsignedPhase::get() / 32;
	/// We take the top 22500 nominators as electing voters..
	pub const MaxElectingVoters: u32 = 22_500;
	/// ... and all of the validators as electable targets. Whilst this is the case, we cannot and
	/// shall not increase the size of the validator intentions.
	pub const MaxElectableTargets: u16 = u16::MAX;
}
generate_solution_type!(
	#[compact]
	pub struct NposCompactSolution16::<
		VoterIndex = u32,
		TargetIndex = u16,
		Accuracy = sp_runtime::PerU16,
		MaxVoters = MaxElectingVoters,
	>(16)
);
pub struct OnChainSeqPhragmen;
impl onchain::Config for OnChainSeqPhragmen {
	type System = Runtime;
	type Solver = SequentialPhragmen<AccountId, OnChainAccuracy>;
	type DataProvider = Staking;
	type WeightInfo = ();
}

parameter_types! {
	/// A limit for off-chain phragmen unsigned solution submission.
	///
	/// We want to keep it as high as possible, but can't risk having it reject,
	/// so we always subtract the base block execution weight.
	pub OffchainSolutionWeightLimit: Weight = RuntimeBlockWeights::get()
		.get(DispatchClass::Normal)
		.max_extrinsic
		.expect("Normal extrinsics have weight limit configured by default; qed")
		.saturating_sub(BlockExecutionWeight::get());

	/// A limit for off-chain phragmen unsigned solution length.
	///
	/// We allow up to 90% of the block's size to be consumed by the solution.
	pub OffchainSolutionLengthLimit: u32 = Perbill::from_rational(90_u32, 100) *
		*RuntimeBlockLength::get()
		.max
		.get(DispatchClass::Normal);
}
impl pallet_election_provider_multi_phase::MinerConfig for Runtime {
	type AccountId = AccountId;
	type MaxLength = OffchainSolutionLengthLimit;
	type MaxWeight = OffchainSolutionWeightLimit;
	type Solution = NposCompactSolution16;
	type MaxVotesPerVoter = <
		<Self as pallet_election_provider_multi_phase::Config>::DataProvider
		as
		frame_election_provider_support::ElectionDataProvider
	>::MaxVotesPerVoter;

	// The unsigned submissions have to respect the weight of the submit_unsigned call, thus their
	// weight estimate function is wired to this call's weight.
	fn solution_weight(v: u32, t: u32, a: u32, d: u32) -> Weight {
		<
			<Self as pallet_election_provider_multi_phase::Config>::WeightInfo
			as
			pallet_election_provider_multi_phase::WeightInfo
		>::submit_unsigned(v, t, a, d)
	}
}

impl pallet_election_provider_multi_phase::Config for Runtime {
	type Event = Event;
	type Currency = Balances;
	type EstimateCallFee = TransactionPayment;
	type SignedPhase = SignedPhase;
	type UnsignedPhase = UnsignedPhase;
	type SignedMaxSubmissions = SignedMaxSubmissions;
	type SignedMaxRefunds = SignedMaxRefunds;
	type SignedRewardBase = SignedRewardBase;
	type SignedDepositBase = SignedDepositBase;
	type SignedDepositByte = SignedDepositByte;
	type SignedDepositWeight = ();
	type SignedMaxWeight =
		<Self::MinerConfig as pallet_election_provider_multi_phase::MinerConfig>::MaxWeight;
	type MinerConfig = Self;
	type SlashHandler = SlashImbalanceHandler;
	type RewardHandler = (); // nothing to do upon rewards
	type BetterUnsignedThreshold = BetterUnsignedThreshold;
	type BetterSignedThreshold = ();
	type OffchainRepeat = OffchainRepeat;
	type MinerTxPriority = NposSolutionPriority;
	type DataProvider = Staking;
	type Fallback = onchain::UnboundedExecution<OnChainSeqPhragmen>;
	type GovernanceFallback = onchain::UnboundedExecution<OnChainSeqPhragmen>;
	type Solver = SequentialPhragmen<
		AccountId,
		pallet_election_provider_multi_phase::SolutionAccuracyOf<Self>,
		(),
	>;
	type BenchmarkingConfig = staking::ElectionBenchmarkConfig;
	type ForceOrigin = EnsureRoot<AccountId>;
	type WeightInfo = ();
	type MaxElectingVoters = MaxElectingVoters;
	type MaxElectableTargets = MaxElectableTargets;
}

parameter_types! {
	// Six sessions in an era (24 hours).
	pub const SessionsPerEra: sp_staking::SessionIndex = SESSIONS_PER_ERA;
	// 28 eras for unbonding (28 days).
	pub const BondingDuration: sp_staking::EraIndex = 28;
	pub const SlashDeferDuration: sp_staking::EraIndex = 27;
	pub const MaxNominatorRewardedPerValidator: u32 = 256;
	pub const OffendingValidatorsThreshold: Perbill = Perbill::from_percent(17);
	// 16
	pub const MaxNominations: u32 = <NposCompactSolution16 as frame_election_provider_support::NposSolution>::LIMIT as u32;
	// holds XRP from staking slashes
	// this could be controlled by pallet-treasury later
	pub const SlashPotId: PalletId = PalletId(*b"slashpot");
	/// Holds XRP transaction fees for distribution to validators according to stake & undistributed reward remainders
	pub const TxFeePotId: PalletId = PalletId(*b"txfeepot");
}
type SlashCancelOrigin = EnsureRoot<AccountId>;
impl pallet_staking::Config for Runtime {
	type MaxNominations = MaxNominations;
	type Currency = DualStakingCurrency;
	type CurrencyBalance = Balance;
	type CurrencyToVote = frame_support::traits::U128CurrencyToVote;
	// Decides the total reward to be distributed each era
	// For root network it is the balance of the tx fee pot
	type EraPayout = TxFeePot;
	type Event = Event;
	// After a validator payout is made (to it and all its stakers), this receives the pending
	// positive imbalance (total amount newly minted during the payout process) since the XRP
	// already exists the issuance should not be modified
	//
	// pallet-staking validator payouts always _mint_ tokens (with `deposit_creating`) assuming an
	// inflationary model instead rewards should be redistributed from fees only
	type Reward = TxFeePot;
	// Handles any era reward amount indivisible among stakers at end of an era.
	// some account should receive the amount to ensure total issuance of XRP is constant (vs.
	// burnt)
	type RewardRemainder = TxFeePot;
	// Upon slashing two situations can happen:
	// 1) if there are no reporters, this handler is given the whole slashed imbalance
	// 2) any indivisible slash imbalance (not sent to reporter(s)) is sent here
	// StakingPot nullifies the imbalance to keep issuance of XRP constant (vs. burnt)
	type Slash = SlashImbalanceHandler;
	type UnixTime = Timestamp;
	type SessionsPerEra = SessionsPerEra;
	type BondingDuration = BondingDuration;
	type SlashDeferDuration = SlashDeferDuration;
	// A super-majority of the council can cancel the slash.
	type SlashCancelOrigin = SlashCancelOrigin;
	type SessionInterface = Self;
	type MaxNominatorRewardedPerValidator = MaxNominatorRewardedPerValidator;
	type OffendingValidatorsThreshold = OffendingValidatorsThreshold;
	type NextNewSession = Session;
	type ElectionProvider = ElectionProviderMultiPhase;
	type GenesisElectionProvider = onchain::UnboundedExecution<OnChainSeqPhragmen>;
	type VoterList = VoterList;
	type MaxUnlockingChunks = frame_support::traits::ConstU32<32>;
	type BenchmarkingConfig = staking::StakingBenchmarkConfig;
	type OnStakerSlash = ();
	type WeightInfo = ();
}

impl pallet_offences::Config for Runtime {
	type Event = Event;
	type IdentificationTuple = pallet_session::historical::IdentificationTuple<Self>;
	type OnOffenceHandler = Staking;
}

parameter_types! {
	pub NposSolutionPriority: TransactionPriority =
		Perbill::from_percent(90) * TransactionPriority::max_value();
	pub const ImOnlineUnsignedPriority: TransactionPriority = TransactionPriority::max_value();
	pub const MaxKeys: u32 = 10_000;
	pub const MaxPeerInHeartbeats: u32 = 10_000;
	pub const MaxPeerDataEncodingSize: u32 = 1_000;
}
impl pallet_im_online::Config for Runtime {
	type AuthorityId = ImOnlineId;
	type Event = Event;
	type ValidatorSet = Historical;
	type NextSessionRotation = Babe;
	type ReportUnresponsiveness = Offences;
	type UnsignedPriority = ImOnlineUnsignedPriority;
	type WeightInfo = ();
	type MaxKeys = MaxKeys;
	type MaxPeerInHeartbeats = MaxPeerInHeartbeats;
	type MaxPeerDataEncodingSize = MaxPeerDataEncodingSize;
}
impl<C> frame_system::offchain::SendTransactionTypes<C> for Runtime
where
	Call: From<C>,
{
	type Extrinsic = UncheckedExtrinsic;
	type OverarchingCall = Call;
}
// end staking stuff

parameter_types! {
	// NOTE: Currently it is not possible to change the epoch duration after the chain has started.
	//       Attempting to do so will brick block production.
	pub const EpochDuration: u64 = EPOCH_DURATION_IN_SLOTS as u64;
	pub const ExpectedBlockTime: u64 = MILLISECS_PER_BLOCK;
	pub const ReportLongevity: u64 =
		BondingDuration::get() as u64 * SessionsPerEra::get() as u64 * EpochDuration::get();
}
impl pallet_babe::Config for Runtime {
	type EpochDuration = EpochDuration;
	type ExpectedBlockTime = ExpectedBlockTime;
	type EpochChangeTrigger = pallet_babe::ExternalTrigger;
	type DisabledValidators = Session;
	type KeyOwnerProofSystem = Historical;
	type KeyOwnerProof = <Self::KeyOwnerProofSystem as KeyOwnerProofSystem<(
		KeyTypeId,
		pallet_babe::AuthorityId,
	)>>::Proof;
	type KeyOwnerIdentification = <Self::KeyOwnerProofSystem as KeyOwnerProofSystem<(
		KeyTypeId,
		pallet_babe::AuthorityId,
	)>>::IdentificationTuple;
	type HandleEquivocation =
		pallet_babe::EquivocationHandler<Self::KeyOwnerIdentification, Offences, ReportLongevity>;
	type MaxAuthorities = MaxAuthorities;
	type WeightInfo = ();
}

impl pallet_sudo::Config for Runtime {
	type Event = Event;
	type Call = Call;
}

impl pallet_tx_fee_pot::Config for Runtime {
	type FeeCurrency = XrpCurrency;
	type TxFeePotId = TxFeePotId;
}

parameter_types! {
	/// The bridge pallet address
	pub const BridgePalletId: PalletId = PalletId(*b"ethybrdg");
<<<<<<< HEAD
	/// Bond amount for a challenger
	pub const ChallengeBond: Balance = 100 * ONE_ROOT;
	/// The Ethereum bridge contract address (deployed on Ethereum)
	pub const EthereumBridgeContractAddress: [u8; 20] = hex_literal::hex!("a86e122EdbDcBA4bF24a2Abf89F5C230b37DF49d");
=======
>>>>>>> da14a78b
	/// % threshold of notarizations required to verify or prove bridge events
	pub const NotarizationThreshold: Percent = Percent::from_percent(66_u8);
	/// Bond amount for a relayer
	pub const RelayerBond: Balance = 100 * ONE_ROOT;
}
impl pallet_ethy::Config for Runtime {
	/// Reports the current validator / notary set
	type AuthoritySet = Historical;
	/// The pallet bridge address (destination for incoming messages, source for outgoing)
	type BridgePalletId = BridgePalletId;
	/// The runtime call type.
	type Call = Call;
	/// The bond required to make a challenge
	type ChallengeBond = ChallengeBond;
	// The duration in blocks of one epoch
	type EpochDuration = EpochDuration;
	/// The runtime event type.
	type Event = Event;
	/// Subscribers to completed 'eth_call' jobs
	type EthCallSubscribers = ();
	/// Subscribers to completed event
	type EventRouter = EthereumEventRouter;
	/// Provides Ethereum JSON-RPC client to the pallet (OCW friendly)
	type EthereumRpcClient = pallet_ethy::EthereumRpcClient;
	/// The identifier type for Ethy notaries
	type EthyId = EthBridgeId;
	/// Reports final session status of an era
	type FinalSessionTracker = StakingSessionTracker;
	/// Handles multi-currency fungible asset system
	type MultiCurrency = AssetsExt;
	/// The native asset id used for challenger and relayer bonds
	type NativeAssetId = XrpAssetId;
	/// The threshold of positive notarizations to approve an event claim
	type NotarizationThreshold = NotarizationThreshold;
	/// The bond required to become a relayer
	type RelayerBond = RelayerBond;
	/// Timestamp provider
	type UnixTime = Timestamp;
}

impl frame_system::offchain::SigningTypes for Runtime {
	type Public = <Signature as Verify>::Signer;
	type Signature = Signature;
}

// Start frontier/EVM stuff

/// Current approximation of the gas/s consumption considering
/// EVM execution over compiled WASM (on 4.4Ghz CPU).
/// Given the 500ms Weight, from which 75% only are used for transactions,
/// the total EVM execution gas limit is: GAS_PER_SECOND * 0.500 * 0.75 ~= 15_000_000.
pub const GAS_PER_SECOND: u64 = 15_000_000;

/// Approximate ratio of the amount of Weight per Gas.
/// u64 works for approximations because Weight is a very small unit compared to gas.
pub const WEIGHT_PER_GAS: u64 = WEIGHT_PER_SECOND / GAS_PER_SECOND;

pub struct FutureverseGasWeightMapping;

impl pallet_evm::GasWeightMapping for FutureverseGasWeightMapping {
	fn gas_to_weight(gas: u64) -> Weight {
		gas.saturating_mul(WEIGHT_PER_GAS)
	}
	fn weight_to_gas(weight: Weight) -> u64 {
		u64::try_from(weight.wrapping_div(WEIGHT_PER_GAS)).unwrap_or(u32::MAX as u64)
	}
}

/// This is unused while Futureverse fullness is inconsistent
pub struct BaseFeeThreshold;
impl pallet_base_fee::BaseFeeThreshold for BaseFeeThreshold {
	fn lower() -> Permill {
		Permill::zero()
	}
	fn ideal() -> Permill {
		// blocks > 5% full trigger fee increase, < 5% full trigger fee decrease
		Permill::from_parts(50_000)
	}
	fn upper() -> Permill {
		Permill::one()
	}
}

parameter_types! {
	/// Floor network base fee per gas
	/// 0.000015 XRP per gas
	pub const DefaultBaseFeePerGas: u64 = 1_500_000_000_000;
}
impl pallet_base_fee::Config for Runtime {
	type DefaultBaseFeePerGas = DefaultBaseFeePerGas;
	type Event = Event;
	type Threshold = BaseFeeThreshold;
	type DefaultElasticity = ();
}

parameter_types! {
	/// Ethereum ChainId
	/// 3999 (local/dev/default)
	/// TODO: Configured on live chains via one-time setStorage tx at key `:EthereumChainId:`
	pub storage EthereumChainId: u64 = 3_999;
	pub BlockGasLimit: U256
		= U256::from(NORMAL_DISPATCH_RATIO * MAXIMUM_BLOCK_WEIGHT / WEIGHT_PER_GAS);
	pub PrecompilesValue: FutureversePrecompiles<Runtime> = FutureversePrecompiles::<_>::new();
}

/// Modified london config with higher contract create fee
const fn seed_london() -> EvmConfig {
	let mut c = EvmConfig::london();
	c.gas_transaction_create = 2_000_000;
	c
}
pub static SEED_EVM_CONFIG: EvmConfig = seed_london();

impl pallet_evm::Config for Runtime {
	type FeeCalculator = BaseFee;
	type GasWeightMapping = FutureverseGasWeightMapping;
	type BlockHashMapping = pallet_ethereum::EthereumBlockHashMapping<Self>;
	type CallOrigin = EnsureAddressNever<AccountId>;
	type WithdrawOrigin = EnsureAddressNever<AccountId>;
	type AddressMapping = AddressMapping<AccountId>;
	type Currency = EvmCurrencyScaler<XrpCurrency>;
	type Event = Event;
	type Runner = Runner<Self>;
	type PrecompilesType = FutureversePrecompiles<Self>;
	type PrecompilesValue = PrecompilesValue;
	type ChainId = EthereumChainId;
	type BlockGasLimit = BlockGasLimit;
	type OnChargeTransaction = ();
	type FindAuthor = EthereumFindAuthor<Babe>;
	// internal EVM config
	fn config() -> &'static EvmConfig {
		&SEED_EVM_CONFIG
	}
}

impl pallet_ethereum::Config for Runtime {
	type Event = Event;
	type StateRoot = pallet_ethereum::IntermediateStateRoot<Runtime>;
}

pub struct TransactionConverter;

impl fp_rpc::ConvertTransaction<UncheckedExtrinsic> for TransactionConverter {
	fn convert_transaction(&self, transaction: pallet_ethereum::Transaction) -> UncheckedExtrinsic {
		UncheckedExtrinsic::new_unsigned(
			pallet_ethereum::Call::<Runtime>::transact { transaction }.into(),
		)
	}
}

impl fp_rpc::ConvertTransaction<sp_runtime::OpaqueExtrinsic> for TransactionConverter {
	fn convert_transaction(
		&self,
		transaction: pallet_ethereum::Transaction,
	) -> sp_runtime::OpaqueExtrinsic {
		let extrinsic = UncheckedExtrinsic::new_unsigned(
			pallet_ethereum::Call::<Runtime>::transact { transaction }.into(),
		);
		let encoded = extrinsic.encode();
		sp_runtime::OpaqueExtrinsic::decode(&mut &encoded[..])
			.expect("Encoded extrinsic is always valid")
	}
}
// end frontier/EVM stuff

parameter_types! {
	/// The ERC20 peg address
	pub const PegPalletId: PalletId = PalletId(*b"erc20peg");
}

impl pallet_erc20_peg::Config for Runtime {
	/// Handles Ethereum events
	type EthBridge = EthBridge;
	/// Runtime currency system
	type MultiCurrency = AssetsExt;
	/// PalletId/Account for this module
	type PegPalletId = PegPalletId;
	/// The overarching event type.
	type Event = Event;
}

construct_runtime! {
	pub enum Runtime where
		Block = Block,
		NodeBlock = generic::Block<Header, sp_runtime::OpaqueExtrinsic>,
		UncheckedExtrinsic = UncheckedExtrinsic,
	{
		System: frame_system::{Pallet, Call, Storage, Config, Event<T>},
		Babe: pallet_babe,
		Timestamp: pallet_timestamp::{Pallet, Call, Storage, Inherent},
		// Monetary
		Balances: pallet_balances::{Pallet, Call, Storage, Config<T>, Event<T>},
		Assets: pallet_assets::{Pallet, Call, Storage, Event<T>, Config<T>},
		AssetsExt: pallet_assets_ext::{Pallet, Call, Storage, Config<T>, Event<T>},
		Authorship: pallet_authorship::{Pallet, Call, Storage},
		Staking: pallet_staking::{Pallet, Call, Storage, Config<T>, Event<T>},
		Offences: pallet_offences::{Pallet, Storage, Event},

		// Validators
		Session: pallet_session::{Pallet, Call, Storage, Event, Config<T>},
		Grandpa: pallet_grandpa::{Pallet, Call, Storage, Config, Event, ValidateUnsigned},
		ImOnline: pallet_im_online::{Pallet, Call, Storage, Event<T>, ValidateUnsigned, Config<T>},

		// World
		Sudo: pallet_sudo::{Pallet, Call, Storage, Config<T>, Event<T>},
		TransactionPayment: pallet_transaction_payment::{Pallet, Storage, Event<T>},
		Dex: pallet_dex::{Pallet, Call, Storage, Event<T>},
		Nft: pallet_nft::{Pallet, Call, Storage, Config<T>, Event<T>},
		XRPLBridge: pallet_xrpl_bridge::{Pallet, Call, Storage, Config<T>, Event<T>},
		TokenApprovals: pallet_token_approvals::{Pallet, Call, Storage},
		Historical: pallet_session::historical::{Pallet},
		Echo: pallet_echo::{Pallet, Call, Storage, Event},

		// Election pallet. Only works with staking
		ElectionProviderMultiPhase: pallet_election_provider_multi_phase::{Pallet, Call, Storage, Event<T>, ValidateUnsigned},
		VoterList: pallet_bags_list::{Pallet, Call, Storage, Event<T>},
		TxFeePot: pallet_tx_fee_pot::{Pallet, Storage},

		EthBridge: pallet_ethy::{Pallet, Call, Storage, Event<T>, ValidateUnsigned},

		// EVM
		Ethereum: pallet_ethereum::{Pallet, Call, Storage, Event, Config, Origin},
		EVM: pallet_evm::{Pallet, Config, Call, Storage, Event<T>},
		BaseFee: pallet_base_fee::{Pallet, Call, Storage, Config<T>, Event},
		Erc20Peg: pallet_erc20_peg::{Pallet, Call, Storage, Event<T>}
	}
}

/// Block header type as expected by this runtime.
pub type Header = generic::Header<BlockNumber, BlakeTwo256>;
/// Block type as expected by this runtime.
pub type Block = generic::Block<Header, UncheckedExtrinsic>;
/// A Block signed with a Justification
pub type SignedBlock = generic::SignedBlock<Block>;
/// BlockId type as expected by this runtime.
pub type BlockId = generic::BlockId<Block>;
/// The SignedExtension to the basic transaction logic.
pub type SignedExtra = (
	frame_system::CheckNonZeroSender<Runtime>,
	frame_system::CheckSpecVersion<Runtime>,
	frame_system::CheckTxVersion<Runtime>,
	frame_system::CheckGenesis<Runtime>,
	frame_system::CheckEra<Runtime>,
	frame_system::CheckNonce<Runtime>,
	frame_system::CheckWeight<Runtime>,
	pallet_transaction_payment::ChargeTransactionPayment<Runtime>,
);
/// Unchecked extrinsic type as expected by this runtime.
pub type UncheckedExtrinsic =
	fp_self_contained::UncheckedExtrinsic<Address, Call, Signature, SignedExtra>;
/// Extrinsic type that has already been checked.
pub type CheckedExtrinsic = fp_self_contained::CheckedExtrinsic<AccountId, Call, SignedExtra, H160>;
/// Executive: handles dispatch to the various modules.
pub type Executive = frame_executive::Executive<
	Runtime,
	Block,
	frame_system::ChainContext<Runtime>,
	Runtime,
	AllPalletsWithSystem,
>;

impl_runtime_apis! {
	impl sp_api::Core<Block> for Runtime {
		fn version() -> RuntimeVersion {
			VERSION
		}

		fn execute_block(block: Block) {
			Executive::execute_block(block)
		}

		fn initialize_block(header: &<Block as BlockT>::Header) {
			Executive::initialize_block(header)
		}
	}

	impl sp_api::Metadata<Block> for Runtime {
		fn metadata() -> OpaqueMetadata {
			OpaqueMetadata::new(Runtime::metadata().into())
		}
	}

	impl sp_block_builder::BlockBuilder<Block> for Runtime {
		fn apply_extrinsic(
			extrinsic: <Block as BlockT>::Extrinsic,
		) -> ApplyExtrinsicResult {
			Executive::apply_extrinsic(extrinsic)
		}

		fn finalize_block() -> <Block as BlockT>::Header {
			Executive::finalize_block()
		}

		fn inherent_extrinsics(data: sp_inherents::InherentData) -> Vec<<Block as BlockT>::Extrinsic> {
			data.create_extrinsics()
		}

		fn check_inherents(block: Block, data: sp_inherents::InherentData) -> sp_inherents::CheckInherentsResult {
			data.check_extrinsics(&block)
		}
	}

	impl sp_transaction_pool::runtime_api::TaggedTransactionQueue<Block> for Runtime {
		fn validate_transaction(
			source: TransactionSource,
			tx: <Block as BlockT>::Extrinsic,
			block_hash: <Block as BlockT>::Hash,
		) -> TransactionValidity {
			Executive::validate_transaction(source, tx, block_hash)
		}
	}

	impl sp_offchain::OffchainWorkerApi<Block> for Runtime {
		fn offchain_worker(header: &<Block as BlockT>::Header) {
			Executive::offchain_worker(header)
		}
	}

	impl sp_session::SessionKeys<Block> for Runtime {
		fn decode_session_keys(
			encoded: Vec<u8>,
		) -> Option<Vec<(Vec<u8>, KeyTypeId)>> {
			SessionKeys::decode_into_raw_public_keys(&encoded)
		}

		fn generate_session_keys(seed: Option<Vec<u8>>) -> Vec<u8> {
			SessionKeys::generate(seed)
		}
	}

	impl frame_system_rpc_runtime_api::AccountNonceApi<Block, AccountId, Index> for Runtime {
		fn account_nonce(account: AccountId) -> Index {
			System::account_nonce(account)
		}
	}

	impl pallet_transaction_payment_rpc_runtime_api::TransactionPaymentApi<Block, Balance> for Runtime {
		fn query_info(
			uxt: <Block as BlockT>::Extrinsic,
			len: u32,
		) -> pallet_transaction_payment_rpc_runtime_api::RuntimeDispatchInfo<Balance> {
			TransactionPayment::query_info(uxt, len)
		}
		fn query_fee_details(
			uxt: <Block as BlockT>::Extrinsic,
			len: u32,
		) -> pallet_transaction_payment::FeeDetails<Balance> {
			TransactionPayment::query_fee_details(uxt, len)
		}
	}

	impl sp_consensus_babe::BabeApi<Block> for Runtime {
		fn configuration() -> sp_consensus_babe::BabeGenesisConfiguration {
			// The choice of `c` parameter (where `1 - c` represents the
			// probability of a slot being empty), is done in accordance to the
			// slot duration and expected target block time, for safely
			// resisting network delays of maximum two seconds.
			// <https://research.web3.foundation/en/latest/polkadot/BABE/Babe/#6-practical-results>
			sp_consensus_babe::BabeGenesisConfiguration {
				slot_duration: Babe::slot_duration(),
				epoch_length: EpochDuration::get(),
				c: BABE_GENESIS_EPOCH_CONFIG.c,
				genesis_authorities: Babe::authorities().to_vec(),
				randomness: Babe::randomness(),
				allowed_slots: BABE_GENESIS_EPOCH_CONFIG.allowed_slots,
			}
		}

		fn current_epoch_start() -> sp_consensus_babe::Slot {
			Babe::current_epoch_start()
		}

		fn current_epoch() -> sp_consensus_babe::Epoch {
			Babe::current_epoch()
		}

		fn next_epoch() -> sp_consensus_babe::Epoch {
			Babe::next_epoch()
		}

		fn generate_key_ownership_proof(
			_slot: sp_consensus_babe::Slot,
			authority_id: sp_consensus_babe::AuthorityId,
		) -> Option<sp_consensus_babe::OpaqueKeyOwnershipProof> {
			use codec::Encode;

			Historical::prove((sp_consensus_babe::KEY_TYPE, authority_id))
				.map(|p| p.encode())
				.map(sp_consensus_babe::OpaqueKeyOwnershipProof::new)
		}

		fn submit_report_equivocation_unsigned_extrinsic(
			equivocation_proof: sp_consensus_babe::EquivocationProof<<Block as BlockT>::Header>,
			key_owner_proof: sp_consensus_babe::OpaqueKeyOwnershipProof,
		) -> Option<()> {
			let key_owner_proof = key_owner_proof.decode()?;

			Babe::submit_unsigned_equivocation_report(
				equivocation_proof,
				key_owner_proof,
			)
		}
	}

	impl fp_rpc::ConvertTransactionRuntimeApi<Block> for Runtime {
		fn convert_transaction(transaction: EthereumTransaction) -> <Block as BlockT>::Extrinsic {
			UncheckedExtrinsic::new_unsigned(
				pallet_ethereum::Call::<Runtime>::transact { transaction }.into(),
			)
		}
	}

	impl fp_rpc::EthereumRuntimeRPCApi<Block> for Runtime {
		fn chain_id() -> u64 {
			<Runtime as pallet_evm::Config>::ChainId::get()
		}

		fn account_basic(address: H160) -> EVMAccount {
			// scaling is handled by the EvmCurrencyScaler inside pallet_evm
			EVM::account_basic(&address).0
		}

		fn gas_price() -> U256 {
			BaseFee::min_gas_price().0
		}

		fn account_code_at(address: H160) -> Vec<u8> {
			EVM::account_codes(address)
		}

		fn author() -> H160 {
			<pallet_evm::Pallet<Runtime>>::find_author()
		}

		fn storage_at(address: H160, index: U256) -> H256 {
			let mut tmp = [0u8; 32];
			index.to_big_endian(&mut tmp);
			EVM::account_storages(address, H256::from_slice(&tmp[..]))
		}

		fn call(
			from: H160,
			to: H160,
			data: Vec<u8>,
			value: U256,
			gas_limit: U256,
			max_fee_per_gas: Option<U256>,
			max_priority_fee_per_gas: Option<U256>,
			nonce: Option<U256>,
			estimate: bool,
			access_list: Option<Vec<(H160, Vec<H256>)>>,
		) -> Result<pallet_evm::CallInfo, sp_runtime::DispatchError> {
			let config = if estimate {
				let mut config = <Runtime as pallet_evm::Config>::config().clone();
				config.estimate = true;
				Some(config)
			} else {
				None
			};

			<Runtime as pallet_evm::Config>::Runner::call(
				from,
				to,
				data,
				value,
				gas_limit.low_u64(),
				max_fee_per_gas,
				max_priority_fee_per_gas,
				nonce,
				access_list.unwrap_or_default(),
				false,
				false,
				config.as_ref().unwrap_or(<Runtime as pallet_evm::Config>::config()),
			).map_err(|err| err.error.into())
		}

		fn create(
			from: H160,
			data: Vec<u8>,
			value: U256,
			gas_limit: U256,
			max_fee_per_gas: Option<U256>,
			max_priority_fee_per_gas: Option<U256>,
			nonce: Option<U256>,
			estimate: bool,
			access_list: Option<Vec<(H160, Vec<H256>)>>,
		) -> Result<pallet_evm::CreateInfo, sp_runtime::DispatchError> {
			let config = if estimate {
				let mut config = <Runtime as pallet_evm::Config>::config().clone();
				config.estimate = true;
				Some(config)
			} else {
				None
			};

			<Runtime as pallet_evm::Config>::Runner::create(
				from,
				data,
				value,
				gas_limit.low_u64(),
				max_fee_per_gas,
				max_priority_fee_per_gas,
				nonce,
				access_list.unwrap_or_default(),
				false,
				false,
				config.as_ref().unwrap_or(<Runtime as pallet_evm::Config>::config()),
			).map_err(|err| err.error.into())
		}

		fn current_transaction_statuses() -> Option<Vec<TransactionStatus>> {
			Ethereum::current_transaction_statuses()
		}

		fn current_block() -> Option<pallet_ethereum::Block> {
			Ethereum::current_block()
		}

		fn current_receipts() -> Option<Vec<pallet_ethereum::Receipt>> {
			Ethereum::current_receipts()
		}

		fn current_all() -> (
			Option<pallet_ethereum::Block>,
			Option<Vec<pallet_ethereum::Receipt>>,
			Option<Vec<TransactionStatus>>
		) {
			(
				Ethereum::current_block(),
				Ethereum::current_receipts(),
				Ethereum::current_transaction_statuses()
			)
		}

		fn extrinsic_filter(
			xts: Vec<<Block as BlockT>::Extrinsic>,
		) -> Vec<EthereumTransaction> {
			xts.into_iter().filter_map(|xt| match xt.0.function {
				Call::Ethereum(transact { transaction }) => Some(transaction),
				_ => None
			}).collect::<Vec<EthereumTransaction>>()
		}

		fn elasticity() -> Option<Permill> {
			Some(BaseFee::elasticity())
		}
	}

	impl fg_primitives::GrandpaApi<Block> for Runtime {
		fn grandpa_authorities() -> GrandpaAuthorityList {
			Grandpa::grandpa_authorities()
		}

		fn current_set_id() -> fg_primitives::SetId {
			Grandpa::current_set_id()
		}

		fn submit_report_equivocation_unsigned_extrinsic(
			_equivocation_proof: fg_primitives::EquivocationProof<
				<Block as BlockT>::Hash,
				NumberFor<Block>,
			>,
			_key_owner_proof: fg_primitives::OpaqueKeyOwnershipProof,
		) -> Option<()> {
			None
		}

		fn generate_key_ownership_proof(
			_set_id: fg_primitives::SetId,
			_authority_id: GrandpaId,
		) -> Option<fg_primitives::OpaqueKeyOwnershipProof> {
			// NOTE: this is the only implementation possible since we've
			// defined our key owner proof type as a bottom type (i.e. a type
			// with no values).
			None
		}
	}

	impl seed_primitives::ethy::EthyApi<Block> for Runtime {
		fn validator_set() -> ValidatorSet<EthBridgeId> {
			EthBridge::validator_set()
		}
		fn xrpl_signers() -> ValidatorSet<EthBridgeId> {
			let door_signers = XRPLBridge::door_signers();
			ValidatorSet {
				proof_threshold: door_signers.len().saturating_sub(1) as u32, // tolerate 1 missing witness
				validators: door_signers,
				id: EthBridge::notary_set_id(), // the set Id is the same as the overall Ethy set Id
			}
		}
	}
}

impl fp_self_contained::SelfContainedCall for Call {
	type SignedInfo = H160;

	fn is_self_contained(&self) -> bool {
		match self {
			Call::Ethereum(call) => call.is_self_contained(),
			_ => false,
		}
	}

	fn check_self_contained(&self) -> Option<Result<Self::SignedInfo, TransactionValidityError>> {
		match self {
			Call::Ethereum(call) => call.check_self_contained(),
			_ => None,
		}
	}

	fn validate_self_contained(
		&self,
		signed_info: &Self::SignedInfo,
		dispatch_info: &DispatchInfoOf<Self>,
		len: usize,
	) -> Option<TransactionValidity> {
		match self {
			Call::Ethereum(ref call) =>
				Some(validate_self_contained_inner(&self, &call, signed_info, dispatch_info, len)),
			_ => None,
		}
	}

	fn pre_dispatch_self_contained(
		&self,
		signed_info: &Self::SignedInfo,
		dispatch_info: &DispatchInfoOf<Self>,
		len: usize,
	) -> Option<Result<(), TransactionValidityError>> {
		match self {
			Call::Ethereum(call) =>
				call.pre_dispatch_self_contained(signed_info, dispatch_info, len),
			_ => None,
		}
	}

	fn apply_self_contained(
		self,
		info: Self::SignedInfo,
	) -> Option<sp_runtime::DispatchResultWithInfo<PostDispatchInfoOf<Self>>> {
		match self {
			call @ Call::Ethereum(pallet_ethereum::Call::transact { .. }) => Some(
				call.dispatch(Origin::from(pallet_ethereum::RawOrigin::EthereumTransaction(info))),
			),
			_ => None,
		}
	}
}

fn validate_self_contained_inner(
	call: &Call,
	eth_call: &pallet_ethereum::Call<Runtime>,
	signed_info: &<Call as fp_self_contained::SelfContainedCall>::SignedInfo,
	dispatch_info: &DispatchInfoOf<Call>,
	len: usize,
) -> TransactionValidity {
	if let pallet_ethereum::Call::transact { ref transaction } = eth_call {
		// Previously, ethereum transactions were contained in an unsigned
		// extrinsic, we now use a new form of dedicated extrinsic defined by
		// frontier, but to keep the same behavior as before, we must perform
		// the controls that were performed on the unsigned extrinsic.
		use sp_runtime::traits::SignedExtension as _;
		let input_len = match transaction {
			pallet_ethereum::Transaction::Legacy(t) => t.input.len(),
			pallet_ethereum::Transaction::EIP2930(t) => t.input.len(),
			pallet_ethereum::Transaction::EIP1559(t) => t.input.len(),
		};
		let extra_validation =
			SignedExtra::validate_unsigned(call, &call.get_dispatch_info(), input_len)?;
		// Then, do the controls defined by the ethereum pallet.
		let self_contained_validation = eth_call
			.validate_self_contained(signed_info, dispatch_info, len)
			.ok_or(TransactionValidityError::Invalid(InvalidTransaction::BadProof))??;

		Ok(extra_validation.combine_with(self_contained_validation))
	} else {
		Err(TransactionValidityError::Unknown(
			sp_runtime::transaction_validity::UnknownTransaction::CannotLookup,
		))
	}
}<|MERGE_RESOLUTION|>--- conflicted
+++ resolved
@@ -689,13 +689,8 @@
 parameter_types! {
 	/// The bridge pallet address
 	pub const BridgePalletId: PalletId = PalletId(*b"ethybrdg");
-<<<<<<< HEAD
 	/// Bond amount for a challenger
 	pub const ChallengeBond: Balance = 100 * ONE_ROOT;
-	/// The Ethereum bridge contract address (deployed on Ethereum)
-	pub const EthereumBridgeContractAddress: [u8; 20] = hex_literal::hex!("a86e122EdbDcBA4bF24a2Abf89F5C230b37DF49d");
-=======
->>>>>>> da14a78b
 	/// % threshold of notarizations required to verify or prove bridge events
 	pub const NotarizationThreshold: Percent = Percent::from_percent(66_u8);
 	/// Bond amount for a relayer
