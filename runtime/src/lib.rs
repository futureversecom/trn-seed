--- conflicted
+++ resolved
@@ -412,7 +412,6 @@
 	type WeightInfo = weights::pallet_nft::WeightInfo<Runtime>;
 }
 
-<<<<<<< HEAD
 parameter_types! {
 	pub const SftPalletId: PalletId = PalletId(*b"sftokens");
 	pub const MaxTokensPerSftCollection: u32 = 1_000_000;
@@ -434,8 +433,6 @@
 	type MaxOwnersPerSftToken = MaxOwnersPerSftCollection;
 }
 
-=======
->>>>>>> 2c9f1e69
 parameter_types! {
 	pub const MaxTokensPerXls20Mint: u32 = 1000;
 }
