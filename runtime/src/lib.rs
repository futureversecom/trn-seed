//! Root runtime config
#![cfg_attr(not(feature = "std"), no_std)]
// `construct_runtime!` does a lot of recursion and requires us to increase the limit to 256.
#![recursion_limit = "256"]

// Make the WASM binary available.
#[cfg(feature = "std")]
include!(concat!(env!("OUT_DIR"), "/wasm_binary.rs"));

use codec::{Decode, Encode};
use fp_rpc::TransactionStatus;
use frame_election_provider_support::{generate_solution_type, onchain, SequentialPhragmen};
use pallet_ethereum::{Call::transact, Transaction as EthereumTransaction};
use pallet_evm::{
	runner::stack::Runner, Account as EVMAccount, EnsureAddressNever, EvmConfig, FeeCalculator,
	Runner as RunnerT,
};
use sp_api::impl_runtime_apis;
use sp_core::{crypto::KeyTypeId, OpaqueMetadata, H160, H256, U256};
use sp_runtime::{
	create_runtime_str, generic,
	traits::{
		BlakeTwo256, Block as BlockT, DispatchInfoOf, Dispatchable, IdentityLookup,
		PostDispatchInfoOf, Verify,
	},
	transaction_validity::{
		InvalidTransaction, TransactionPriority, TransactionSource, TransactionValidity,
		TransactionValidityError,
	},
	ApplyExtrinsicResult, Percent,
};
pub use sp_runtime::{impl_opaque_keys, traits::NumberFor, Perbill, Permill};
use sp_std::prelude::*;

#[cfg(feature = "std")]
use sp_version::NativeVersion;
use sp_version::RuntimeVersion;

// A few exports that help ease life for downstream crates.
pub use frame_support::{
	construct_runtime,
	dispatch::GetDispatchInfo,
	parameter_types,
	traits::{ConstU32, CurrencyToVote, Everything, IsInVec, KeyOwnerProofSystem, Randomness},
	weights::{
		constants::{BlockExecutionWeight, ExtrinsicBaseWeight, RocksDbWeight, WEIGHT_PER_SECOND},
		ConstantMultiplier, DispatchClass, IdentityFee, Weight,
	},
	PalletId, StorageValue,
};
use frame_system::{
	limits::{BlockLength, BlockWeights},
	EnsureRoot,
};
pub use pallet_grandpa::AuthorityId as GrandpaId;
use pallet_grandpa::{fg_primitives, AuthorityList as GrandpaAuthorityList};
pub use pallet_im_online::sr25519::AuthorityId as ImOnlineId;
#[cfg(any(feature = "std", test))]
pub use sp_runtime::BuildStorage;

// Export for chain_specs
#[cfg(feature = "std")]
pub use pallet_staking::{Forcing, StakerStatus};
pub mod keys {
	pub use super::{BabeId, EthBridgeId, GrandpaId, ImOnlineId};
}
pub use seed_primitives::{
	ethy::{crypto::AuthorityId as EthBridgeId, ValidatorSet},
	AccountId, Address, AssetId, BabeId, Balance, BlockNumber, Hash, Index, Signature,
};

mod bag_thresholds;

pub mod constants;
use constants::{
	RootAssetId, XrpAssetId, DAYS, EPOCH_DURATION_IN_SLOTS, MILLISECS_PER_BLOCK, MINUTES, ONE_ROOT,
	ONE_XRP, PRIMARY_PROBABILITY, SESSIONS_PER_ERA, SLOT_DURATION,
};

// Implementations of some helper traits passed into runtime modules as associated types.
pub mod impls;
use impls::{
	AddressMapping, EthereumEventRouter, EthereumFindAuthor, EvmCurrencyScaler, PercentageOfWeight,
	SlashImbalanceHandler, StakingSessionTracker,
};

pub mod precompiles;
use precompiles::FutureversePrecompiles;

mod staking;
use staking::OnChainAccuracy;

#[cfg(test)]
mod tests;

/// Currency implementation mapped to XRP
pub type XrpCurrency = pallet_assets_ext::AssetCurrency<Runtime, XrpAssetId>;
/// Dual currency implementation mapped to ROOT & XRP for staking
pub type DualStakingCurrency =
	pallet_assets_ext::DualStakingCurrency<Runtime, XrpCurrency, Balances>;

/// This runtime version.
#[sp_version::runtime_version]
pub const VERSION: RuntimeVersion = RuntimeVersion {
	spec_name: create_runtime_str!("root"),
	impl_name: create_runtime_str!("root"),
	authoring_version: 1,
	spec_version: 11,
	impl_version: 0,
	apis: RUNTIME_API_VERSIONS,
	transaction_version: 1,
	state_version: 0,
};

/// The BABE epoch configuration at genesis.
pub const BABE_GENESIS_EPOCH_CONFIG: sp_consensus_babe::BabeEpochConfiguration =
	sp_consensus_babe::BabeEpochConfiguration {
		c: PRIMARY_PROBABILITY,
		allowed_slots: sp_consensus_babe::AllowedSlots::PrimaryAndSecondaryPlainSlots,
	};

/// The version information used to identify this runtime when compiled natively.
#[cfg(feature = "std")]
pub fn native_version() -> NativeVersion {
	NativeVersion { runtime_version: VERSION, can_author_with: Default::default() }
}

impl_opaque_keys! {
	pub struct SessionKeys {
		pub babe: Babe,
		pub im_online: ImOnline,
		pub grandpa: Grandpa,
		pub ethy: EthBridge,
	}
}

/// We assume that ~10% of the block weight is consumed by `on_initialize` handlers.
/// This is used to limit the maximal weight of a single extrinsic.
const AVERAGE_ON_INITIALIZE_RATIO: Perbill = Perbill::from_percent(10);
/// We allow `Normal` extrinsics to fill up the block up to 75%, the rest can be used
/// by  Operational  extrinsics.
const NORMAL_DISPATCH_RATIO: Perbill = Perbill::from_percent(75);
/// We allow for .5 seconds of compute with a 12 second average block time.
const MAXIMUM_BLOCK_WEIGHT: Weight = WEIGHT_PER_SECOND / 2;

parameter_types! {
	pub const BlockHashCount: BlockNumber = 250;
	pub const Version: RuntimeVersion = VERSION;
	pub RuntimeBlockLength: BlockLength =
		BlockLength::max_with_normal_ratio(5 * 1024 * 1024, NORMAL_DISPATCH_RATIO);
	pub RuntimeBlockWeights: BlockWeights = BlockWeights::builder()
		.base_block(BlockExecutionWeight::get())
		.for_class(DispatchClass::all(), |weights| {
			weights.base_extrinsic = ExtrinsicBaseWeight::get();
		})
		.for_class(DispatchClass::Normal, |weights| {
			weights.max_total = Some(NORMAL_DISPATCH_RATIO * MAXIMUM_BLOCK_WEIGHT);
		})
		.for_class(DispatchClass::Operational, |weights| {
			weights.max_total = Some(MAXIMUM_BLOCK_WEIGHT);
			// Operational transactions have some extra reserved space, so that they
			// are included even if block reached `MAXIMUM_BLOCK_WEIGHT`.
			weights.reserved = Some(
				MAXIMUM_BLOCK_WEIGHT - NORMAL_DISPATCH_RATIO * MAXIMUM_BLOCK_WEIGHT
			);
		})
		.avg_block_initialization(AVERAGE_ON_INITIALIZE_RATIO)
		.build_or_panic();
	pub const SS58Prefix: u8 = 193;
}

/// Filters to prevent specific transactions from executing
pub enum CallFilter {}
impl frame_support::traits::Contains<Call> for CallFilter {
	fn contains(call: &Call) -> bool {
		match call {
			// Prevent asset `create` transactions from executing
			Call::Assets(func) => match func {
				pallet_assets::Call::create { .. } => false,
				_ => true,
			},
			_ => true,
		}
	}
}

impl frame_system::Config for Runtime {
	/// The identifier used to distinguish between accounts.
	type AccountId = AccountId;
	/// The aggregated dispatch type that is available for extrinsics.
	type Call = Call;
	/// The lookup mechanism to get account ID from whatever is passed in dispatchers.
	type Lookup = IdentityLookup<AccountId>;
	/// The index type for storing how many extrinsics an account has signed.
	type Index = Index;
	/// The index type for blocks.
	type BlockNumber = BlockNumber;
	/// The type for hashing blocks and tries.
	type Hash = Hash;
	/// The hashing algorithm used.
	type Hashing = BlakeTwo256;
	/// The header type.
	type Header = Header;
	/// The ubiquitous event type.
	type Event = Event;
	/// The ubiquitous origin type.
	type Origin = Origin;
	/// Maximum number of block number to block hash mappings to keep (oldest pruned first).
	type BlockHashCount = BlockHashCount;
	/// Runtime version.
	type Version = Version;
	/// Converts a pallet to an index of this pallet in the runtime.
	type PalletInfo = PalletInfo;
	type AccountData = pallet_balances::AccountData<Balance>;
	type OnNewAccount = ();
	type OnKilledAccount = ();
	type DbWeight = ();
	type BaseCallFilter = CallFilter;
	type SystemWeightInfo = ();
	type BlockWeights = RuntimeBlockWeights;
	type BlockLength = RuntimeBlockLength;
	type SS58Prefix = SS58Prefix;
	type OnSetCode = ();
	type MaxConsumers = ConstU32<16>;
}

parameter_types! {
	pub const TransactionByteFee: Balance = 2_500;
	pub const OperationalFeeMultiplier: u8 = 5;
	pub const WeightToFeeReduction: Permill = Permill::from_parts(7_000); // 0.007%
}
impl pallet_transaction_payment::Config for Runtime {
	type OnChargeTransaction = pallet_transaction_payment::CurrencyAdapter<XrpCurrency, TxFeePot>;
	type Event = Event;
	type WeightToFee = PercentageOfWeight<WeightToFeeReduction>;
	type LengthToFee = ConstantMultiplier<Balance, TransactionByteFee>;
	type FeeMultiplierUpdate = ();
	type OperationalFeeMultiplier = OperationalFeeMultiplier;
}

parameter_types! {
	pub const ExistentialDeposit: Balance = 1;
	pub const MaxLocks: u32 = 50;
	pub const MaxReserves: u32 = 50;
}
impl pallet_balances::Config for Runtime {
	type MaxLocks = MaxLocks;
	/// The type for recording an account's balance.
	type Balance = Balance;
	/// The ubiquitous event type.
	type Event = Event;
	type DustRemoval = ();
	type ExistentialDeposit = ExistentialDeposit;
	type AccountStore = System;
	type WeightInfo = ();
	type MaxReserves = MaxReserves;
	type ReserveIdentifier = [u8; 8];
}

parameter_types! {
	pub const AssetDeposit: Balance = ONE_XRP;
	pub const AssetAccountDeposit: Balance = 16;
	pub const ApprovalDeposit: Balance = 1;
	pub const AssetsStringLimit: u32 = 50;
	/// Key = 32 bytes, Value = 36 bytes (32+1+1+1+1)
	// https://github.com/paritytech/substrate/blob/069917b/frame/assets/src/lib.rs#L257L271
	pub const MetadataDepositBase: Balance = 1 * 68;
	pub const MetadataDepositPerByte: Balance = 1;
}
pub type AssetsForceOrigin = EnsureRoot<AccountId>;

impl pallet_assets::Config for Runtime {
	type Event = Event;
	type Balance = Balance;
	type AssetId = AssetId;
	type Currency = Balances;
	type ForceOrigin = AssetsForceOrigin;
	type AssetDeposit = AssetDeposit;
	type MetadataDepositBase = MetadataDepositBase;
	type MetadataDepositPerByte = MetadataDepositPerByte;
	type ApprovalDeposit = ApprovalDeposit;
	type StringLimit = AssetsStringLimit;
	type Freezer = ();
	type Extra = ();
	type WeightInfo = ();
	type AssetAccountDeposit = AssetAccountDeposit;
}

parameter_types! {
	pub const AssetsExtPalletId: PalletId = PalletId(*b"assetext");
	pub const MaxHolds: u32 = 16;
}
impl pallet_assets_ext::Config for Runtime {
	type Event = Event;
	type ParachainId = WorldId;
	type MaxHolds = MaxHolds;
	type NativeAssetId = RootAssetId;
	type PalletId = AssetsExtPalletId;
}

parameter_types! {
	pub const NftPalletId: PalletId = PalletId(*b"nftokens");
	/// How long listings are open for by default
	pub const DefaultListingDuration: BlockNumber = DAYS * 3;
	pub const WorldId: seed_primitives::ParachainId = 100;
}
impl pallet_nft::Config for Runtime {
	type DefaultListingDuration = DefaultListingDuration;
	type Event = Event;
	type MultiCurrency = AssetsExt;
	type OnTransferSubscription = TokenApprovals;
	type PalletId = NftPalletId;
	type ParachainId = WorldId;
	type WeightInfo = ();
}

parameter_types! {
	/// PalletId for Echo pallet
	pub const EchoPalletId: PalletId = PalletId(*b"pingpong");
}
impl pallet_echo::Config for Runtime {
	type Event = Event;
	type EthereumBridge = EthBridge;
	type PalletId = EchoPalletId;
}

parameter_types! {
	pub const XrpTxChallengePeriod: u32 = 10 * MINUTES;
	pub const XrpClearTxPeriod: u32 = 10 * DAYS;
}

impl pallet_xrpl_bridge::Config for Runtime {
	type Event = Event;
	type EthyAdapter = EthBridge;
	type MultiCurrency = AssetsExt;
	type ApproveOrigin = EnsureRoot<AccountId>;
	type WeightInfo = ();
	type XrpAssetId = XrpAssetId;
	type ChallengePeriod = XrpTxChallengePeriod;
	type ClearTxPeriod = XrpClearTxPeriod;
	type UnixTime = Timestamp;
}

parameter_types! {
	pub const GetExchangeFee: (u32, u32) = (3, 1000);	// 0.3%
	pub const TradingPathLimit: u32 = 3;
	pub const DEXPalletId: PalletId = PalletId(*b"root/dex");
	pub const DEXBurnPalletId: PalletId = PalletId(*b"burn/dex");
	pub const LPTokenName: [u8; 10] = *b"Uniswap V2";
	pub const LPTokenSymbol: [u8; 6] = *b"UNI-V2";
	pub const LPTokenDecimals: u8 = 6; // same as native token decimals
}
impl pallet_dex::Config for Runtime {
	type Event = Event;
	type DEXPalletId = DEXPalletId;
	type DEXBurnPalletId = DEXBurnPalletId;
	type LPTokenName = LPTokenName;
	type LPTokenSymbol = LPTokenSymbol;
	type LPTokenDecimals = LPTokenDecimals;
	type GetExchangeFee = GetExchangeFee;
	type TradingPathLimit = TradingPathLimit;
	type WeightInfo = pallet_dex::weights::PlugWeight<Runtime>;
	type MultiCurrency = AssetsExt;
}

impl pallet_token_approvals::Config for Runtime {
	type IsTokenOwner = Nft;
}

parameter_types! {
	pub const MinimumPeriod: u64 = SLOT_DURATION / 2;
}
impl pallet_timestamp::Config for Runtime {
	/// A timestamp: milliseconds since the unix epoch.
	type Moment = u64;
	type OnTimestampSet = Babe;
	type MinimumPeriod = MinimumPeriod;
	type WeightInfo = ();
}

parameter_types! {
	pub const UncleGenerations: u32 = 0;
	// More than enough before migration to new architecture
	pub const MaxAuthorities: u32 = 4_096;
}
impl pallet_authorship::Config for Runtime {
	type FindAuthor = pallet_session::FindAccountFromAuthorIndex<Self, Babe>;
	type UncleGenerations = UncleGenerations;
	type FilterUncle = ();
	type EventHandler = (Staking, ImOnline);
}

impl pallet_grandpa::Config for Runtime {
	type Event = Event;
	type Call = Call;
	type KeyOwnerProofSystem = ();
	type KeyOwnerProof =
		<Self::KeyOwnerProofSystem as KeyOwnerProofSystem<(KeyTypeId, GrandpaId)>>::Proof;
	type KeyOwnerIdentification = <Self::KeyOwnerProofSystem as KeyOwnerProofSystem<(
		KeyTypeId,
		GrandpaId,
	)>>::IdentificationTuple;
	type HandleEquivocation = ();
	type WeightInfo = ();
	type MaxAuthorities = MaxAuthorities;
}

impl pallet_session::Config for Runtime {
	type Event = Event;
	type ValidatorId = <Self as frame_system::Config>::AccountId;
	type ValidatorIdOf = pallet_staking::StashOf<Self>;
	type ShouldEndSession = Babe;
	type NextSessionRotation = Babe;
	type SessionManager = pallet_session::historical::NoteHistoricalRoot<Self, Staking>;
	// Essentially just Aura, but lets be pedantic.
	type SessionHandler = <SessionKeys as sp_runtime::traits::OpaqueKeys>::KeyTypeIdProviders;
	type Keys = SessionKeys;
	type WeightInfo = ();
}

impl pallet_session::historical::Config for Runtime {
	type FullIdentification = pallet_staking::Exposure<AccountId, Balance>;
	type FullIdentificationOf = pallet_staking::ExposureOf<Runtime>;
}

parameter_types! {
	pub const BagThresholds: &'static [u64] = &bag_thresholds::THRESHOLDS;
}
impl pallet_bags_list::Config for Runtime {
	type Event = Event;
	type ScoreProvider = Staking;
	type WeightInfo = ();
	type BagThresholds = BagThresholds;
	type Score = sp_npos_elections::VoteWeight;
}

parameter_types! {
	// phase durations. 1/4 of the last session for each.
	// in testing: 1min or half of the session for each
	pub SignedPhase: u32 = EPOCH_DURATION_IN_SLOTS / 4;
	pub UnsignedPhase: u32 = EPOCH_DURATION_IN_SLOTS / 4;
	// signed config
	pub const SignedMaxSubmissions: u32 = 16;
	pub const SignedMaxRefunds: u32 = 16 / 4;
	// 40 DOTs fixed deposit..
	pub const SignedDepositBase: Balance = ONE_ROOT * 40;
	// 0.01 DOT per KB of solution data.
	pub const SignedDepositByte: Balance = ONE_ROOT / 1024;
	// Intentionally zero reward to prevent inflation
	// `pallet_election_provider_multi_phase::RewardHandler` could be configured to offset any rewards
	pub SignedRewardBase: Balance = 0;
	pub BetterUnsignedThreshold: Perbill = Perbill::from_rational(5u32, 10_000);
	// 4 hour session, 1 hour unsigned phase, 32 offchain executions.
	pub OffchainRepeat: BlockNumber = UnsignedPhase::get() / 32;
	/// We take the top 22500 nominators as electing voters..
	pub const MaxElectingVoters: u32 = 22_500;
	/// ... and all of the validators as electable targets. Whilst this is the case, we cannot and
	/// shall not increase the size of the validator intentions.
	pub const MaxElectableTargets: u16 = u16::MAX;
}
generate_solution_type!(
	#[compact]
	pub struct NposCompactSolution16::<
		VoterIndex = u32,
		TargetIndex = u16,
		Accuracy = sp_runtime::PerU16,
		MaxVoters = MaxElectingVoters,
	>(16)
);
pub struct OnChainSeqPhragmen;
impl onchain::Config for OnChainSeqPhragmen {
	type System = Runtime;
	type Solver = SequentialPhragmen<AccountId, OnChainAccuracy>;
	type DataProvider = Staking;
	type WeightInfo = ();
}

parameter_types! {
	/// A limit for off-chain phragmen unsigned solution submission.
	///
	/// We want to keep it as high as possible, but can't risk having it reject,
	/// so we always subtract the base block execution weight.
	pub OffchainSolutionWeightLimit: Weight = RuntimeBlockWeights::get()
		.get(DispatchClass::Normal)
		.max_extrinsic
		.expect("Normal extrinsics have weight limit configured by default; qed")
		.saturating_sub(BlockExecutionWeight::get());

	/// A limit for off-chain phragmen unsigned solution length.
	///
	/// We allow up to 90% of the block's size to be consumed by the solution.
	pub OffchainSolutionLengthLimit: u32 = Perbill::from_rational(90_u32, 100) *
		*RuntimeBlockLength::get()
		.max
		.get(DispatchClass::Normal);
}
impl pallet_election_provider_multi_phase::MinerConfig for Runtime {
	type AccountId = AccountId;
	type MaxLength = OffchainSolutionLengthLimit;
	type MaxWeight = OffchainSolutionWeightLimit;
	type Solution = NposCompactSolution16;
	type MaxVotesPerVoter = <
		<Self as pallet_election_provider_multi_phase::Config>::DataProvider
		as
		frame_election_provider_support::ElectionDataProvider
	>::MaxVotesPerVoter;

	// The unsigned submissions have to respect the weight of the submit_unsigned call, thus their
	// weight estimate function is wired to this call's weight.
	fn solution_weight(v: u32, t: u32, a: u32, d: u32) -> Weight {
		<
			<Self as pallet_election_provider_multi_phase::Config>::WeightInfo
			as
			pallet_election_provider_multi_phase::WeightInfo
		>::submit_unsigned(v, t, a, d)
	}
}

impl pallet_election_provider_multi_phase::Config for Runtime {
	type Event = Event;
	type Currency = Balances;
	type EstimateCallFee = TransactionPayment;
	type SignedPhase = SignedPhase;
	type UnsignedPhase = UnsignedPhase;
	type SignedMaxSubmissions = SignedMaxSubmissions;
	type SignedMaxRefunds = SignedMaxRefunds;
	type SignedRewardBase = SignedRewardBase;
	type SignedDepositBase = SignedDepositBase;
	type SignedDepositByte = SignedDepositByte;
	type SignedDepositWeight = ();
	type SignedMaxWeight =
		<Self::MinerConfig as pallet_election_provider_multi_phase::MinerConfig>::MaxWeight;
	type MinerConfig = Self;
	type SlashHandler = SlashImbalanceHandler;
	type RewardHandler = (); // nothing to do upon rewards
	type BetterUnsignedThreshold = BetterUnsignedThreshold;
	type BetterSignedThreshold = ();
	type OffchainRepeat = OffchainRepeat;
	type MinerTxPriority = NposSolutionPriority;
	type DataProvider = Staking;
	type Fallback = onchain::UnboundedExecution<OnChainSeqPhragmen>;
	type GovernanceFallback = onchain::UnboundedExecution<OnChainSeqPhragmen>;
	type Solver = SequentialPhragmen<
		AccountId,
		pallet_election_provider_multi_phase::SolutionAccuracyOf<Self>,
		(),
	>;
	type BenchmarkingConfig = staking::ElectionBenchmarkConfig;
	type ForceOrigin = EnsureRoot<AccountId>;
	type WeightInfo = ();
	type MaxElectingVoters = MaxElectingVoters;
	type MaxElectableTargets = MaxElectableTargets;
}

parameter_types! {
	// Six sessions in an era (24 hours).
	pub const SessionsPerEra: sp_staking::SessionIndex = SESSIONS_PER_ERA;
	// 28 eras for unbonding (28 days).
	pub const BondingDuration: sp_staking::EraIndex = 28;
	pub const SlashDeferDuration: sp_staking::EraIndex = 27;
	pub const MaxNominatorRewardedPerValidator: u32 = 256;
	pub const OffendingValidatorsThreshold: Perbill = Perbill::from_percent(17);
	// 16
	pub const MaxNominations: u32 = <NposCompactSolution16 as frame_election_provider_support::NposSolution>::LIMIT as u32;
	// holds XRP from staking slashes
	// this could be controlled by pallet-treasury later
	pub const SlashPotId: PalletId = PalletId(*b"slashpot");
	/// Holds XRP transaction fees for distribution to validators according to stake & undistributed reward remainders
	pub const TxFeePotId: PalletId = PalletId(*b"txfeepot");
}
type SlashCancelOrigin = EnsureRoot<AccountId>;
impl pallet_staking::Config for Runtime {
	type MaxNominations = MaxNominations;
	type Currency = DualStakingCurrency;
	type CurrencyBalance = Balance;
	type CurrencyToVote = frame_support::traits::U128CurrencyToVote;
	// Decides the total reward to be distributed each era
	// For root network it is the balance of the tx fee pot
	type EraPayout = TxFeePot;
	type Event = Event;
	// After a validator payout is made (to it and all its stakers), this receives the pending
	// positive imbalance (total amount newly minted during the payout process) since the XRP
	// already exists the issuance should not be modified
	//
	// pallet-staking validator payouts always _mint_ tokens (with `deposit_creating`) assuming an
	// inflationary model instead rewards should be redistributed from fees only
	type Reward = TxFeePot;
	// Handles any era reward amount indivisible among stakers at end of an era.
	// some account should receive the amount to ensure total issuance of XRP is constant (vs.
	// burnt)
	type RewardRemainder = TxFeePot;
	// Upon slashing two situations can happen:
	// 1) if there are no reporters, this handler is given the whole slashed imbalance
	// 2) any indivisible slash imbalance (not sent to reporter(s)) is sent here
	// StakingPot nullifies the imbalance to keep issuance of XRP constant (vs. burnt)
	type Slash = SlashImbalanceHandler;
	type UnixTime = Timestamp;
	type SessionsPerEra = SessionsPerEra;
	type BondingDuration = BondingDuration;
	type SlashDeferDuration = SlashDeferDuration;
	// A super-majority of the council can cancel the slash.
	type SlashCancelOrigin = SlashCancelOrigin;
	type SessionInterface = Self;
	type MaxNominatorRewardedPerValidator = MaxNominatorRewardedPerValidator;
	type OffendingValidatorsThreshold = OffendingValidatorsThreshold;
	type NextNewSession = Session;
	type ElectionProvider = ElectionProviderMultiPhase;
	type GenesisElectionProvider = onchain::UnboundedExecution<OnChainSeqPhragmen>;
	type VoterList = VoterList;
	type MaxUnlockingChunks = frame_support::traits::ConstU32<32>;
	type BenchmarkingConfig = staking::StakingBenchmarkConfig;
	type OnStakerSlash = ();
	type WeightInfo = ();
}

impl pallet_offences::Config for Runtime {
	type Event = Event;
	type IdentificationTuple = pallet_session::historical::IdentificationTuple<Self>;
	type OnOffenceHandler = Staking;
}

parameter_types! {
	pub NposSolutionPriority: TransactionPriority =
		Perbill::from_percent(90) * TransactionPriority::max_value();
	pub const ImOnlineUnsignedPriority: TransactionPriority = TransactionPriority::max_value();
	pub const MaxKeys: u32 = 10_000;
	pub const MaxPeerInHeartbeats: u32 = 10_000;
	pub const MaxPeerDataEncodingSize: u32 = 1_000;
}
impl pallet_im_online::Config for Runtime {
	type AuthorityId = ImOnlineId;
	type Event = Event;
	type ValidatorSet = Historical;
	type NextSessionRotation = Babe;
	type ReportUnresponsiveness = Offences;
	type UnsignedPriority = ImOnlineUnsignedPriority;
	type WeightInfo = ();
	type MaxKeys = MaxKeys;
	type MaxPeerInHeartbeats = MaxPeerInHeartbeats;
	type MaxPeerDataEncodingSize = MaxPeerDataEncodingSize;
}
impl<C> frame_system::offchain::SendTransactionTypes<C> for Runtime
where
	Call: From<C>,
{
	type Extrinsic = UncheckedExtrinsic;
	type OverarchingCall = Call;
}
// end staking stuff

parameter_types! {
	// NOTE: Currently it is not possible to change the epoch duration after the chain has started.
	//       Attempting to do so will brick block production.
	pub const EpochDuration: u64 = EPOCH_DURATION_IN_SLOTS as u64;
	pub const ExpectedBlockTime: u64 = MILLISECS_PER_BLOCK;
	pub const ReportLongevity: u64 =
		BondingDuration::get() as u64 * SessionsPerEra::get() as u64 * EpochDuration::get();
}
impl pallet_babe::Config for Runtime {
	type EpochDuration = EpochDuration;
	type ExpectedBlockTime = ExpectedBlockTime;
	type EpochChangeTrigger = pallet_babe::ExternalTrigger;
	type DisabledValidators = Session;
	type KeyOwnerProofSystem = Historical;
	type KeyOwnerProof = <Self::KeyOwnerProofSystem as KeyOwnerProofSystem<(
		KeyTypeId,
		pallet_babe::AuthorityId,
	)>>::Proof;
	type KeyOwnerIdentification = <Self::KeyOwnerProofSystem as KeyOwnerProofSystem<(
		KeyTypeId,
		pallet_babe::AuthorityId,
	)>>::IdentificationTuple;
	type HandleEquivocation =
		pallet_babe::EquivocationHandler<Self::KeyOwnerIdentification, Offences, ReportLongevity>;
	type MaxAuthorities = MaxAuthorities;
	type WeightInfo = ();
}

impl pallet_sudo::Config for Runtime {
	type Event = Event;
	type Call = Call;
}

impl pallet_tx_fee_pot::Config for Runtime {
	type FeeCurrency = XrpCurrency;
	type TxFeePotId = TxFeePotId;
}

parameter_types! {
	/// The bridge pallet address
	pub const BridgePalletId: PalletId = PalletId(*b"ethybrdg");
	/// Bond amount for a challenger
	pub const ChallengeBond: Balance = 100 * ONE_XRP;
	/// The Ethereum bridge contract address (deployed on Ethereum)
	pub const EthereumBridgeContractAddress: [u8; 20] = hex_literal::hex!("a86e122EdbDcBA4bF24a2Abf89F5C230b37DF49d");
	/// % threshold of notarizations required to verify or prove bridge events
<<<<<<< HEAD
	pub const NotarizationThreshold: sp_runtime::Percent = sp_runtime::Percent::from_percent(66_u8);
	/// Bond amount for a relayer
	pub const RelayerBond: Balance = 100 * ONE_XRP;
=======
	pub const NotarizationThreshold: Percent = Percent::from_percent(66_u8);
>>>>>>> c0254002
}
impl pallet_ethy::Config for Runtime {
	/// Reports the current validator / notary set
	type AuthoritySet = Historical;
	/// The deployed Ethereum bridge contract address (source for incoming message, destination for
	/// outgoing)
	type BridgeContractAddress = EthereumBridgeContractAddress;
	/// The pallet bridge address (destination for incoming messages, source for outgoing)
	type BridgePalletId = BridgePalletId;
	/// The runtime call type.
	type Call = Call;
<<<<<<< HEAD
	/// The bond required to make a challenge
	type ChallengeBond = ChallengeBond;
=======
	// The duration in blocks of one epoch
	type EpochDuration = EpochDuration;
>>>>>>> c0254002
	/// The runtime event type.
	type Event = Event;
	/// Subscribers to completed 'eth_call' jobs
	type EthCallSubscribers = ();
	/// Subscribers to completed event
	type EventRouter = EthereumEventRouter;
	/// Provides Ethereum JSON-RPC client to the pallet (OCW friendly)
	type EthereumRpcClient = pallet_ethy::EthereumRpcClient;
	/// The identifier type for Ethy notaries
	type EthyId = EthBridgeId;
	/// Reports final session status of an era
	type FinalSessionTracker = StakingSessionTracker;
	/// Handles multi-currency fungible asset system
	type MultiCurrency = AssetsExt;
	/// The native asset id used for challenger and relayer bonds
	type NativeAssetId = XrpAssetId;
	/// The threshold of positive notarizations to approve an event claim
	type NotarizationThreshold = NotarizationThreshold;
	/// The bond required to become a relayer
	type RelayerBond = RelayerBond;
	/// Timestamp provider
	type UnixTime = Timestamp;
}

impl frame_system::offchain::SigningTypes for Runtime {
	type Public = <Signature as Verify>::Signer;
	type Signature = Signature;
}

// Start frontier/EVM stuff

/// Current approximation of the gas/s consumption considering
/// EVM execution over compiled WASM (on 4.4Ghz CPU).
/// Given the 500ms Weight, from which 75% only are used for transactions,
/// the total EVM execution gas limit is: GAS_PER_SECOND * 0.500 * 0.75 ~= 15_000_000.
pub const GAS_PER_SECOND: u64 = 15_000_000;

/// Approximate ratio of the amount of Weight per Gas.
/// u64 works for approximations because Weight is a very small unit compared to gas.
pub const WEIGHT_PER_GAS: u64 = WEIGHT_PER_SECOND / GAS_PER_SECOND;

pub struct FutureverseGasWeightMapping;

impl pallet_evm::GasWeightMapping for FutureverseGasWeightMapping {
	fn gas_to_weight(gas: u64) -> Weight {
		gas.saturating_mul(WEIGHT_PER_GAS)
	}
	fn weight_to_gas(weight: Weight) -> u64 {
		u64::try_from(weight.wrapping_div(WEIGHT_PER_GAS)).unwrap_or(u32::MAX as u64)
	}
}

/// This is unused while Futureverse fullness is inconsistent
pub struct BaseFeeThreshold;
impl pallet_base_fee::BaseFeeThreshold for BaseFeeThreshold {
	fn lower() -> Permill {
		Permill::zero()
	}
	fn ideal() -> Permill {
		// blocks > 5% full trigger fee increase, < 5% full trigger fee decrease
		Permill::from_parts(50_000)
	}
	fn upper() -> Permill {
		Permill::one()
	}
}

parameter_types! {
	/// Floor network base fee per gas
	/// 0.000015 XRP per gas
	pub const DefaultBaseFeePerGas: u64 = 1_500_000_000_000;
}
impl pallet_base_fee::Config for Runtime {
	type DefaultBaseFeePerGas = DefaultBaseFeePerGas;
	type Event = Event;
	type Threshold = BaseFeeThreshold;
	type DefaultElasticity = ();
}

parameter_types! {
	/// Ethereum ChainId
	/// 3999 (local/dev/default)
	/// TODO: Configured on live chains via one-time setStorage tx at key `:EthereumChainId:`
	pub storage EthereumChainId: u64 = 3_999;
	pub BlockGasLimit: U256
		= U256::from(NORMAL_DISPATCH_RATIO * MAXIMUM_BLOCK_WEIGHT / WEIGHT_PER_GAS);
	pub PrecompilesValue: FutureversePrecompiles<Runtime> = FutureversePrecompiles::<_>::new();
}

/// Modified london config with higher contract create fee
const fn seed_london() -> EvmConfig {
	let mut c = EvmConfig::london();
	c.gas_transaction_create = 2_000_000;
	c
}
pub static SEED_EVM_CONFIG: EvmConfig = seed_london();

impl pallet_evm::Config for Runtime {
	type FeeCalculator = BaseFee;
	type GasWeightMapping = FutureverseGasWeightMapping;
	type BlockHashMapping = pallet_ethereum::EthereumBlockHashMapping<Self>;
	type CallOrigin = EnsureAddressNever<AccountId>;
	type WithdrawOrigin = EnsureAddressNever<AccountId>;
	type AddressMapping = AddressMapping<AccountId>;
	type Currency = EvmCurrencyScaler<XrpCurrency>;
	type Event = Event;
	type Runner = Runner<Self>;
	type PrecompilesType = FutureversePrecompiles<Self>;
	type PrecompilesValue = PrecompilesValue;
	type ChainId = EthereumChainId;
	type BlockGasLimit = BlockGasLimit;
	type OnChargeTransaction = ();
	type FindAuthor = EthereumFindAuthor<Babe>;
	// internal EVM config
	fn config() -> &'static EvmConfig {
		&SEED_EVM_CONFIG
	}
}

impl pallet_ethereum::Config for Runtime {
	type Event = Event;
	type StateRoot = pallet_ethereum::IntermediateStateRoot<Runtime>;
}

pub struct TransactionConverter;

impl fp_rpc::ConvertTransaction<UncheckedExtrinsic> for TransactionConverter {
	fn convert_transaction(&self, transaction: pallet_ethereum::Transaction) -> UncheckedExtrinsic {
		UncheckedExtrinsic::new_unsigned(
			pallet_ethereum::Call::<Runtime>::transact { transaction }.into(),
		)
	}
}

impl fp_rpc::ConvertTransaction<sp_runtime::OpaqueExtrinsic> for TransactionConverter {
	fn convert_transaction(
		&self,
		transaction: pallet_ethereum::Transaction,
	) -> sp_runtime::OpaqueExtrinsic {
		let extrinsic = UncheckedExtrinsic::new_unsigned(
			pallet_ethereum::Call::<Runtime>::transact { transaction }.into(),
		);
		let encoded = extrinsic.encode();
		sp_runtime::OpaqueExtrinsic::decode(&mut &encoded[..])
			.expect("Encoded extrinsic is always valid")
	}
}
// end frontier/EVM stuff

parameter_types! {
	/// The ERC20 peg address
	pub const PegPalletId: PalletId = PalletId(*b"erc20peg");
}

impl pallet_erc20_peg::Config for Runtime {
	/// Handles Ethereum events
	type EthBridge = EthBridge;
	/// Runtime currency system
	type MultiCurrency = AssetsExt;
	/// PalletId/Account for this module
	type PegPalletId = PegPalletId;
	/// The overarching event type.
	type Event = Event;
}

construct_runtime! {
	pub enum Runtime where
		Block = Block,
		NodeBlock = generic::Block<Header, sp_runtime::OpaqueExtrinsic>,
		UncheckedExtrinsic = UncheckedExtrinsic,
	{
		System: frame_system::{Pallet, Call, Storage, Config, Event<T>},
		Babe: pallet_babe,
		Timestamp: pallet_timestamp::{Pallet, Call, Storage, Inherent},
		// Monetary
		Balances: pallet_balances::{Pallet, Call, Storage, Config<T>, Event<T>},
		Assets: pallet_assets::{Pallet, Call, Storage, Event<T>, Config<T>},
		AssetsExt: pallet_assets_ext::{Pallet, Call, Storage, Config<T>, Event<T>},
		Authorship: pallet_authorship::{Pallet, Call, Storage},
		Staking: pallet_staking::{Pallet, Call, Storage, Config<T>, Event<T>},
		Offences: pallet_offences::{Pallet, Storage, Event},

		// Validators
		Session: pallet_session::{Pallet, Call, Storage, Event, Config<T>},
		Grandpa: pallet_grandpa::{Pallet, Call, Storage, Config, Event, ValidateUnsigned},
		ImOnline: pallet_im_online::{Pallet, Call, Storage, Event<T>, ValidateUnsigned, Config<T>},

		// World
		Sudo: pallet_sudo::{Pallet, Call, Storage, Config<T>, Event<T>},
		TransactionPayment: pallet_transaction_payment::{Pallet, Storage, Event<T>},
		Dex: pallet_dex::{Pallet, Call, Storage, Event<T>},
		Nft: pallet_nft::{Pallet, Call, Storage, Config<T>, Event<T>},
		XRPLBridge: pallet_xrpl_bridge::{Pallet, Call, Storage, Config<T>, Event<T>},
		TokenApprovals: pallet_token_approvals::{Pallet, Call, Storage},
		Historical: pallet_session::historical::{Pallet},
		Echo: pallet_echo::{Pallet, Call, Storage, Event},

		// Election pallet. Only works with staking
		ElectionProviderMultiPhase: pallet_election_provider_multi_phase::{Pallet, Call, Storage, Event<T>, ValidateUnsigned},
		VoterList: pallet_bags_list::{Pallet, Call, Storage, Event<T>},
		TxFeePot: pallet_tx_fee_pot::{Pallet, Storage},

		EthBridge: pallet_ethy::{Pallet, Call, Storage, Event<T>, ValidateUnsigned},

		// EVM
		Ethereum: pallet_ethereum::{Pallet, Call, Storage, Event, Config, Origin},
		EVM: pallet_evm::{Pallet, Config, Call, Storage, Event<T>},
		BaseFee: pallet_base_fee::{Pallet, Call, Storage, Config<T>, Event},
		Erc20Peg: pallet_erc20_peg::{Pallet, Call, Storage, Event<T>}
	}
}

/// Block header type as expected by this runtime.
pub type Header = generic::Header<BlockNumber, BlakeTwo256>;
/// Block type as expected by this runtime.
pub type Block = generic::Block<Header, UncheckedExtrinsic>;
/// A Block signed with a Justification
pub type SignedBlock = generic::SignedBlock<Block>;
/// BlockId type as expected by this runtime.
pub type BlockId = generic::BlockId<Block>;
/// The SignedExtension to the basic transaction logic.
pub type SignedExtra = (
	frame_system::CheckNonZeroSender<Runtime>,
	frame_system::CheckSpecVersion<Runtime>,
	frame_system::CheckTxVersion<Runtime>,
	frame_system::CheckGenesis<Runtime>,
	frame_system::CheckEra<Runtime>,
	frame_system::CheckNonce<Runtime>,
	frame_system::CheckWeight<Runtime>,
	pallet_transaction_payment::ChargeTransactionPayment<Runtime>,
);
/// Unchecked extrinsic type as expected by this runtime.
pub type UncheckedExtrinsic =
	fp_self_contained::UncheckedExtrinsic<Address, Call, Signature, SignedExtra>;
/// Extrinsic type that has already been checked.
pub type CheckedExtrinsic = fp_self_contained::CheckedExtrinsic<AccountId, Call, SignedExtra, H160>;
/// Executive: handles dispatch to the various modules.
pub type Executive = frame_executive::Executive<
	Runtime,
	Block,
	frame_system::ChainContext<Runtime>,
	Runtime,
	AllPalletsWithSystem,
>;

impl_runtime_apis! {
	impl sp_api::Core<Block> for Runtime {
		fn version() -> RuntimeVersion {
			VERSION
		}

		fn execute_block(block: Block) {
			Executive::execute_block(block)
		}

		fn initialize_block(header: &<Block as BlockT>::Header) {
			Executive::initialize_block(header)
		}
	}

	impl sp_api::Metadata<Block> for Runtime {
		fn metadata() -> OpaqueMetadata {
			OpaqueMetadata::new(Runtime::metadata().into())
		}
	}

	impl sp_block_builder::BlockBuilder<Block> for Runtime {
		fn apply_extrinsic(
			extrinsic: <Block as BlockT>::Extrinsic,
		) -> ApplyExtrinsicResult {
			Executive::apply_extrinsic(extrinsic)
		}

		fn finalize_block() -> <Block as BlockT>::Header {
			Executive::finalize_block()
		}

		fn inherent_extrinsics(data: sp_inherents::InherentData) -> Vec<<Block as BlockT>::Extrinsic> {
			data.create_extrinsics()
		}

		fn check_inherents(block: Block, data: sp_inherents::InherentData) -> sp_inherents::CheckInherentsResult {
			data.check_extrinsics(&block)
		}
	}

	impl sp_transaction_pool::runtime_api::TaggedTransactionQueue<Block> for Runtime {
		fn validate_transaction(
			source: TransactionSource,
			tx: <Block as BlockT>::Extrinsic,
			block_hash: <Block as BlockT>::Hash,
		) -> TransactionValidity {
			Executive::validate_transaction(source, tx, block_hash)
		}
	}

	impl sp_offchain::OffchainWorkerApi<Block> for Runtime {
		fn offchain_worker(header: &<Block as BlockT>::Header) {
			Executive::offchain_worker(header)
		}
	}

	impl sp_session::SessionKeys<Block> for Runtime {
		fn decode_session_keys(
			encoded: Vec<u8>,
		) -> Option<Vec<(Vec<u8>, KeyTypeId)>> {
			SessionKeys::decode_into_raw_public_keys(&encoded)
		}

		fn generate_session_keys(seed: Option<Vec<u8>>) -> Vec<u8> {
			SessionKeys::generate(seed)
		}
	}

	impl frame_system_rpc_runtime_api::AccountNonceApi<Block, AccountId, Index> for Runtime {
		fn account_nonce(account: AccountId) -> Index {
			System::account_nonce(account)
		}
	}

	impl pallet_transaction_payment_rpc_runtime_api::TransactionPaymentApi<Block, Balance> for Runtime {
		fn query_info(
			uxt: <Block as BlockT>::Extrinsic,
			len: u32,
		) -> pallet_transaction_payment_rpc_runtime_api::RuntimeDispatchInfo<Balance> {
			TransactionPayment::query_info(uxt, len)
		}
		fn query_fee_details(
			uxt: <Block as BlockT>::Extrinsic,
			len: u32,
		) -> pallet_transaction_payment::FeeDetails<Balance> {
			TransactionPayment::query_fee_details(uxt, len)
		}
	}

	impl sp_consensus_babe::BabeApi<Block> for Runtime {
		fn configuration() -> sp_consensus_babe::BabeGenesisConfiguration {
			// The choice of `c` parameter (where `1 - c` represents the
			// probability of a slot being empty), is done in accordance to the
			// slot duration and expected target block time, for safely
			// resisting network delays of maximum two seconds.
			// <https://research.web3.foundation/en/latest/polkadot/BABE/Babe/#6-practical-results>
			sp_consensus_babe::BabeGenesisConfiguration {
				slot_duration: Babe::slot_duration(),
				epoch_length: EpochDuration::get(),
				c: BABE_GENESIS_EPOCH_CONFIG.c,
				genesis_authorities: Babe::authorities().to_vec(),
				randomness: Babe::randomness(),
				allowed_slots: BABE_GENESIS_EPOCH_CONFIG.allowed_slots,
			}
		}

		fn current_epoch_start() -> sp_consensus_babe::Slot {
			Babe::current_epoch_start()
		}

		fn current_epoch() -> sp_consensus_babe::Epoch {
			Babe::current_epoch()
		}

		fn next_epoch() -> sp_consensus_babe::Epoch {
			Babe::next_epoch()
		}

		fn generate_key_ownership_proof(
			_slot: sp_consensus_babe::Slot,
			authority_id: sp_consensus_babe::AuthorityId,
		) -> Option<sp_consensus_babe::OpaqueKeyOwnershipProof> {
			use codec::Encode;

			Historical::prove((sp_consensus_babe::KEY_TYPE, authority_id))
				.map(|p| p.encode())
				.map(sp_consensus_babe::OpaqueKeyOwnershipProof::new)
		}

		fn submit_report_equivocation_unsigned_extrinsic(
			equivocation_proof: sp_consensus_babe::EquivocationProof<<Block as BlockT>::Header>,
			key_owner_proof: sp_consensus_babe::OpaqueKeyOwnershipProof,
		) -> Option<()> {
			let key_owner_proof = key_owner_proof.decode()?;

			Babe::submit_unsigned_equivocation_report(
				equivocation_proof,
				key_owner_proof,
			)
		}
	}

	impl fp_rpc::ConvertTransactionRuntimeApi<Block> for Runtime {
		fn convert_transaction(transaction: EthereumTransaction) -> <Block as BlockT>::Extrinsic {
			UncheckedExtrinsic::new_unsigned(
				pallet_ethereum::Call::<Runtime>::transact { transaction }.into(),
			)
		}
	}

	impl fp_rpc::EthereumRuntimeRPCApi<Block> for Runtime {
		fn chain_id() -> u64 {
			<Runtime as pallet_evm::Config>::ChainId::get()
		}

		fn account_basic(address: H160) -> EVMAccount {
			// scaling is handled by the EvmCurrencyScaler inside pallet_evm
			EVM::account_basic(&address).0
		}

		fn gas_price() -> U256 {
			BaseFee::min_gas_price().0
		}

		fn account_code_at(address: H160) -> Vec<u8> {
			EVM::account_codes(address)
		}

		fn author() -> H160 {
			<pallet_evm::Pallet<Runtime>>::find_author()
		}

		fn storage_at(address: H160, index: U256) -> H256 {
			let mut tmp = [0u8; 32];
			index.to_big_endian(&mut tmp);
			EVM::account_storages(address, H256::from_slice(&tmp[..]))
		}

		fn call(
			from: H160,
			to: H160,
			data: Vec<u8>,
			value: U256,
			gas_limit: U256,
			max_fee_per_gas: Option<U256>,
			max_priority_fee_per_gas: Option<U256>,
			nonce: Option<U256>,
			estimate: bool,
			access_list: Option<Vec<(H160, Vec<H256>)>>,
		) -> Result<pallet_evm::CallInfo, sp_runtime::DispatchError> {
			let config = if estimate {
				let mut config = <Runtime as pallet_evm::Config>::config().clone();
				config.estimate = true;
				Some(config)
			} else {
				None
			};

			<Runtime as pallet_evm::Config>::Runner::call(
				from,
				to,
				data,
				value,
				gas_limit.low_u64(),
				max_fee_per_gas,
				max_priority_fee_per_gas,
				nonce,
				access_list.unwrap_or_default(),
				false,
				false,
				config.as_ref().unwrap_or(<Runtime as pallet_evm::Config>::config()),
			).map_err(|err| err.error.into())
		}

		fn create(
			from: H160,
			data: Vec<u8>,
			value: U256,
			gas_limit: U256,
			max_fee_per_gas: Option<U256>,
			max_priority_fee_per_gas: Option<U256>,
			nonce: Option<U256>,
			estimate: bool,
			access_list: Option<Vec<(H160, Vec<H256>)>>,
		) -> Result<pallet_evm::CreateInfo, sp_runtime::DispatchError> {
			let config = if estimate {
				let mut config = <Runtime as pallet_evm::Config>::config().clone();
				config.estimate = true;
				Some(config)
			} else {
				None
			};

			<Runtime as pallet_evm::Config>::Runner::create(
				from,
				data,
				value,
				gas_limit.low_u64(),
				max_fee_per_gas,
				max_priority_fee_per_gas,
				nonce,
				access_list.unwrap_or_default(),
				false,
				false,
				config.as_ref().unwrap_or(<Runtime as pallet_evm::Config>::config()),
			).map_err(|err| err.error.into())
		}

		fn current_transaction_statuses() -> Option<Vec<TransactionStatus>> {
			Ethereum::current_transaction_statuses()
		}

		fn current_block() -> Option<pallet_ethereum::Block> {
			Ethereum::current_block()
		}

		fn current_receipts() -> Option<Vec<pallet_ethereum::Receipt>> {
			Ethereum::current_receipts()
		}

		fn current_all() -> (
			Option<pallet_ethereum::Block>,
			Option<Vec<pallet_ethereum::Receipt>>,
			Option<Vec<TransactionStatus>>
		) {
			(
				Ethereum::current_block(),
				Ethereum::current_receipts(),
				Ethereum::current_transaction_statuses()
			)
		}

		fn extrinsic_filter(
			xts: Vec<<Block as BlockT>::Extrinsic>,
		) -> Vec<EthereumTransaction> {
			xts.into_iter().filter_map(|xt| match xt.0.function {
				Call::Ethereum(transact { transaction }) => Some(transaction),
				_ => None
			}).collect::<Vec<EthereumTransaction>>()
		}

		fn elasticity() -> Option<Permill> {
			Some(BaseFee::elasticity())
		}
	}

	impl fg_primitives::GrandpaApi<Block> for Runtime {
		fn grandpa_authorities() -> GrandpaAuthorityList {
			Grandpa::grandpa_authorities()
		}

		fn current_set_id() -> fg_primitives::SetId {
			Grandpa::current_set_id()
		}

		fn submit_report_equivocation_unsigned_extrinsic(
			_equivocation_proof: fg_primitives::EquivocationProof<
				<Block as BlockT>::Hash,
				NumberFor<Block>,
			>,
			_key_owner_proof: fg_primitives::OpaqueKeyOwnershipProof,
		) -> Option<()> {
			None
		}

		fn generate_key_ownership_proof(
			_set_id: fg_primitives::SetId,
			_authority_id: GrandpaId,
		) -> Option<fg_primitives::OpaqueKeyOwnershipProof> {
			// NOTE: this is the only implementation possible since we've
			// defined our key owner proof type as a bottom type (i.e. a type
			// with no values).
			None
		}
	}

	impl seed_primitives::ethy::EthyApi<Block> for Runtime {
		fn validator_set() -> ValidatorSet<EthBridgeId> {
			EthBridge::validator_set()
		}
		fn xrpl_signers() -> ValidatorSet<EthBridgeId> {
			let door_signers = XRPLBridge::door_signers();
			ValidatorSet {
				proof_threshold: door_signers.len().saturating_sub(1) as u32, // tolerate 1 missing witness
				validators: door_signers,
				id: EthBridge::notary_set_id(), // the set Id is the same as the overall Ethy set Id
			}
		}
	}
}

impl fp_self_contained::SelfContainedCall for Call {
	type SignedInfo = H160;

	fn is_self_contained(&self) -> bool {
		match self {
			Call::Ethereum(call) => call.is_self_contained(),
			_ => false,
		}
	}

	fn check_self_contained(&self) -> Option<Result<Self::SignedInfo, TransactionValidityError>> {
		match self {
			Call::Ethereum(call) => call.check_self_contained(),
			_ => None,
		}
	}

	fn validate_self_contained(
		&self,
		signed_info: &Self::SignedInfo,
		dispatch_info: &DispatchInfoOf<Self>,
		len: usize,
	) -> Option<TransactionValidity> {
		match self {
			Call::Ethereum(ref call) =>
				Some(validate_self_contained_inner(&self, &call, signed_info, dispatch_info, len)),
			_ => None,
		}
	}

	fn pre_dispatch_self_contained(
		&self,
		signed_info: &Self::SignedInfo,
		dispatch_info: &DispatchInfoOf<Self>,
		len: usize,
	) -> Option<Result<(), TransactionValidityError>> {
		match self {
			Call::Ethereum(call) =>
				call.pre_dispatch_self_contained(signed_info, dispatch_info, len),
			_ => None,
		}
	}

	fn apply_self_contained(
		self,
		info: Self::SignedInfo,
	) -> Option<sp_runtime::DispatchResultWithInfo<PostDispatchInfoOf<Self>>> {
		match self {
			call @ Call::Ethereum(pallet_ethereum::Call::transact { .. }) => Some(
				call.dispatch(Origin::from(pallet_ethereum::RawOrigin::EthereumTransaction(info))),
			),
			_ => None,
		}
	}
}

fn validate_self_contained_inner(
	call: &Call,
	eth_call: &pallet_ethereum::Call<Runtime>,
	signed_info: &<Call as fp_self_contained::SelfContainedCall>::SignedInfo,
	dispatch_info: &DispatchInfoOf<Call>,
	len: usize,
) -> TransactionValidity {
	if let pallet_ethereum::Call::transact { ref transaction } = eth_call {
		// Previously, ethereum transactions were contained in an unsigned
		// extrinsic, we now use a new form of dedicated extrinsic defined by
		// frontier, but to keep the same behavior as before, we must perform
		// the controls that were performed on the unsigned extrinsic.
		use sp_runtime::traits::SignedExtension as _;
		let input_len = match transaction {
			pallet_ethereum::Transaction::Legacy(t) => t.input.len(),
			pallet_ethereum::Transaction::EIP2930(t) => t.input.len(),
			pallet_ethereum::Transaction::EIP1559(t) => t.input.len(),
		};
		let extra_validation =
			SignedExtra::validate_unsigned(call, &call.get_dispatch_info(), input_len)?;
		// Then, do the controls defined by the ethereum pallet.
		let self_contained_validation = eth_call
			.validate_self_contained(signed_info, dispatch_info, len)
			.ok_or(TransactionValidityError::Invalid(InvalidTransaction::BadProof))??;

		Ok(extra_validation.combine_with(self_contained_validation))
	} else {
		Err(TransactionValidityError::Unknown(
			sp_runtime::transaction_validity::UnknownTransaction::CannotLookup,
		))
	}
}<|MERGE_RESOLUTION|>--- conflicted
+++ resolved
@@ -694,13 +694,9 @@
 	/// The Ethereum bridge contract address (deployed on Ethereum)
 	pub const EthereumBridgeContractAddress: [u8; 20] = hex_literal::hex!("a86e122EdbDcBA4bF24a2Abf89F5C230b37DF49d");
 	/// % threshold of notarizations required to verify or prove bridge events
-<<<<<<< HEAD
-	pub const NotarizationThreshold: sp_runtime::Percent = sp_runtime::Percent::from_percent(66_u8);
+	pub const NotarizationThreshold: Percent = Percent::from_percent(66_u8);
 	/// Bond amount for a relayer
 	pub const RelayerBond: Balance = 100 * ONE_XRP;
-=======
-	pub const NotarizationThreshold: Percent = Percent::from_percent(66_u8);
->>>>>>> c0254002
 }
 impl pallet_ethy::Config for Runtime {
 	/// Reports the current validator / notary set
@@ -712,13 +708,10 @@
 	type BridgePalletId = BridgePalletId;
 	/// The runtime call type.
 	type Call = Call;
-<<<<<<< HEAD
 	/// The bond required to make a challenge
 	type ChallengeBond = ChallengeBond;
-=======
 	// The duration in blocks of one epoch
 	type EpochDuration = EpochDuration;
->>>>>>> c0254002
 	/// The runtime event type.
 	type Event = Event;
 	/// Subscribers to completed 'eth_call' jobs
