// Copyright 2022-2023 Futureverse Corporation Limited
//
// Licensed under the Apache License, Version 2.0 (the "License");
// you may not use this file except in compliance with the License.
// You may obtain a copy of the License at
//
//     http://www.apache.org/licenses/LICENSE-2.0
//
// Unless required by applicable law or agreed to in writing, software
// distributed under the License is distributed on an "AS IS" BASIS,
// WITHOUT WARRANTIES OR CONDITIONS OF ANY KIND, either express or implied.
// See the License for the specific language governing permissions and
// limitations under the License.
// You may obtain a copy of the License at the root of this project source code

//! Root runtime config
#![cfg_attr(not(feature = "std"), no_std)]
// `construct_runtime!` does a lot of recursion and requires us to increase the limit to 256.
#![recursion_limit = "256"]

// Make the WASM binary available.
#[cfg(feature = "std")]
include!(concat!(env!("OUT_DIR"), "/wasm_binary.rs"));

use codec::{Decode, Encode};
use core::ops::Mul;
use fp_rpc::TransactionStatus;
use frame_election_provider_support::{generate_solution_type, onchain, SequentialPhragmen};
use pallet_dex::TradingPairStatus;
use pallet_ethereum::{
	Call::transact, InvalidTransactionWrapper, Transaction as EthereumTransaction,
	TransactionAction,
};
use pallet_evm::{
	Account as EVMAccount, EnsureAddressNever, EvmConfig, FeeCalculator, Runner as RunnerT,
};
use pallet_staking::RewardDestination;
use pallet_transaction_payment::{Multiplier, TargetedFeeAdjustment};
use seed_pallet_common::MaintenanceCheck;
use sp_api::impl_runtime_apis;
use sp_core::{crypto::KeyTypeId, ConstU16, OpaqueMetadata, H160, H256, U256};
use sp_runtime::{
	create_runtime_str, generic,
	traits::{
		Block as BlockT, DispatchInfoOf, Dispatchable, IdentityLookup, PostDispatchInfoOf, Verify,
	},
	transaction_validity::{
		InvalidTransaction, TransactionPriority, TransactionSource, TransactionValidity,
		TransactionValidityError,
	},
	ApplyExtrinsicResult, FixedPointNumber, Percent, Perquintill,
};
pub use sp_runtime::{impl_opaque_keys, traits::NumberFor, Perbill, Permill};
use sp_std::prelude::*;

pub use frame_system::Call as SystemCall;
pub use pallet_balances::Call as BalancesCall;

#[cfg(feature = "std")]
use sp_version::NativeVersion;
use sp_version::RuntimeVersion;

// A few exports that help ease life for downstream crates.
pub use frame_support::{
	construct_runtime,
	dispatch::{DispatchClass, GetDispatchInfo},
	ensure, parameter_types,
	traits::{
		fungibles::{Inspect, InspectMetadata},
		ConstU128, ConstU32, CurrencyToVote, Everything, Get, IsInVec, KeyOwnerProofSystem,
		Randomness,
	},
	weights::{
		constants::{ExtrinsicBaseWeight, RocksDbWeight, WEIGHT_PER_SECOND},
		ConstantMultiplier, IdentityFee, Weight,
	},
	PalletId, StorageValue,
};

use frame_system::{
	limits::{BlockLength, BlockWeights},
	EnsureRoot,
};
pub use pallet_grandpa::AuthorityId as GrandpaId;
use pallet_grandpa::{fg_primitives, AuthorityList as GrandpaAuthorityList};
pub use pallet_im_online::sr25519::AuthorityId as ImOnlineId;
use seed_runtime_constants::weights::BlockExecutionWeight;
#[cfg(any(feature = "std", test))]
pub use sp_runtime::BuildStorage;

// Export for chain_specs
#[cfg(feature = "std")]
pub use pallet_staking::{Forcing, StakerStatus};

pub mod keys {
	pub use super::{BabeId, EthBridgeId, GrandpaId, ImOnlineId};
}

pub use seed_pallet_common::FeeConfig;
pub use seed_primitives::{
	ethy::{crypto::AuthorityId as EthBridgeId, ValidatorSet},
	AccountId, Address, AssetId, BabeId, Balance, BlockNumber, CollectionUuid, Hash, Index,
	SerialNumber, Signature, TokenCount, TokenId,
};

mod bag_thresholds;

pub mod constants;

use constants::{
	deposit, RootAssetId, XrpAssetId, DAYS, EPOCH_DURATION_IN_SLOTS, MILLISECS_PER_BLOCK, MINUTES,
	ONE_ROOT, ONE_XRP, PRIMARY_PROBABILITY, SESSIONS_PER_ERA, SLOT_DURATION, VTX_ASSET_ID,
};

// Implementations of some helper traits passed into runtime modules as associated types.
pub mod impls;

use impls::{
	AddressMapping, EthereumEventRouter, EthereumFindAuthor, EvmCurrencyScaler, HandleTxValidation,
	SlashImbalanceHandler, StakingSessionTracker,
};
use pallet_fee_proxy::{get_fee_preferences_data, FeePreferencesData, FeePreferencesRunner};

pub mod precompiles;

use precompiles::FutureversePrecompiles;

mod staking;

use staking::OnChainAccuracy;

mod migrations;
mod weights;

use crate::impls::{
	FutureverseEVMCurrencyAdapter, FutureverseEnsureAddressSame, OnNewAssetSubscription,
};

use precompile_utils::constants::FEE_PROXY_ADDRESS;
use seed_primitives::BlakeTwo256Hash;

#[cfg(test)]
mod tests;

/// Currency implementation mapped to XRP
pub type XrpCurrency = pallet_assets_ext::AssetCurrency<Runtime, XrpAssetId>;
/// Dual currency implementation mapped to ROOT & XRP for staking
pub type DualStakingCurrency =
	pallet_assets_ext::DualStakingCurrency<Runtime, XrpCurrency, Balances>;

/// This runtime version.
#[sp_version::runtime_version]
pub const VERSION: RuntimeVersion = RuntimeVersion {
	spec_name: create_runtime_str!("root"),
	impl_name: create_runtime_str!("root"),
	authoring_version: 1,
	spec_version: 45,
	impl_version: 0,
	apis: RUNTIME_API_VERSIONS,
	transaction_version: 6,
	state_version: 0,
};

/// The BABE epoch configuration at genesis.
pub const BABE_GENESIS_EPOCH_CONFIG: sp_consensus_babe::BabeEpochConfiguration =
	sp_consensus_babe::BabeEpochConfiguration {
		c: PRIMARY_PROBABILITY,
		allowed_slots: sp_consensus_babe::AllowedSlots::PrimaryAndSecondaryPlainSlots,
	};

/// The version information used to identify this runtime when compiled natively.
#[cfg(feature = "std")]
pub fn native_version() -> NativeVersion {
	NativeVersion { runtime_version: VERSION, can_author_with: Default::default() }
}

impl_opaque_keys! {
	pub struct SessionKeys {
		pub babe: Babe,
		pub im_online: ImOnline,
		pub grandpa: Grandpa,
		pub ethy: EthBridge,
	}
}

/// We assume that ~10% of the block weight is consumed by `on_initialize` handlers.
/// This is used to limit the maximal weight of a single extrinsic.
const AVERAGE_ON_INITIALIZE_RATIO: Perbill = Perbill::from_percent(10);
/// We allow `Normal` extrinsics to fill up the block up to 75%, the rest can be used
/// by  Operational  extrinsics.
const NORMAL_DISPATCH_RATIO: Perbill = Perbill::from_percent(75);
/// We allow for 2 seconds of compute with a 4 second average block time.
const MAXIMUM_BLOCK_WEIGHT: Weight = WEIGHT_PER_SECOND.div(2u64);

parameter_types! {
	pub const BlockHashCount: BlockNumber = 250;
	pub const Version: RuntimeVersion = VERSION;
	pub RuntimeBlockLength: BlockLength =
		BlockLength::max_with_normal_ratio(5 * 1024 * 1024, NORMAL_DISPATCH_RATIO);
	pub RuntimeBlockWeights: BlockWeights = BlockWeights::builder()
		.base_block(BlockExecutionWeight::get())
		.for_class(DispatchClass::all(), |weights| {
			weights.base_extrinsic = ExtrinsicBaseWeight::get();
		})
		.for_class(DispatchClass::Normal, |weights| {
			weights.max_total = Some(NORMAL_DISPATCH_RATIO * MAXIMUM_BLOCK_WEIGHT);
		})
		.for_class(DispatchClass::Operational, |weights| {
			weights.max_total = Some(MAXIMUM_BLOCK_WEIGHT);
			// Operational transactions have some extra reserved space, so that they
			// are included even if block reached `MAXIMUM_BLOCK_WEIGHT`.
			weights.reserved = Some(
				MAXIMUM_BLOCK_WEIGHT - NORMAL_DISPATCH_RATIO * MAXIMUM_BLOCK_WEIGHT
			);
		})
		.avg_block_initialization(AVERAGE_ON_INITIALIZE_RATIO)
		.build_or_panic();
	pub const SS58Prefix: u8 = 193;
}

/// Filters to prevent specific transactions from executing
pub enum CallFilter {}

impl frame_support::traits::Contains<RuntimeCall> for CallFilter {
	fn contains(call: &RuntimeCall) -> bool {
		// Check whether this call has been paused by the maintenance_mode pallet
		if pallet_maintenance_mode::MaintenanceChecker::<Runtime>::call_paused(call) {
			return false
		}

		match call {
			// Prevent asset `create` transactions from executing
			RuntimeCall::Assets(pallet_assets::Call::create { .. }) => false,
			// Disable EthBridge `submit_challenge` call
			RuntimeCall::EthBridge(pallet_ethy::Call::submit_challenge { .. }) => false,
			// Disable XRPLBridge `submit_challenge` call
			RuntimeCall::XRPLBridge(pallet_xrpl_bridge::Call::submit_challenge { .. }) => false,
			// Calls to direct rewards to be re-staked are not allowed, as it does not make sense in
			// a dual-currency with pallet-staking context
			RuntimeCall::Staking(pallet_staking::Call::bond { payee, .. }) => {
				if let RewardDestination::Staked = payee {
					return false
				}
				true
			},
			// Payouts are restricted until a new staking payout system is implemented
			RuntimeCall::Staking(pallet_staking::Call::payout_stakers { .. }) => false,
			// Disable Proxy::add_proxy
			RuntimeCall::Proxy(pallet_proxy::Call::add_proxy { .. }) => false,
			_ => true,
		}
	}
}

parameter_types! {
	/// TargetBlockFullness, AdjustmentVariable and MinimumMultiplier values were picked from the
	/// substrate repo. They are the same as the one on Webb, Edgeware, Astar and Phala. Moonbeam
	/// and Polkadot have slightly different values.

	/// The portion of the `NORMAL_DISPATCH_RATIO` that we adjust the fees with. Blocks filled less
	/// than this will decrease the weight and more will increase.
	pub const TargetBlockFullness: Perquintill = Perquintill::from_percent(25);
	/// The adjustment variable of the runtime. Higher values will cause `TargetBlockFullness` to
	/// change the fees more rapidly. This low value causes changes to occur slowly over time.
	pub AdjustmentVariable: Multiplier = Multiplier::saturating_from_rational(1, 100_000);
	/// Minimum amount of the multiplier. This value cannot be too low. A test case should ensure
	/// that combined with `AdjustmentVariable`, we can recover from the minimum.
	/// See `multiplier_can_grow_from_zero` in here.
	/// This value is currently only used by pallet-transaction-payment as an assertion that the
	/// next multiplier is always > min value.
	pub MinimumMultiplier: Multiplier = Multiplier::saturating_from_rational(1, 1_000_000_000u128);
}

pub type SlowAdjustingFeeUpdate<R> =
	TargetedFeeAdjustment<R, TargetBlockFullness, AdjustmentVariable, MinimumMultiplier>;

impl frame_system::Config for Runtime {
	/// The identifier used to distinguish between accounts.
	type AccountId = AccountId;
	/// The aggregated dispatch type that is available for extrinsics.
	type RuntimeCall = RuntimeCall;
	/// The lookup mechanism to get account ID from whatever is passed in dispatchers.
	type Lookup = IdentityLookup<AccountId>;
	/// The index type for storing how many extrinsics an account has signed.
	type Index = Index;
	/// The index type for blocks.
	type BlockNumber = BlockNumber;
	/// The type for hashing blocks and tries.
	type Hash = Hash;
	/// The hashing algorithm used.
	type Hashing = BlakeTwo256Hash;
	/// The header type.
	type Header = Header;
	/// The ubiquitous event type.
	type RuntimeEvent = RuntimeEvent;
	/// The ubiquitous origin type.
	type RuntimeOrigin = RuntimeOrigin;
	/// Maximum number of block number to block hash mappings to keep (oldest pruned first).
	type BlockHashCount = BlockHashCount;
	/// Runtime version.
	type Version = Version;
	/// Converts a pallet to an index of this pallet in the runtime.
	type PalletInfo = PalletInfo;
	type AccountData = pallet_balances::AccountData<Balance>;
	type OnNewAccount = ();
	type OnKilledAccount = ();
	type DbWeight = RocksDbWeight;
	type BaseCallFilter = CallFilter;
	type SystemWeightInfo = weights::frame_system::WeightInfo<Runtime>;
	type BlockWeights = RuntimeBlockWeights;
	type BlockLength = RuntimeBlockLength;
	type SS58Prefix = SS58Prefix;
	type OnSetCode = ();
	type MaxConsumers = ConstU32<16>;
}

parameter_types! {
	pub const OperationalFeeMultiplier: u8 = 5;
}

pub struct FeeControlWeightToFee;

impl frame_support::weights::WeightToFee for FeeControlWeightToFee {
	type Balance = Balance;

	fn weight_to_fee(weight: &Weight) -> Self::Balance {
		FeeControl::weight_to_fee(weight)
	}
}

pub struct FeeControlLengthToFee;

impl frame_support::weights::WeightToFee for FeeControlLengthToFee {
	type Balance = Balance;

	fn weight_to_fee(weight: &Weight) -> Self::Balance {
		FeeControl::length_to_fee(weight)
	}
}

impl pallet_transaction_payment::Config for Runtime {
	type OnChargeTransaction = FeeProxy;
	type RuntimeEvent = RuntimeEvent;
	type WeightToFee = FeeControlWeightToFee;
	type LengthToFee = FeeControlLengthToFee;
	type FeeMultiplierUpdate = SlowAdjustingFeeUpdate<Runtime>;
	type OperationalFeeMultiplier = OperationalFeeMultiplier;
}

parameter_types! {
	pub const ExistentialDeposit: Balance = 1;
	pub const MaxLocks: u32 = 50;
	pub const MaxReserves: u32 = 50;
}
impl pallet_balances::Config for Runtime {
	type MaxLocks = MaxLocks;
	/// The type for recording an account's balance.
	type Balance = Balance;
	/// The ubiquitous event type.
	type RuntimeEvent = RuntimeEvent;
	type DustRemoval = ();
	type ExistentialDeposit = ExistentialDeposit;
	type AccountStore = System;
	type WeightInfo = weights::pallet_balances::WeightInfo<Runtime>;
	type MaxReserves = MaxReserves;
	type ReserveIdentifier = [u8; 8];
}

parameter_types! {
	pub const AssetDeposit: Balance = ONE_XRP;
	pub const AssetAccountDeposit: Balance = 16;
	pub const ApprovalDeposit: Balance = 1;
	pub const AssetsStringLimit: u32 = 50;
	/// Key = 32 bytes, Value = 36 bytes (32+1+1+1+1)
	// https://github.com/paritytech/substrate/blob/069917b/frame/assets/src/lib.rs#L257L271
	pub const MetadataDepositBase: Balance = 1 * 68;
	pub const MetadataDepositPerByte: Balance = 1;
}
pub type AssetsForceOrigin = EnsureRoot<AccountId>;

impl pallet_assets::Config for Runtime {
	type RuntimeEvent = RuntimeEvent;
	type Balance = Balance;
	type AssetId = AssetId;
	type Currency = Balances;
	type ForceOrigin = AssetsForceOrigin;
	type AssetDeposit = AssetDeposit;
	type MetadataDepositBase = MetadataDepositBase;
	type MetadataDepositPerByte = MetadataDepositPerByte;
	type ApprovalDeposit = ApprovalDeposit;
	type StringLimit = AssetsStringLimit;
	type Freezer = ();
	type Extra = ();
	type WeightInfo = weights::pallet_assets::WeightInfo<Runtime>;
	type AssetAccountDeposit = AssetAccountDeposit;
}

parameter_types! {
	pub const AssetsExtPalletId: PalletId = PalletId(*b"assetext");
	pub const MaxHolds: u32 = 16;
}
impl pallet_assets_ext::Config for Runtime {
	type RuntimeEvent = RuntimeEvent;
	type ParachainId = WorldId;
	type MaxHolds = MaxHolds;
	type NativeAssetId = RootAssetId;
	type OnNewAssetSubscription = OnNewAssetSubscription;
	type PalletId = AssetsExtPalletId;
	type WeightInfo = weights::pallet_assets_ext::WeightInfo<Runtime>;
}

parameter_types! {
	pub const NftPalletId: PalletId = PalletId(*b"nftokens");
	pub const CollectionNameStringLimit: u32 = 50;
	pub const WorldId: seed_primitives::ParachainId = 100;
	pub const MaxTokensPerCollection: u32 = 1_000_000;
	pub const MintLimit: u32 = 1_000;
}
impl pallet_nft::Config for Runtime {
	type RuntimeEvent = RuntimeEvent;
	type MaxTokensPerCollection = MaxTokensPerCollection;
	type MintLimit = MintLimit;
	type OnTransferSubscription = TokenApprovals;
	type OnNewAssetSubscription = OnNewAssetSubscription;
	type MultiCurrency = AssetsExt;
	type PalletId = NftPalletId;
	type ParachainId = WorldId;
	type StringLimit = CollectionNameStringLimit;
	type WeightInfo = weights::pallet_nft::WeightInfo<Runtime>;
	type Xls20MintRequest = Xls20;
}

parameter_types! {
	pub const MarketplacePalletId: PalletId = PalletId(*b"marketpl");
	/// How long listings are open for by default
	pub const DefaultListingDuration: BlockNumber = DAYS * 3;
	pub const MaxTokensPerListing: u32 = 1000;
	pub const MaxOffers: u32 = 100;
	pub const MarketplaceNetworkFeePercentage: Permill = Permill::from_perthousand(5);
	pub const DefaultTxFeePotId: Option<PalletId> = Some(TxFeePotId::get());
}
impl pallet_marketplace::Config for Runtime {
	type RuntimeCall = RuntimeCall;
	type DefaultListingDuration = DefaultListingDuration;
	type RuntimeEvent = RuntimeEvent;
	type DefaultFeeTo = DefaultFeeTo;
	type MultiCurrency = AssetsExt;
	type NFTExt = Nft;
	type PalletId = MarketplacePalletId;
	type NetworkFeePercentage = MarketplaceNetworkFeePercentage;
	type WeightInfo = weights::pallet_marketplace::WeightInfo<Runtime>;
	type MaxTokensPerListing = MaxTokensPerListing;
	type MaxOffers = MaxOffers;
}

parameter_types! {
	pub const SftPalletId: PalletId = PalletId(*b"sftokens");
	pub const MaxTokensPerSftCollection: u32 = 1_000_000;
	pub const MaxOwnersPerSftCollection: u32 = 1_000_000;
	pub const MaxSerialsPerMint: u32 = 100; // Higher values can be storage heavy
}
impl pallet_sft::Config for Runtime {
	type RuntimeEvent = RuntimeEvent;
	type MultiCurrency = AssetsExt;
	type NFTExt = Nft;
	type OnTransferSubscription = TokenApprovals;
	type OnNewAssetSubscription = OnNewAssetSubscription;
	type PalletId = SftPalletId;
	type ParachainId = WorldId;
	type StringLimit = CollectionNameStringLimit;
	type WeightInfo = weights::pallet_sft::WeightInfo<Runtime>;
	type MaxTokensPerSftCollection = MaxTokensPerSftCollection;
	type MaxSerialsPerMint = MaxSerialsPerMint;
	type MaxOwnersPerSftToken = MaxOwnersPerSftCollection;
}

parameter_types! {
	pub const MaxTokensPerXls20Mint: u32 = 1000;
}
impl pallet_xls20::Config for Runtime {
	type RuntimeEvent = RuntimeEvent;
	type MaxTokensPerXls20Mint = MaxTokensPerXls20Mint;
	type MultiCurrency = AssetsExt;
	type NFTExt = Nft;
	type WeightInfo = weights::pallet_xls20::WeightInfo<Runtime>;
	type Xls20PaymentAsset = XrpAssetId;
}

parameter_types! {
	/// PalletId for Echo pallet
	pub const EchoPalletId: PalletId = PalletId(*b"pingpong");
}
impl pallet_echo::Config for Runtime {
	type RuntimeEvent = RuntimeEvent;
	type EthereumBridge = EthBridge;
	type PalletId = EchoPalletId;
	type WeightInfo = weights::pallet_echo::WeightInfo<Runtime>;
}

impl pallet_fee_proxy::Config for Runtime {
	type RuntimeCall = RuntimeCall;
	type RuntimeEvent = RuntimeEvent;
	type PalletsOrigin = OriginCaller;
	type FeeAssetId = XrpAssetId;
	type OnChargeTransaction = pallet_transaction_payment::CurrencyAdapter<XrpCurrency, TxFeePot>;
	type ErcIdConversion = Self;
	type EVMBaseFeeProvider = FeeControl;
	type MaintenanceChecker = pallet_maintenance_mode::MaintenanceChecker<Runtime>;
}

parameter_types! {
	pub MaximumSchedulerWeight: Weight = Perbill::from_percent(80) *
		RuntimeBlockWeights::get().max_block;
	pub const MaxScheduledPerBlock: u32 = 50;
	pub const NoPreimagePostponement: Option<u32> = Some(10);
}
impl pallet_scheduler::Config for Runtime {
	type RuntimeEvent = RuntimeEvent;
	type RuntimeOrigin = RuntimeOrigin;
	type PalletsOrigin = OriginCaller;
	type RuntimeCall = RuntimeCall;
	type MaximumWeight = MaximumSchedulerWeight;
	type ScheduleOrigin = EnsureRoot<AccountId>;
	type MaxScheduledPerBlock = MaxScheduledPerBlock;
	type OriginPrivilegeCmp = frame_support::traits::EqualPrivilegeOnly;
	type WeightInfo = weights::pallet_scheduler::WeightInfo<Runtime>;
	type PreimageProvider = Preimage;
	type NoPreimagePostponement = NoPreimagePostponement;
}

parameter_types! {
	pub const PreimageMaxSize: u32 = 4096 * 1024;
	pub const PreimageBaseDeposit: Balance = deposit(2, 64);
	pub const PreimageByteDeposit: Balance = deposit(0, 1);
}

impl pallet_preimage::Config for Runtime {
	type WeightInfo = weights::pallet_preimage::WeightInfo<Runtime>;
	type RuntimeEvent = RuntimeEvent;
	type Currency = Balances;
	type ManagerOrigin = EnsureRoot<AccountId>;
	type MaxSize = PreimageMaxSize;
	type BaseDeposit = PreimageBaseDeposit;
	type ByteDeposit = PreimageByteDeposit;
}

impl pallet_utility::Config for Runtime {
	type RuntimeEvent = RuntimeEvent;
	type RuntimeCall = RuntimeCall;
	type PalletsOrigin = OriginCaller;
	type WeightInfo = weights::pallet_utility::WeightInfo<Runtime>;
}

parameter_types! {
	// One storage item; key size is 32; value is size 4+4+16+32 bytes = 56 bytes.
	pub const DepositBase: Balance = deposit(1, 88);
	// Additional storage item size of 32 bytes.
	pub const DepositFactor: Balance = deposit(0, 32);
}

impl pallet_multisig::Config for Runtime {
	type RuntimeEvent = RuntimeEvent;
	type RuntimeCall = RuntimeCall;
	type Currency = Balances;
	type DepositBase = DepositBase;
	type DepositFactor = DepositFactor;
	type MaxSignatories = ConstU16<100>;
	type WeightInfo = weights::pallet_multisig::WeightInfo<Runtime>;
}

parameter_types! {
	pub const XrpTxChallengePeriod: u32 = 10 * MINUTES;
	/// % threshold to emit event TicketSequenceThresholdReached
	pub const TicketSequenceThreshold: Percent = Percent::from_percent(66_u8);
	/// NOTE - XRPTransactionLimitPerLedger should be more than or equal to XRPTransactionLimit
	pub const XRPTransactionLimit: u32 = 1_000_000;
	pub const XRPTransactionLimitPerLedger: u32 = 1_000_000;
}

impl pallet_xrpl_bridge::Config for Runtime {
	type RuntimeEvent = RuntimeEvent;
	type EthyAdapter = EthBridge;
	type MultiCurrency = AssetsExt;
	type ApproveOrigin = EnsureRoot<AccountId>;
	type WeightInfo = weights::pallet_xrpl_bridge::WeightInfo<Runtime>;
	type XrpAssetId = XrpAssetId;
	type ChallengePeriod = XrpTxChallengePeriod;
	type UnixTime = Timestamp;
	type TicketSequenceThreshold = TicketSequenceThreshold;
	type XRPTransactionLimit = XRPTransactionLimit;
	type XRPLTransactionLimitPerLedger = XRPTransactionLimitPerLedger;
}

parameter_types! {
	pub const GetExchangeFee: (u32, u32) = (3, 1000);	// 0.3%
	pub const TradingPathLimit: u32 = 3;
	pub const DEXBurnPalletId: PalletId = PalletId(*b"burn/dex");
	pub const LPTokenDecimals: u8 = 18;
	pub const DefaultFeeTo: Option<PalletId> = Some(TxFeePotId::get());
}
impl pallet_dex::Config for Runtime {
	type RuntimeEvent = RuntimeEvent;
	type DEXBurnPalletId = DEXBurnPalletId;
	type LPTokenDecimals = LPTokenDecimals;
	type GetExchangeFee = GetExchangeFee;
	type TradingPathLimit = TradingPathLimit;
	type DefaultFeeTo = DefaultFeeTo;
	type WeightInfo = weights::pallet_dex::WeightInfo<Runtime>;
	type MultiCurrency = AssetsExt;
}

impl pallet_token_approvals::Config for Runtime {
	type NFTExt = Nft;
	type WeightInfo = weights::pallet_token_approvals::WeightInfo<Runtime>;
}

parameter_types! {
	pub const MinimumPeriod: u64 = SLOT_DURATION / 2;
}
impl pallet_timestamp::Config for Runtime {
	/// A timestamp: milliseconds since the unix epoch.
	type Moment = u64;
	type OnTimestampSet = Babe;
	type MinimumPeriod = MinimumPeriod;
	type WeightInfo = weights::pallet_timestamp::WeightInfo<Runtime>;
}

parameter_types! {
	pub const UncleGenerations: u32 = 0;
	// More than enough before migration to new architecture
	pub const MaxAuthorities: u32 = 4_096;
}
impl pallet_authorship::Config for Runtime {
	type FindAuthor = pallet_session::FindAccountFromAuthorIndex<Self, Babe>;
	type UncleGenerations = UncleGenerations;
	type FilterUncle = ();
	type EventHandler = (Staking, ImOnline);
}

impl pallet_grandpa::Config for Runtime {
	type RuntimeEvent = RuntimeEvent;
	type KeyOwnerProofSystem = ();
	type KeyOwnerProof =
		<Self::KeyOwnerProofSystem as KeyOwnerProofSystem<(KeyTypeId, GrandpaId)>>::Proof;
	type KeyOwnerIdentification = <Self::KeyOwnerProofSystem as KeyOwnerProofSystem<(
		KeyTypeId,
		GrandpaId,
	)>>::IdentificationTuple;
	type HandleEquivocation = ();
	type WeightInfo = ();
	type MaxAuthorities = MaxAuthorities;
}

impl pallet_session::Config for Runtime {
	type RuntimeEvent = RuntimeEvent;
	type ValidatorId = <Self as frame_system::Config>::AccountId;
	type ValidatorIdOf = pallet_staking::StashOf<Self>;
	type ShouldEndSession = Babe;
	type NextSessionRotation = Babe;
	type SessionManager = pallet_session::historical::NoteHistoricalRoot<Self, Staking>;
	// Essentially just Aura, but lets be pedantic.
	type SessionHandler = <SessionKeys as sp_runtime::traits::OpaqueKeys>::KeyTypeIdProviders;
	type Keys = SessionKeys;
	type WeightInfo = pallet_session::weights::SubstrateWeight<Runtime>;
}

impl pallet_session::historical::Config for Runtime {
	type FullIdentification = pallet_staking::Exposure<AccountId, Balance>;
	type FullIdentificationOf = pallet_staking::ExposureOf<Runtime>;
}

parameter_types! {
	pub const BagThresholds: &'static [u64] = &bag_thresholds::THRESHOLDS;
}
impl pallet_bags_list::Config for Runtime {
	type RuntimeEvent = RuntimeEvent;
	type ScoreProvider = Staking;
	type WeightInfo = weights::pallet_bags_list::WeightInfo<Runtime>;
	type BagThresholds = BagThresholds;
	type Score = sp_npos_elections::VoteWeight;
}

parameter_types! {
	// phase durations. 1/4 of the last session for each.
	// in testing: 1min or half of the session for each
	pub SignedPhase: u32 = EPOCH_DURATION_IN_SLOTS / 4;
	pub UnsignedPhase: u32 = EPOCH_DURATION_IN_SLOTS / 4;
	// signed config
	pub const SignedMaxSubmissions: u32 = 16;
	pub const SignedMaxRefunds: u32 = 16 / 4;
	// 40 DOTs fixed deposit..
	pub const SignedDepositBase: Balance = ONE_ROOT * 40;
	// 0.01 DOT per KB of solution data.
	pub const SignedDepositByte: Balance = ONE_ROOT / 1024;
	// Intentionally zero reward to prevent inflation
	// `pallet_election_provider_multi_phase::RewardHandler` could be configured to offset any rewards
	pub SignedRewardBase: Balance = 0;
	pub BetterUnsignedThreshold: Perbill = Perbill::from_rational(5u32, 10_000);
	// 4 hour session, 1 hour unsigned phase, 32 offchain executions.
	pub OffchainRepeat: BlockNumber = UnsignedPhase::get() / 32;
	/// We take the top 22500 nominators as electing voters..
	pub const MaxElectingVoters: u32 = 22_500;
	/// ... and all of the validators as electable targets. Whilst this is the case, we cannot and
	/// shall not increase the size of the validator intentions.
	pub const MaxElectableTargets: u16 = u16::MAX;
}
generate_solution_type!(
	#[compact]
	pub struct NposCompactSolution16::<
		VoterIndex = u32,
		TargetIndex = u16,
		Accuracy = sp_runtime::PerU16,
		MaxVoters = MaxElectingVoters,
	>(16)
);
pub struct OnChainSeqPhragmen;

impl onchain::Config for OnChainSeqPhragmen {
	type System = Runtime;
	type Solver = SequentialPhragmen<AccountId, OnChainAccuracy>;
	type DataProvider = Staking;
	type WeightInfo = ();
}

parameter_types! {
	/// A limit for off-chain phragmen unsigned solution submission.
	///
	/// We want to keep it as high as possible, but can't risk having it reject,
	/// so we always subtract the base block execution weight.
	pub OffchainSolutionWeightLimit: Weight = RuntimeBlockWeights::get()
		.get(DispatchClass::Normal)
		.max_extrinsic
		.expect("Normal extrinsics have weight limit configured by default; qed")
		.saturating_sub(BlockExecutionWeight::get());

	/// A limit for off-chain phragmen unsigned solution length.
	///
	/// We allow up to 90% of the block's size to be consumed by the solution.
	pub OffchainSolutionLengthLimit: u32 = Perbill::from_rational(90_u32, 100) *
		*RuntimeBlockLength::get()
		.max
		.get(DispatchClass::Normal);
}
impl pallet_election_provider_multi_phase::MinerConfig for Runtime {
	type AccountId = AccountId;
	type MaxLength = OffchainSolutionLengthLimit;
	type MaxWeight = OffchainSolutionWeightLimit;
	type Solution = NposCompactSolution16;
	type MaxVotesPerVoter = <
    <Self as pallet_election_provider_multi_phase::Config>::DataProvider
    as
    frame_election_provider_support::ElectionDataProvider
    >::MaxVotesPerVoter;

	// The unsigned submissions have to respect the weight of the submit_unsigned call, thus their
	// weight estimate function is wired to this call's weight.
	fn solution_weight(v: u32, t: u32, a: u32, d: u32) -> Weight {
		<
        <Self as pallet_election_provider_multi_phase::Config>::WeightInfo
        as
        pallet_election_provider_multi_phase::WeightInfo
        >::submit_unsigned(v, t, a, d)
	}
}

impl pallet_election_provider_multi_phase::Config for Runtime {
	type RuntimeEvent = RuntimeEvent;
	type Currency = Balances;
	type EstimateCallFee = TransactionPayment;
	type SignedPhase = SignedPhase;
	type UnsignedPhase = UnsignedPhase;
	type SignedMaxSubmissions = SignedMaxSubmissions;
	type SignedMaxRefunds = SignedMaxRefunds;
	type SignedRewardBase = SignedRewardBase;
	type SignedDepositBase = SignedDepositBase;
	type SignedDepositByte = SignedDepositByte;
	type SignedDepositWeight = ();
	type SignedMaxWeight =
		<Self::MinerConfig as pallet_election_provider_multi_phase::MinerConfig>::MaxWeight;
	type MinerConfig = Self;
	type SlashHandler = SlashImbalanceHandler;
	type RewardHandler = ();
	// nothing to do upon rewards
	type BetterUnsignedThreshold = BetterUnsignedThreshold;
	type BetterSignedThreshold = ();
	type OffchainRepeat = OffchainRepeat;
	type MinerTxPriority = NposSolutionPriority;
	type DataProvider = Staking;
	type Fallback = onchain::UnboundedExecution<OnChainSeqPhragmen>;
	type GovernanceFallback = onchain::UnboundedExecution<OnChainSeqPhragmen>;
	type Solver = SequentialPhragmen<
		AccountId,
		pallet_election_provider_multi_phase::SolutionAccuracyOf<Self>,
		(),
	>;
	type BenchmarkingConfig = staking::ElectionBenchmarkConfig;
	type ForceOrigin = EnsureRoot<AccountId>;
	type WeightInfo = weights::pallet_election_provider_multi_phase::WeightInfo<Runtime>;
	type MaxElectingVoters = MaxElectingVoters;
	type MaxElectableTargets = MaxElectableTargets;
}

parameter_types! {
	// Six sessions in an era (24 hours).
	pub const SessionsPerEra: sp_staking::SessionIndex = SESSIONS_PER_ERA;
	// 28 eras for unbonding (28 days).
	pub const BondingDuration: sp_staking::EraIndex = 28;
	pub const SlashDeferDuration: sp_staking::EraIndex = 27;
	pub const MaxNominatorRewardedPerValidator: u32 = 256;
	pub const OffendingValidatorsThreshold: Perbill = Perbill::from_percent(17);
	// 16
	pub const MaxNominations: u32 = <NposCompactSolution16 as frame_election_provider_support::NposSolution>::LIMIT as u32;
	// holds XRP from staking slashes
	// this could be controlled by pallet-treasury later
	pub const SlashPotId: PalletId = PalletId(*b"slashpot");
	/// Holds XRP transaction fees for distribution to validators according to stake & undistributed reward remainders
	pub const TxFeePotId: PalletId = PalletId(*b"txfeepot");
}
type SlashCancelOrigin = EnsureRoot<AccountId>;

impl pallet_staking::Config for Runtime {
	type MaxNominations = MaxNominations;
	type Currency = DualStakingCurrency;
	type CurrencyBalance = Balance;
	type CurrencyToVote = frame_support::traits::U128CurrencyToVote;
	// Decides the total reward to be distributed each era
	// For root network it is the balance of the tx fee pot
	type EraPayout = TxFeePot;
	type RuntimeEvent = RuntimeEvent;
	// After a validator payout is made (to it and all its stakers), this receives the pending
	// positive imbalance (total amount newly minted during the payout process) since the XRP
	// already exists the issuance should not be modified
	//
	// pallet-staking validator payouts always _mint_ tokens (with `deposit_creating`) assuming an
	// inflationary model instead rewards should be redistributed from fees only
	type Reward = TxFeePot;
	// Handles any era reward amount indivisible among stakers at end of an era.
	// some account should receive the amount to ensure total issuance of XRP is constant (vs.
	// burnt)
	type RewardRemainder = TxFeePot;
	// Upon slashing two situations can happen:
	// 1) if there are no reporters, this handler is given the whole slashed imbalance
	// 2) any indivisible slash imbalance (not sent to reporter(s)) is sent here
	// StakingPot nullifies the imbalance to keep issuance of XRP constant (vs. burnt)
	type Slash = SlashImbalanceHandler;
	type UnixTime = Timestamp;
	type SessionsPerEra = SessionsPerEra;
	type BondingDuration = BondingDuration;
	type SlashDeferDuration = SlashDeferDuration;
	// A super-majority of the council can cancel the slash.
	type SlashCancelOrigin = SlashCancelOrigin;
	type SessionInterface = Self;
	type MaxNominatorRewardedPerValidator = MaxNominatorRewardedPerValidator;
	type OffendingValidatorsThreshold = OffendingValidatorsThreshold;
	type NextNewSession = Session;
	type ElectionProvider = ElectionProviderMultiPhase;
	type GenesisElectionProvider = onchain::UnboundedExecution<OnChainSeqPhragmen>;
	type VoterList = VoterList;
	type TargetList = pallet_staking::UseValidatorsMap<Runtime>;
	type MaxUnlockingChunks = frame_support::traits::ConstU32<32>;
	type BenchmarkingConfig = staking::StakingBenchmarkConfig;
	type OnStakerSlash = ();
	type WeightInfo = pallet_staking::weights::SubstrateWeight<Runtime>;
	type HistoryDepth = frame_support::traits::ConstU32<84>;
}

impl pallet_offences::Config for Runtime {
	type RuntimeEvent = RuntimeEvent;
	type IdentificationTuple = pallet_session::historical::IdentificationTuple<Self>;
	type OnOffenceHandler = Staking;
}

parameter_types! {
	pub NposSolutionPriority: TransactionPriority =
		Perbill::from_percent(90) * TransactionPriority::max_value();
	pub const ImOnlineUnsignedPriority: TransactionPriority = TransactionPriority::max_value();
	pub const MaxKeys: u32 = 10_000;
	pub const MaxPeerInHeartbeats: u32 = 10_000;
	pub const MaxPeerDataEncodingSize: u32 = 1_000;
}
impl pallet_im_online::Config for Runtime {
	type AuthorityId = ImOnlineId;
	type RuntimeEvent = RuntimeEvent;
	type ValidatorSet = Historical;
	type NextSessionRotation = Babe;
	type ReportUnresponsiveness = Offences;
	type UnsignedPriority = ImOnlineUnsignedPriority;
	type WeightInfo = weights::pallet_im_online::WeightInfo<Runtime>;
	type MaxKeys = MaxKeys;
	type MaxPeerInHeartbeats = MaxPeerInHeartbeats;
	type MaxPeerDataEncodingSize = MaxPeerDataEncodingSize;
}

impl<C> frame_system::offchain::SendTransactionTypes<C> for Runtime
where
	RuntimeCall: From<C>,
{
	type Extrinsic = UncheckedExtrinsic;
	type OverarchingCall = RuntimeCall;
}
// end staking stuff

parameter_types! {
	// NOTE: Currently it is not possible to change the epoch duration after the chain has started.
	//       Attempting to do so will brick block production.
	pub const EpochDuration: u64 = EPOCH_DURATION_IN_SLOTS as u64;
	pub const ExpectedBlockTime: u64 = MILLISECS_PER_BLOCK;
	pub const ReportLongevity: u64 =
		BondingDuration::get() as u64 * SessionsPerEra::get() as u64 * EpochDuration::get();
}
impl pallet_babe::Config for Runtime {
	type EpochDuration = EpochDuration;
	type ExpectedBlockTime = ExpectedBlockTime;
	type EpochChangeTrigger = pallet_babe::ExternalTrigger;
	type DisabledValidators = Session;
	type KeyOwnerProofSystem = Historical;
	type KeyOwnerProof = <Self::KeyOwnerProofSystem as KeyOwnerProofSystem<(
		KeyTypeId,
		pallet_babe::AuthorityId,
	)>>::Proof;
	type KeyOwnerIdentification = <Self::KeyOwnerProofSystem as KeyOwnerProofSystem<(
		KeyTypeId,
		pallet_babe::AuthorityId,
	)>>::IdentificationTuple;
	type HandleEquivocation =
		pallet_babe::EquivocationHandler<Self::KeyOwnerIdentification, Offences, ReportLongevity>;
	type MaxAuthorities = MaxAuthorities;
	type WeightInfo = ();
}

impl pallet_sudo::Config for Runtime {
	type RuntimeEvent = RuntimeEvent;
	type RuntimeCall = RuntimeCall;
}

impl pallet_tx_fee_pot::Config for Runtime {
	type FeeCurrency = XrpCurrency;
	type TxFeePotId = TxFeePotId;
}

parameter_types! {
	/// The bridge pallet address
	pub const BridgePalletId: PalletId = PalletId(*b"ethybrdg");
	/// Bond amount for a challenger
	pub const ChallengeBond: Balance = 100 * ONE_XRP;
	/// % threshold of notarizations required to verify or prove bridge events
	pub const NotarizationThreshold: Percent = Percent::from_percent(66_u8);
	/// Bond amount for a relayer
	pub const RelayerBond: Balance = 100 * ONE_XRP;
	/// Max Xrpl notary (validator) public keys
	pub const MaxXrplKeys: u8 = 8;
	pub const MaxNewSigners: u8 = 20;
	/// 75 blocks is 5 minutes before the end of the era
	pub const AuthorityChangeDelay: BlockNumber = 75_u32;
}

impl pallet_ethy::Config for Runtime {
	/// Length of time the bridge will be paused while the authority set changes
	type AuthorityChangeDelay = AuthorityChangeDelay;
	/// Reports the current validator / notary set
	type AuthoritySet = Historical;
	/// The pallet bridge address (destination for incoming messages, source for outgoing)
	type BridgePalletId = BridgePalletId;
	/// The runtime call type.
	type RuntimeCall = RuntimeCall;
	/// The bond required to make a challenge
	type ChallengeBond = ChallengeBond;
	// The duration in blocks of one epoch
	type EpochDuration = EpochDuration;
	/// The runtime event type.
	type RuntimeEvent = RuntimeEvent;
	/// Subscribers to completed 'eth_call' jobs
	type EthCallSubscribers = ();
	/// Subscribers to completed event
	type EventRouter = EthereumEventRouter;
	/// Provides Ethereum JSON-RPC client to the pallet (OCW friendly)
	type EthereumRpcClient = pallet_ethy::EthereumRpcClient;
	/// The identifier type for Ethy notaries
	type EthyId = EthBridgeId;
	/// Reports final session status of an era
	type FinalSessionTracker = StakingSessionTracker;
	type MaxNewSigners = MaxNewSigners;
	/// Handles multi-currency fungible asset system
	type MultiCurrency = AssetsExt;
	/// The native asset id used for challenger and relayer bonds
	type NativeAssetId = XrpAssetId;
	/// The threshold of positive notarizations to approve an event claim
	type NotarizationThreshold = NotarizationThreshold;
	/// The bond required to become a relayer
	type RelayerBond = RelayerBond;
	/// The pallet handling scheduled Runtime calls
	type Scheduler = Scheduler;
	/// Timestamp provider
	type UnixTime = Timestamp;
	/// Pallets origin type
	type PalletsOrigin = OriginCaller;
	/// Max Xrpl notary (validator) public keys
	type MaxXrplKeys = MaxXrplKeys;
	/// Xrpl-bridge adapter
	type XrplBridgeAdapter = XRPLBridge;
}

impl frame_system::offchain::SigningTypes for Runtime {
	type Public = <Signature as Verify>::Signer;
	type Signature = Signature;
}

parameter_types! {
	pub const DefaultChainId: u64 = 7672;
}
impl pallet_evm_chain_id::Config for Runtime {
	type RuntimeEvent = RuntimeEvent;
	type ApproveOrigin = EnsureRoot<AccountId>;
	type DefaultChainId = DefaultChainId;
	type WeightInfo = weights::pallet_evm_chain_id::WeightInfo<Runtime>;
}

// Start frontier/EVM stuff

/// Current approximation of the gas/s consumption considering
/// EVM execution over compiled WASM (on 4.4Ghz CPU).
/// Given the 500ms Weight, from which 75% only are used for transactions,
/// the total EVM execution gas limit is: GAS_PER_SECOND * 0.500 * 0.75 ~= 11_250_000.
pub const GAS_PER_SECOND: u64 = 30_000_000;

/// Approximate ratio of the amount of Weight per Gas.
/// u64 works for approximations because Weight is a very small unit compared to gas.
pub const WEIGHT_PER_GAS: u64 = WEIGHT_PER_SECOND.div(GAS_PER_SECOND).ref_time();

pub struct FutureverseGasWeightMapping;

impl pallet_evm::GasWeightMapping for FutureverseGasWeightMapping {
	fn gas_to_weight(gas: u64, without_base_weight: bool) -> Weight {
		let mut weight = gas.saturating_mul(WEIGHT_PER_GAS);

		if without_base_weight {
			weight = weight.saturating_sub(
				<Runtime as frame_system::Config>::BlockWeights::get()
					.get(frame_support::dispatch::DispatchClass::Normal)
					.base_extrinsic
					.ref_time(),
			);
		}

		Weight::from_ref_time(weight)
	}
	fn weight_to_gas(weight: Weight) -> u64 {
		weight.div(WEIGHT_PER_GAS).ref_time()
	}
}

parameter_types! {
	pub BlockGasLimit: U256
		= U256::from(NORMAL_DISPATCH_RATIO.mul(MAXIMUM_BLOCK_WEIGHT.ref_time()) / WEIGHT_PER_GAS);
	pub PrecompilesValue: FutureversePrecompiles<Runtime> = FutureversePrecompiles::<_>::new();
	pub WeightPerGas: Weight = Weight::from_ref_time(WEIGHT_PER_GAS);
}

/// Modified london config with higher contract create fee
const fn seed_london() -> EvmConfig {
	let mut c = EvmConfig::london();
	c.gas_transaction_create = 2_000_000;
	c
}

pub static SEED_EVM_CONFIG: EvmConfig = seed_london();

impl pallet_evm::Config for Runtime {
	type FeeCalculator = FeeControl;
	type GasWeightMapping = FutureverseGasWeightMapping;
	type BlockHashMapping = pallet_ethereum::EthereumBlockHashMapping<Self>;
	type CallOrigin = FutureverseEnsureAddressSame<AccountId>;
	type WithdrawOrigin = EnsureAddressNever<AccountId>;
	type AddressMapping = AddressMapping<AccountId>;
	type Currency = EvmCurrencyScaler<XrpCurrency>;
	type RuntimeEvent = RuntimeEvent;
	type Runner = FeePreferencesRunner<Self, Self, Futurepass>;
	type PrecompilesType = FutureversePrecompiles<Self>;
	type PrecompilesValue = PrecompilesValue;
	type ChainId = EVMChainId;
	type BlockGasLimit = BlockGasLimit;
	type OnChargeTransaction = FutureverseEVMCurrencyAdapter<Self::Currency, TxFeePot>;
	type FindAuthor = EthereumFindAuthor<Babe>;
	// internal EVM config
	fn config() -> &'static EvmConfig {
		&SEED_EVM_CONFIG
	}
	type HandleTxValidation = HandleTxValidation<pallet_evm::Error<Runtime>>;
	type WeightPerGas = WeightPerGas;
}

impl pallet_ethereum::Config for Runtime {
	type RuntimeEvent = RuntimeEvent;
	type StateRoot = pallet_ethereum::IntermediateStateRoot<Runtime>;
	type HandleTxValidation = HandleTxValidation<InvalidTransactionWrapper>;
}

pub struct TransactionConverter;

impl fp_rpc::ConvertTransaction<UncheckedExtrinsic> for TransactionConverter {
	fn convert_transaction(&self, transaction: pallet_ethereum::Transaction) -> UncheckedExtrinsic {
		UncheckedExtrinsic::new_unsigned(
			pallet_ethereum::Call::<Runtime>::transact { transaction }.into(),
		)
	}
}

impl fp_rpc::ConvertTransaction<sp_runtime::OpaqueExtrinsic> for TransactionConverter {
	fn convert_transaction(
		&self,
		transaction: pallet_ethereum::Transaction,
	) -> sp_runtime::OpaqueExtrinsic {
		let extrinsic = UncheckedExtrinsic::new_unsigned(
			pallet_ethereum::Call::<Runtime>::transact { transaction }.into(),
		);
		let encoded = extrinsic.encode();
		sp_runtime::OpaqueExtrinsic::decode(&mut &encoded[..])
			.expect("Encoded extrinsic is always valid")
	}
}
// end frontier/EVM stuff

parameter_types! {
	/// The ERC20 peg address
	pub const PegPalletId: PalletId = PalletId(*b"erc20peg");
}

impl pallet_erc20_peg::Config for Runtime {
	/// Handles Ethereum events
	type EthBridge = EthBridge;
	/// Runtime currency system
	type MultiCurrency = AssetsExt;
	/// PalletId/Account for this module
	type PegPalletId = PegPalletId;
	/// The overarching event type.
	type RuntimeEvent = RuntimeEvent;
	type WeightInfo = weights::pallet_erc20_peg::WeightInfo<Runtime>;
	type NativeAssetId = RootAssetId;
}

parameter_types! {
	pub const NftPegPalletId: PalletId = PalletId(*b"rn/nftpg");
	pub const DelayLength: BlockNumber = 5;
	pub const MaxAddresses: u32 = 10;
	pub const MaxCollectionsPerWithdraw: u32 = 10;
	// These values must be the same so blocked tokens can be safely reclaimed
	// Ref: https://github.com/futureversecom/trn-seed/pull/674
	pub const MaxIdsPerMultipleMint: u32 = 50;
	pub const MaxSerialsPerWithdraw: u32 = 50;
}

impl pallet_nft_peg::Config for Runtime {
	type RuntimeEvent = RuntimeEvent;
	type PalletId = NftPegPalletId;
	type DelayLength = DelayLength;
	type MaxAddresses = MaxAddresses;
	type MaxTokensPerMint = MaxIdsPerMultipleMint;
	type EthBridge = EthBridge;
	type NftPegWeightInfo = weights::pallet_nft_peg::WeightInfo<Runtime>;
	type MaxCollectionsPerWithdraw = MaxCollectionsPerWithdraw;
	type MaxSerialsPerWithdraw = MaxSerialsPerWithdraw;
}

impl pallet_fee_control::Config for Runtime {
	type RuntimeEvent = RuntimeEvent;
	type WeightInfo = weights::pallet_fee_control::WeightInfo<Runtime>;
	type FeeConfig = ();
}

parameter_types! {
	pub const ConfigDepositBase: u64 = 10;
	pub const FriendDepositFactor: u64 = 1;
	pub const MaxFriends: u32 = 3;
	pub const RecoveryDeposit: u64 = 10;
}

impl pallet_recovery::Config for Runtime {
	type RuntimeEvent = RuntimeEvent;
	type RuntimeCall = RuntimeCall;
	type Currency = Balances;
	type ConfigDepositBase = ConfigDepositBase;
	type FriendDepositFactor = FriendDepositFactor;
	type MaxFriends = MaxFriends;
	type RecoveryDeposit = RecoveryDeposit;
	type WeightInfo = pallet_recovery::weights::SubstrateWeight<Runtime>;
}

parameter_types! {
	// One storage item; key size 32, value size 8
	pub ProxyDepositBase: Balance = deposit(1, 8);
	// Additional storage item size of 21 bytes (20 bytes AccountId + 1 byte sizeof(ProxyType)).
	pub ProxyDepositFactor: Balance = deposit(0, 21);
	pub AnnouncementDepositBase: Balance = deposit(1, 8);
	// Additional storage item size of 56 bytes:
	// - 20 bytes AccountId
	// - 32 bytes Hasher (Blake2256)
	// - 4 bytes BlockNumber (u32)
	pub AnnouncementDepositFactor: Balance = deposit(0, 56);
}

impl pallet_proxy::Config for Runtime {
	type RuntimeEvent = RuntimeEvent;
	type RuntimeCall = RuntimeCall;
	type Currency = Balances;

	type ProxyType = impls::ProxyType;
	type ProxyDepositBase = ProxyDepositBase;
	type ProxyDepositFactor = ProxyDepositFactor;
	type MaxProxies = ConstU32<32>;
	type MaxPending = ConstU32<32>;
	type CallHasher = BlakeTwo256Hash;
	type AnnouncementDepositBase = AnnouncementDepositBase;
	type AnnouncementDepositFactor = AnnouncementDepositFactor;
	type WeightInfo = pallet_proxy::weights::SubstrateWeight<Runtime>;
}

impl pallet_futurepass::Config for Runtime {
	type RuntimeEvent = RuntimeEvent;
	type Proxy = impls::ProxyPalletProvider;
	type RuntimeCall = RuntimeCall;
	type ApproveOrigin = EnsureRoot<AccountId>;
	type ProxyType = impls::ProxyType;
	type FuturepassMigrator = impls::FuturepassMigrationProvider;
	type WeightInfo = weights::pallet_futurepass::WeightInfo<Self>;

	#[cfg(feature = "runtime-benchmarks")]
	type MultiCurrency = AssetsExt;
}

<<<<<<< HEAD
impl pallet_maintenance_mode::Config for Runtime {
	type RuntimeCall = RuntimeCall;
	type RuntimeEvent = RuntimeEvent;
	type StringLimit = AssetsStringLimit;
	type WeightInfo = weights::pallet_maintenance_mode::WeightInfo<Self>;
	type SudoPallet = Sudo;
	type TimestampPallet = Timestamp;
	type ImOnlinePallet = ImOnline;
	type EthyPallet = EthBridge;
=======
parameter_types! {
	pub const VtxVortexPotId: PalletId = PalletId(*b"vtx/vpot");
	pub const VtxRootPotId: PalletId = PalletId(*b"vtx/rpot");
	pub const VtxTxFeePotId: PalletId = PalletId(*b"vtx/fpot");
	pub const UnsignedInterval: BlockNumber =  MINUTES / 2;
	pub const PayoutBatchSize: u32 =  99;
	pub const HistoryDepth: u32 = 84;
	pub const VortexAssetId: AssetId = VTX_ASSET_ID;
	pub const MaxAssetPrices: u32 = 500;
	pub const MaxRewards: u32 = 500;
	pub const MaxStringLength: u32 = 1_000;
}
impl pallet_vortex::Config for Runtime {
	type RuntimeEvent = RuntimeEvent;
	type WeightInfo = weights::pallet_vortex::WeightInfo<Runtime>;
	type NativeAssetId = RootAssetId;
	type VtxAssetId = VortexAssetId;
	type VtxDistPotId = VtxVortexPotId;
	type RootPotId = VtxRootPotId;
	type TxFeePotId = VtxTxFeePotId;
	type UnsignedInterval = UnsignedInterval;
	type PayoutBatchSize = PayoutBatchSize;
	type VtxDistIdentifier = u32;
	type MultiCurrency = AssetsExt;
	type MaxAssetPrices = MaxAssetPrices;
	type MaxRewards = MaxRewards;
	type MaxStringLength = MaxStringLength;
	type HistoryDepth = HistoryDepth;
>>>>>>> 9ee07199
}

construct_runtime! {
	pub enum Runtime where
		Block = Block,
		NodeBlock = generic::Block<Header, sp_runtime::OpaqueExtrinsic>,
		UncheckedExtrinsic = UncheckedExtrinsic,
	{
		System: frame_system::{Pallet, Call, Storage, Config, Event<T>} = 0,
		Babe: pallet_babe = 1,
		Timestamp: pallet_timestamp::{Pallet, Call, Storage, Inherent}= 2,
		Scheduler: pallet_scheduler::{Pallet, Call, Storage, Event<T>} = 3,
		Utility: pallet_utility::{Pallet, Call, Event} = 4,
		Recovery: pallet_recovery::{Pallet, Call, Storage, Event<T>} = 33,
		Multisig: pallet_multisig = 28,

		// Monetary
		Balances: pallet_balances::{Pallet, Call, Storage, Config<T>, Event<T>} = 5,
		Assets: pallet_assets::{Pallet, Call, Storage, Event<T>, Config<T>} = 6,
		AssetsExt: pallet_assets_ext::{Pallet, Call, Storage, Config<T>, Event<T>} = 7,
		Authorship: pallet_authorship::{Pallet, Call, Storage} = 8,
		Staking: pallet_staking::{Pallet, Call, Storage, Config<T>, Event<T>} = 9,
		Offences: pallet_offences::{Pallet, Storage, Event} = 10,

		// Validators
		Session: pallet_session::{Pallet, Call, Storage, Event, Config<T>} = 11,
		Grandpa: pallet_grandpa::{Pallet, Call, Storage, Config, Event, ValidateUnsigned} = 12,
		ImOnline: pallet_im_online::{Pallet, Call, Storage, Event<T>, ValidateUnsigned, Config<T>} = 13,

		// World
		Sudo: pallet_sudo::{Pallet, Call, Storage, Config<T>, Event<T>} = 14,
		TransactionPayment: pallet_transaction_payment::{Pallet, Storage, Event<T>} = 15,
		Dex: pallet_dex::{Pallet, Call, Storage, Event<T>} = 16,
		Nft: pallet_nft::{Pallet, Call, Storage, Config<T>, Event<T>} = 17,
		Sft: pallet_sft::{Pallet, Call, Storage, Event<T>} = 43,
		XRPLBridge: pallet_xrpl_bridge::{Pallet, Call, Storage, Config<T>, Event<T>} = 18,
		TokenApprovals: pallet_token_approvals::{Pallet, Call, Storage} = 19,
		Historical: pallet_session::historical::{Pallet} = 20,
		Echo: pallet_echo::{Pallet, Call, Storage, Event} = 21,
		Marketplace: pallet_marketplace::{Pallet, Call, Storage, Event<T>} = 44,
<<<<<<< HEAD
		MaintenanceMode: pallet_maintenance_mode::{Pallet, Call, Storage, Event<T>} = 46,
=======
		Preimage: pallet_preimage::{Pallet, Call, Storage, Event<T>} = 45,
		VortexDistribution: pallet_vortex::{Pallet, Call, Storage, Event<T>, ValidateUnsigned} = 46,
>>>>>>> 9ee07199

		// Election pallet. Only works with staking
		ElectionProviderMultiPhase: pallet_election_provider_multi_phase::{Pallet, Call, Storage, Event<T>, ValidateUnsigned} = 22,
		VoterList: pallet_bags_list::{Pallet, Call, Storage, Event<T>} = 23,
		TxFeePot: pallet_tx_fee_pot::{Pallet, Storage} = 24,

		EthBridge: pallet_ethy::{Pallet, Call, Storage, Event<T>, ValidateUnsigned, Config<T>} = 25,

		// EVM
		Ethereum: pallet_ethereum::{Pallet, Call, Storage, Event, Config, Origin} = 26,
		EVM: pallet_evm::{Pallet, Config, Call, Storage, Event<T>} = 27,
		EVMChainId: pallet_evm_chain_id::{Pallet, Call, Storage, Event<T>} = 41,
		Erc20Peg: pallet_erc20_peg::{Pallet, Call, Storage, Event<T>} = 29,
		NftPeg: pallet_nft_peg::{Pallet, Call, Storage, Event<T>} = 30,

		FeeProxy: pallet_fee_proxy::{Pallet, Call, Event<T>} = 31,
		FeeControl: pallet_fee_control::{Pallet, Call, Storage, Event<T>} = 40,
		Xls20: pallet_xls20::{Pallet, Call, Storage, Event<T>} = 42,

		// FuturePass Account
		Proxy: pallet_proxy::{Pallet, Call, Storage, Event<T>} = 32,
		Futurepass: pallet_futurepass::{Pallet, Call, Storage, Event<T>} = 34,
	}
}

/// Block header type as expected by this runtime.
pub type Header = generic::Header<BlockNumber, BlakeTwo256Hash>;
/// Block type as expected by this runtime.
pub type Block = generic::Block<Header, UncheckedExtrinsic>;
/// A Block signed with a Justification
pub type SignedBlock = generic::SignedBlock<Block>;
/// BlockId type as expected by this runtime.
pub type BlockId = generic::BlockId<Block>;
/// The SignedExtension to the basic transaction logic.
pub type SignedExtra = (
	frame_system::CheckNonZeroSender<Runtime>,
	frame_system::CheckSpecVersion<Runtime>,
	frame_system::CheckTxVersion<Runtime>,
	frame_system::CheckGenesis<Runtime>,
	frame_system::CheckEra<Runtime>,
	frame_system::CheckNonce<Runtime>,
	frame_system::CheckWeight<Runtime>,
	pallet_maintenance_mode::MaintenanceChecker<Runtime>,
	pallet_transaction_payment::ChargeTransactionPayment<Runtime>,
);
/// Unchecked extrinsic type as expected by this runtime.
pub type UncheckedExtrinsic =
	fp_self_contained::UncheckedExtrinsic<Address, RuntimeCall, Signature, SignedExtra>;
/// Extrinsic type that has already been checked.
pub type CheckedExtrinsic =
	fp_self_contained::CheckedExtrinsic<AccountId, RuntimeCall, SignedExtra, H160>;

pub struct StakingMigrationV11OldPallet;

impl Get<&'static str> for StakingMigrationV11OldPallet {
	fn get() -> &'static str {
		"VoterList"
	}
}

/// Executive: handles dispatch to the various modules.
pub type Executive = frame_executive::Executive<
	Runtime,
	Block,
	frame_system::ChainContext<Runtime>,
	Runtime,
	AllPalletsWithSystem,
	migrations::AllMigrations,
>;

impl_runtime_apis! {
	impl sp_api::Core<Block> for Runtime {
		fn version() -> RuntimeVersion {
			VERSION
		}

		fn execute_block(block: Block) {
			Executive::execute_block(block)
		}

		fn initialize_block(header: &<Block as BlockT>::Header) {
			Executive::initialize_block(header)
		}
	}

	impl sp_api::Metadata<Block> for Runtime {
		fn metadata() -> OpaqueMetadata {
			OpaqueMetadata::new(Runtime::metadata().into())
		}
	}

	impl sp_block_builder::BlockBuilder<Block> for Runtime {
		fn apply_extrinsic(
			extrinsic: <Block as BlockT>::Extrinsic,
		) -> ApplyExtrinsicResult {
			Executive::apply_extrinsic(extrinsic)
		}

		fn finalize_block() -> <Block as BlockT>::Header {
			Executive::finalize_block()
		}

		fn inherent_extrinsics(data: sp_inherents::InherentData) -> Vec<<Block as BlockT>::Extrinsic> {
			data.create_extrinsics()
		}

		fn check_inherents(block: Block, data: sp_inherents::InherentData) -> sp_inherents::CheckInherentsResult {
			data.check_extrinsics(&block)
		}
	}

	impl sp_transaction_pool::runtime_api::TaggedTransactionQueue<Block> for Runtime {
		fn validate_transaction(
			source: TransactionSource,
			tx: <Block as BlockT>::Extrinsic,
			block_hash: <Block as BlockT>::Hash,
		) -> TransactionValidity {
			Executive::validate_transaction(source, tx, block_hash)
		}
	}

	impl sp_offchain::OffchainWorkerApi<Block> for Runtime {
		fn offchain_worker(header: &<Block as BlockT>::Header) {
			Executive::offchain_worker(header)
		}
	}

	impl sp_session::SessionKeys<Block> for Runtime {
		fn decode_session_keys(
			encoded: Vec<u8>,
		) -> Option<Vec<(Vec<u8>, KeyTypeId)>> {
			SessionKeys::decode_into_raw_public_keys(&encoded)
		}

		fn generate_session_keys(seed: Option<Vec<u8>>) -> Vec<u8> {
			SessionKeys::generate(seed)
		}
	}

	impl frame_system_rpc_runtime_api::AccountNonceApi<Block, AccountId, Index> for Runtime {
		fn account_nonce(account: AccountId) -> Index {
			System::account_nonce(account)
		}
	}

	impl pallet_transaction_payment_rpc_runtime_api::TransactionPaymentApi<Block, Balance> for Runtime {
		fn query_info(
			uxt: <Block as BlockT>::Extrinsic,
			len: u32,
		) -> pallet_transaction_payment_rpc_runtime_api::RuntimeDispatchInfo<Balance> {
			TransactionPayment::query_info(uxt, len)
		}
		fn query_fee_details(
			uxt: <Block as BlockT>::Extrinsic,
			len: u32,
		) -> pallet_transaction_payment::FeeDetails<Balance> {
			TransactionPayment::query_fee_details(uxt, len)
		}
	}

	impl sp_consensus_babe::BabeApi<Block> for Runtime {
		fn configuration() -> sp_consensus_babe::BabeConfiguration {
			// The choice of `c` parameter (where `1 - c` represents the
			// probability of a slot being empty), is done in accordance to the
			// slot duration and expected target block time, for safely
			// resisting network delays of maximum two seconds.
			// <https://research.web3.foundation/en/latest/polkadot/BABE/Babe/#6-practical-results>
			sp_consensus_babe::BabeConfiguration {
				slot_duration: Babe::slot_duration(),
				epoch_length: EpochDuration::get(),
				c: BABE_GENESIS_EPOCH_CONFIG.c,
				authorities: Babe::authorities().to_vec(),
				randomness: Babe::randomness(),
				allowed_slots: BABE_GENESIS_EPOCH_CONFIG.allowed_slots,
			}
		}

		fn current_epoch_start() -> sp_consensus_babe::Slot {
			Babe::current_epoch_start()
		}

		fn current_epoch() -> sp_consensus_babe::Epoch {
			Babe::current_epoch()
		}

		fn next_epoch() -> sp_consensus_babe::Epoch {
			Babe::next_epoch()
		}

		fn generate_key_ownership_proof(
			_slot: sp_consensus_babe::Slot,
			authority_id: sp_consensus_babe::AuthorityId,
		) -> Option<sp_consensus_babe::OpaqueKeyOwnershipProof> {
			use codec::Encode;

			Historical::prove((sp_consensus_babe::KEY_TYPE, authority_id))
				.map(|p| p.encode())
				.map(sp_consensus_babe::OpaqueKeyOwnershipProof::new)
		}

		fn submit_report_equivocation_unsigned_extrinsic(
			equivocation_proof: sp_consensus_babe::EquivocationProof<<Block as BlockT>::Header>,
			key_owner_proof: sp_consensus_babe::OpaqueKeyOwnershipProof,
		) -> Option<()> {
			let key_owner_proof = key_owner_proof.decode()?;

			Babe::submit_unsigned_equivocation_report(
				equivocation_proof,
				key_owner_proof,
			)
		}
	}

	impl fp_rpc::ConvertTransactionRuntimeApi<Block> for Runtime {
		fn convert_transaction(transaction: EthereumTransaction) -> <Block as BlockT>::Extrinsic {
			UncheckedExtrinsic::new_unsigned(
				pallet_ethereum::Call::<Runtime>::transact { transaction }.into(),
			)
		}
	}

	impl pallet_dex_rpc_runtime_api::DexApi<
		Block,
		Runtime,
	> for Runtime {
		fn quote(
			amount_a: u128,
			reserve_a: u128,
			reserve_b: u128,
		) -> Result<u128, sp_runtime::DispatchError> {
			Dex::quote(amount_a.into(), reserve_a, reserve_b).map(|r| r.low_u128())
		}

		fn get_amounts_out(
			amount_in: Balance,
			path: Vec<AssetId>,
		) -> Result<Vec<Balance>, sp_runtime::DispatchError> {
			Dex::get_amounts_out(amount_in, &path).map_err(|e| match e {
				sp_runtime::DispatchError::Arithmetic(_)  =>
					sp_runtime::DispatchError::Other("Insufficient Liquidity"),
					e => e,
			})
		}

		fn get_amounts_in(
			amount_out: Balance,
			path: Vec<AssetId>,
		) -> Result<Vec<Balance>, sp_runtime::DispatchError> {
			Dex::get_amounts_in(amount_out, &path).map_err(|e| match e {
				sp_runtime::DispatchError::Arithmetic(_)  =>
					sp_runtime::DispatchError::Other("Insufficient Liquidity"),
					e => e,
			})
		}

		fn get_lp_token_id(
			asset_id_a: AssetId,
			asset_id_b: AssetId,
		) -> Result<AssetId, sp_runtime::DispatchError> {
			Dex::get_lp_token_id(asset_id_a, asset_id_b)
		}

		fn get_liquidity(
			asset_id_a: AssetId,
			asset_id_b: AssetId,
		) -> (Balance, Balance) {
			Dex::get_liquidity(asset_id_a, asset_id_b)
		}

		fn get_trading_pair_status(
			asset_id_a: AssetId,
			asset_id_b: AssetId,
		) -> TradingPairStatus {
			Dex::get_trading_pair_status(asset_id_a, asset_id_b)
		}
	}

	impl pallet_nft_rpc_runtime_api::NftApi<
		Block,
		AccountId,
		Runtime,
	> for Runtime {
		fn owned_tokens(collection_id: CollectionUuid, who: AccountId, cursor: SerialNumber, limit: u16) -> (SerialNumber, TokenCount, Vec<SerialNumber>) {
			Nft::owned_tokens(collection_id, &who, cursor, limit)
		}
		fn token_uri(token_id: TokenId) -> Vec<u8> {
			Nft::token_uri(token_id)
		}
	}

	impl pallet_sft_rpc_runtime_api::SftApi<Block, Runtime> for Runtime {
		fn token_uri(token_id: TokenId) -> Vec<u8> {
			Sft::token_uri(token_id)
		}
	}

	impl fp_rpc::EthereumRuntimeRPCApi<Block> for Runtime {
		fn chain_id() -> u64 {
			<Runtime as pallet_evm::Config>::ChainId::get()
		}

		fn account_basic(address: H160) -> EVMAccount {
			// scaling is handled by the EvmCurrencyScaler inside pallet_evm
			EVM::account_basic(&address).0
		}

		fn gas_price() -> U256 {
			FeeControl::min_gas_price().0
		}

		fn account_code_at(address: H160) -> Vec<u8> {
			EVM::account_codes(address)
		}

		fn author() -> H160 {
			<pallet_evm::Pallet<Runtime>>::find_author()
		}

		fn storage_at(address: H160, index: U256) -> H256 {
			let mut tmp = [0u8; 32];
			index.to_big_endian(&mut tmp);
			EVM::account_storages(address, H256::from_slice(&tmp[..]))
		}

		fn call(
			from: H160,
			to: H160,
			data: Vec<u8>,
			value: U256,
			gas_limit: U256,
			max_fee_per_gas: Option<U256>,
			max_priority_fee_per_gas: Option<U256>,
			nonce: Option<U256>,
			estimate: bool,
			access_list: Option<Vec<(H160, Vec<H256>)>>,
		) -> Result<pallet_evm::CallInfo, sp_runtime::DispatchError> {

			let config = if estimate {
				let mut config = <Runtime as pallet_evm::Config>::config().clone();
				config.estimate = true;
				Some(config)
			} else {
				None
			};

			<Runtime as pallet_evm::Config>::Runner::call(
				from,
				to,
				data,
				value,
				gas_limit.low_u64(),
				max_fee_per_gas,
				max_priority_fee_per_gas,
				nonce,
				access_list.unwrap_or_default(),
				false,
				false,
				config.as_ref().unwrap_or(<Runtime as pallet_evm::Config>::config()),
			).map_err(|err| err.error.into())
		}

		fn create(
			from: H160,
			data: Vec<u8>,
			value: U256,
			gas_limit: U256,
			max_fee_per_gas: Option<U256>,
			max_priority_fee_per_gas: Option<U256>,
			nonce: Option<U256>,
			estimate: bool,
			access_list: Option<Vec<(H160, Vec<H256>)>>,
		) -> Result<pallet_evm::CreateInfo, sp_runtime::DispatchError> {
			let config = if estimate {
				let mut config = <Runtime as pallet_evm::Config>::config().clone();
				config.estimate = true;
				Some(config)
			} else {
				None
			};

			<Runtime as pallet_evm::Config>::Runner::create(
				from,
				data,
				value,
				gas_limit.low_u64(),
				max_fee_per_gas,
				max_priority_fee_per_gas,
				nonce,
				access_list.unwrap_or_default(),
				false,
				false,
				config.as_ref().unwrap_or(<Runtime as pallet_evm::Config>::config()),
			).map_err(|err| err.error.into())
		}

		fn current_transaction_statuses() -> Option<Vec<TransactionStatus>> {
			Ethereum::current_transaction_statuses()
		}

		fn current_block() -> Option<pallet_ethereum::Block> {
			Ethereum::current_block()
		}

		fn current_receipts() -> Option<Vec<pallet_ethereum::Receipt>> {
			Ethereum::current_receipts()
		}

		fn current_all() -> (
			Option<pallet_ethereum::Block>,
			Option<Vec<pallet_ethereum::Receipt>>,
			Option<Vec<TransactionStatus>>
		) {
			(
				Ethereum::current_block(),
				Ethereum::current_receipts(),
				Ethereum::current_transaction_statuses()
			)
		}

		fn extrinsic_filter(
			xts: Vec<<Block as BlockT>::Extrinsic>,
		) -> Vec<EthereumTransaction> {
			xts.into_iter().filter_map(|xt| match xt.0.function {
				RuntimeCall::Ethereum(transact { transaction }) => Some(transaction),
				_ => None
			}).collect::<Vec<EthereumTransaction>>()
		}

		fn elasticity() -> Option<Permill> {
			// We currently do not use or set elasticity; always return zero
			Some(Permill::zero())
		}
	}

	impl fg_primitives::GrandpaApi<Block> for Runtime {
		fn grandpa_authorities() -> GrandpaAuthorityList {
			Grandpa::grandpa_authorities()
		}

		fn current_set_id() -> fg_primitives::SetId {
			Grandpa::current_set_id()
		}

		fn submit_report_equivocation_unsigned_extrinsic(
			_equivocation_proof: fg_primitives::EquivocationProof<
				<Block as BlockT>::Hash,
				NumberFor<Block>,
			>,
			_key_owner_proof: fg_primitives::OpaqueKeyOwnershipProof,
		) -> Option<()> {
			None
		}

		fn generate_key_ownership_proof(
			_set_id: fg_primitives::SetId,
			_authority_id: GrandpaId,
		) -> Option<fg_primitives::OpaqueKeyOwnershipProof> {
			// NOTE: this is the only implementation possible since we've
			// defined our key owner proof type as a bottom type (i.e. a type
			// with no values).
			None
		}
	}

	impl seed_primitives::ethy::EthyApi<Block> for Runtime {
		fn validator_set() -> ValidatorSet<EthBridgeId> {
			EthBridge::validator_set()
		}
		fn xrpl_signers() -> ValidatorSet<EthBridgeId> {
			let door_signers = EthBridge::notary_xrpl_keys();
			ValidatorSet {
				proof_threshold: door_signers.len().saturating_sub(1) as u32, // tolerate 1 missing witness
				validators: door_signers,
				id: EthBridge::notary_set_id(), // the set Id is the same as the overall Ethy set Id
			}
		}
	}

	#[cfg(feature = "try-runtime")]
	impl frame_try_runtime::TryRuntime<Block> for Runtime {
		fn on_runtime_upgrade() -> (Weight, Weight) {
			log::info!("try-runtime::on_runtime_upgrade.");

			// NOTE: intentional unwrap: we don't want to propagate the error backwards, and want to
			// have a backtrace here. If any of the pre/post migration checks fail, we shall stop
			// right here and right now.
			let weight = Executive::try_runtime_upgrade().map_err(|err|{
				log::info!("try-runtime::on_runtime_upgrade failed with: {:?}", err);
				err
			}).unwrap();
			(weight, RuntimeBlockWeights::get().max_block)
		}

		fn execute_block(block: Block, state_root_check: bool, select: frame_try_runtime::TryStateSelect) -> Weight {
			log::info!(
				target: "runtime::kusama", "try-runtime: executing block #{} ({:?}) / root checks: {:?} / sanity-checks: {:?}",
				block.header.number,
				block.header.hash(),
				state_root_check,
				select,
			);
			Executive::try_execute_block(block, state_root_check, select).expect("try_execute_block failed")
		}
	}

	#[cfg(feature = "runtime-benchmarks")]
	impl frame_benchmarking::Benchmark<Block> for Runtime {
		fn benchmark_metadata(extra: bool) -> (
			Vec<frame_benchmarking::BenchmarkList>,
			Vec<frame_support::traits::StorageInfo>,
		) {
			use frame_benchmarking::{Benchmarking, BenchmarkList};
			use frame_support::traits::StorageInfoTrait;

			// Trying to add benchmarks directly to the Session Pallet caused cyclic dependency
			// issues. To get around that, we separated the Session benchmarks into its own crate,
			// which is why we need these two lines below.
			use pallet_session_benchmarking::Pallet as SessionBench;
			use pallet_election_provider_support_benchmarking::Pallet as EPSBench;
			use frame_system_benchmarking::Pallet as SystemBench;
			use frame_benchmarking::baseline::Pallet as BaselineBench;

			let mut list = Vec::<BenchmarkList>::new();
			list_benchmarks!(list, extra);

			let storage_info = AllPalletsWithSystem::storage_info();

			(list, storage_info)
		}

		fn dispatch_benchmark(
			config: frame_benchmarking::BenchmarkConfig
		) -> Result<Vec<frame_benchmarking::BenchmarkBatch>, sp_runtime::RuntimeString> {
			use frame_benchmarking::{Benchmarking, BenchmarkBatch, TrackedStorageKey};

			// Trying to add benchmarks directly to the Session Pallet caused cyclic dependency
			// issues. To get around that, we separated the Session benchmarks into its own crate,
			// which is why we need these two lines below.
			use pallet_session_benchmarking::Pallet as SessionBench;
			use pallet_election_provider_support_benchmarking::Pallet as EPSBench;
			use frame_system_benchmarking::Pallet as SystemBench;
			use frame_benchmarking::baseline::Pallet as BaselineBench;

			impl pallet_session_benchmarking::Config for Runtime {}
			impl pallet_election_provider_support_benchmarking::Config for Runtime {}
			impl frame_system_benchmarking::Config for Runtime {}
			impl frame_benchmarking::baseline::Config for Runtime {}

			// We took this from the substrate examples as the configurations are pretty close.
			let whitelist: Vec<TrackedStorageKey> = vec![
				// Block Number
				hex_literal::hex!("26aa394eea5630e07c48ae0c9558cef702a5c1b19ab7a04f536c519aca4983ac").to_vec().into(),
				// Total Issuance
				hex_literal::hex!("c2261276cc9d1f8598ea4b6a74b15c2f57c875e4cff74148e4628f264b974c80").to_vec().into(),
				// Execution Phase
				hex_literal::hex!("26aa394eea5630e07c48ae0c9558cef7ff553b5a9862a516939d82b3d3d8661a").to_vec().into(),
				// Event Count
				hex_literal::hex!("26aa394eea5630e07c48ae0c9558cef70a98fdbe9ce6c55837576c60c7af3850").to_vec().into(),
				// System Events
				hex_literal::hex!("26aa394eea5630e07c48ae0c9558cef780d41e5e16056765bc8461851072c9d7").to_vec().into(),
			];

			let mut batches = Vec::<BenchmarkBatch>::new();
			let params = (&config, &whitelist);
			add_benchmarks!(params, batches);

			if batches.is_empty() { return Err("Benchmark not found for this pallet.".into()) }
			Ok(batches)
		}
	}
}

fn transaction_asset_check(
	source: &H160,
	eth_tx: EthereumTransaction,
	action: TransactionAction,
) -> Result<(), TransactionValidityError> {
	let fee_proxy = TransactionAction::Call(H160::from_low_u64_be(FEE_PROXY_ADDRESS));

	if action == fee_proxy {
		let (input, gas_limit, max_fee_per_gas, max_priority_fee_per_gas) = match eth_tx {
			EthereumTransaction::EIP1559(t) =>
				(t.input, t.gas_limit, t.max_fee_per_gas, t.max_priority_fee_per_gas),
			_ => Err(TransactionValidityError::Invalid(InvalidTransaction::Call))?,
		};

		let (payment_asset_id, _target, _input) =
			FeePreferencesRunner::<Runtime, Runtime, Futurepass>::decode_input(input)?;

		let FeePreferencesData { max_fee_scaled, path, .. } =
			get_fee_preferences_data::<Runtime, Runtime, Futurepass>(
				gas_limit.as_u64(),
				<Runtime as pallet_fee_proxy::Config>::EVMBaseFeeProvider::evm_base_fee_per_gas(),
				Some(max_fee_per_gas),
				Some(max_priority_fee_per_gas),
				payment_asset_id,
			)?;

		let amounts_in = Dex::get_amounts_in(max_fee_scaled, &path)
			.map_err(|_| TransactionValidityError::Invalid(InvalidTransaction::Payment))?;

		// ensure user owns max payment amount (in tokens) - once converted from max_fee_per_gas
		let user_asset_balance = <pallet_assets_ext::Pallet<Runtime> as Inspect<
			<Runtime as frame_system::Config>::AccountId,
		>>::reducible_balance(
			payment_asset_id,
			&<Runtime as frame_system::Config>::AccountId::from(*source),
			false,
		);
		ensure!(
			amounts_in[0] <= user_asset_balance,
			TransactionValidityError::Invalid(InvalidTransaction::Payment)
		);
	}

	Ok(())
}

impl fp_self_contained::SelfContainedCall for RuntimeCall {
	type SignedInfo = H160;

	fn is_self_contained(&self) -> bool {
		match self {
			RuntimeCall::Ethereum(call) => call.is_self_contained(),
			_ => false,
		}
	}

	fn check_self_contained(&self) -> Option<Result<Self::SignedInfo, TransactionValidityError>> {
		match self {
			RuntimeCall::Ethereum(call) => call.check_self_contained(),
			_ => None,
		}
	}

	fn validate_self_contained(
		&self,
		signed_info: &Self::SignedInfo,
		dispatch_info: &DispatchInfoOf<Self>,
		len: usize,
	) -> Option<TransactionValidity> {
		match self {
			RuntimeCall::Ethereum(ref call) =>
				Some(validate_self_contained_inner(&self, &call, signed_info, dispatch_info, len)),
			_ => None,
		}
	}

	fn pre_dispatch_self_contained(
		&self,
		signed_info: &Self::SignedInfo,
		dispatch_info: &DispatchInfoOf<Self>,
		len: usize,
	) -> Option<Result<(), TransactionValidityError>> {
		match self {
			RuntimeCall::Ethereum(call) =>
				call.pre_dispatch_self_contained(signed_info, dispatch_info, len),
			_ => None,
		}
	}

	fn apply_self_contained(
		self,
		info: Self::SignedInfo,
	) -> Option<sp_runtime::DispatchResultWithInfo<PostDispatchInfoOf<Self>>> {
		match self {
			call @ RuntimeCall::Ethereum(pallet_ethereum::Call::transact { .. }) =>
				Some(call.dispatch(RuntimeOrigin::from(
					pallet_ethereum::RawOrigin::EthereumTransaction(info),
				))),
			_ => None,
		}
	}
}

fn validate_self_contained_inner(
	call: &RuntimeCall,
	eth_call: &pallet_ethereum::Call<Runtime>,
	signed_info: &<RuntimeCall as fp_self_contained::SelfContainedCall>::SignedInfo,
	dispatch_info: &DispatchInfoOf<RuntimeCall>,
	len: usize,
) -> TransactionValidity {
	if let pallet_ethereum::Call::transact { ref transaction } = eth_call {
		// Previously, ethereum transactions were contained in an unsigned
		// extrinsic, we now use a new form of dedicated extrinsic defined by
		// frontier, but to keep the same behavior as before, we must perform
		// the controls that were performed on the unsigned extrinsic.
		use sp_runtime::traits::SignedExtension as _;
		let (input_len, action) = match transaction {
			pallet_ethereum::Transaction::Legacy(t) => (t.input.len(), t.action),
			pallet_ethereum::Transaction::EIP2930(t) => (t.input.len(), t.action),
			pallet_ethereum::Transaction::EIP1559(t) => (t.input.len(), t.action),
		};

		let extra_validation =
			SignedExtra::validate_unsigned(call, &call.get_dispatch_info(), input_len)?;

		// Perform tx submitter asset balance checks required for fee proxying
		match call.clone() {
			RuntimeCall::Ethereum(pallet_ethereum::Call::transact { transaction }) =>
				transaction_asset_check(signed_info, transaction, action),
			_ => Ok(()),
		}?;

		// Then, do the controls defined by the ethereum pallet.
		let self_contained_validation = eth_call
			.validate_self_contained(signed_info, dispatch_info, len)
			.ok_or(TransactionValidityError::Invalid(InvalidTransaction::BadProof))??;

		Ok(extra_validation.combine_with(self_contained_validation))
	} else {
		Err(TransactionValidityError::Unknown(
			sp_runtime::transaction_validity::UnknownTransaction::CannotLookup,
		))
	}
}

#[cfg(feature = "runtime-benchmarks")]
#[macro_use]
extern crate frame_benchmarking;

#[cfg(feature = "runtime-benchmarks")]
mod benches {
	define_benchmarks!(
		// Substrate
		[frame_system, SystemBench::<Runtime>]
		[frame_benchmarking, BaselineBench::<Runtime>]
		[pallet_babe, Babe]
		[pallet_balances, Balances]
		[pallet_timestamp, Timestamp]
		[pallet_scheduler, Scheduler]
		[pallet_utility, Utility]
		[pallet_assets, Assets]
		[pallet_staking, Staking]
		[pallet_grandpa, Grandpa]
		[pallet_im_online, ImOnline]
		[pallet_multisig, Multisig]
		[pallet_session, SessionBench::<Runtime>]
		[pallet_bags_list, VoterList]
		[pallet_election_provider_multi_phase, ElectionProviderMultiPhase]
		[pallet_election_provider_support_benchmarking, EPSBench::<Runtime>]
		[pallet_recovery, Recovery]
		[pallet_proxy, Proxy]
		[pallet_preimage, Preimage]
		// Local
		[pallet_nft, Nft]
		[pallet_sft, Sft]
		[pallet_fee_control, FeeControl]
		[pallet_nft_peg, NftPeg]
		[pallet_xrpl_bridge, XRPLBridge]
		[pallet_erc20_peg, Erc20Peg]
		[pallet_echo, Echo]
		[pallet_assets_ext, AssetsExt]
		[pallet_evm_chain_id, EVMChainId]
		[pallet_token_approvals, TokenApprovals]
		[pallet_xls20, Xls20]
		[pallet_futurepass, Futurepass]
		[pallet_vortex, VortexDistribution]
		[pallet_dex, Dex]
		[pallet_maintenance_mode, MaintenanceMode]
		[pallet_marketplace, Marketplace]
	);
}<|MERGE_RESOLUTION|>--- conflicted
+++ resolved
@@ -1227,17 +1227,6 @@
 	type MultiCurrency = AssetsExt;
 }
 
-<<<<<<< HEAD
-impl pallet_maintenance_mode::Config for Runtime {
-	type RuntimeCall = RuntimeCall;
-	type RuntimeEvent = RuntimeEvent;
-	type StringLimit = AssetsStringLimit;
-	type WeightInfo = weights::pallet_maintenance_mode::WeightInfo<Self>;
-	type SudoPallet = Sudo;
-	type TimestampPallet = Timestamp;
-	type ImOnlinePallet = ImOnline;
-	type EthyPallet = EthBridge;
-=======
 parameter_types! {
 	pub const VtxVortexPotId: PalletId = PalletId(*b"vtx/vpot");
 	pub const VtxRootPotId: PalletId = PalletId(*b"vtx/rpot");
@@ -1250,6 +1239,7 @@
 	pub const MaxRewards: u32 = 500;
 	pub const MaxStringLength: u32 = 1_000;
 }
+
 impl pallet_vortex::Config for Runtime {
 	type RuntimeEvent = RuntimeEvent;
 	type WeightInfo = weights::pallet_vortex::WeightInfo<Runtime>;
@@ -1266,7 +1256,17 @@
 	type MaxRewards = MaxRewards;
 	type MaxStringLength = MaxStringLength;
 	type HistoryDepth = HistoryDepth;
->>>>>>> 9ee07199
+}
+
+impl pallet_maintenance_mode::Config for Runtime {
+	type RuntimeCall = RuntimeCall;
+	type RuntimeEvent = RuntimeEvent;
+	type StringLimit = AssetsStringLimit;
+	type WeightInfo = weights::pallet_maintenance_mode::WeightInfo<Self>;
+	type SudoPallet = Sudo;
+	type TimestampPallet = Timestamp;
+	type ImOnlinePallet = ImOnline;
+	type EthyPallet = EthBridge;
 }
 
 construct_runtime! {
@@ -1307,12 +1307,9 @@
 		Historical: pallet_session::historical::{Pallet} = 20,
 		Echo: pallet_echo::{Pallet, Call, Storage, Event} = 21,
 		Marketplace: pallet_marketplace::{Pallet, Call, Storage, Event<T>} = 44,
-<<<<<<< HEAD
-		MaintenanceMode: pallet_maintenance_mode::{Pallet, Call, Storage, Event<T>} = 46,
-=======
 		Preimage: pallet_preimage::{Pallet, Call, Storage, Event<T>} = 45,
 		VortexDistribution: pallet_vortex::{Pallet, Call, Storage, Event<T>, ValidateUnsigned} = 46,
->>>>>>> 9ee07199
+		MaintenanceMode: pallet_maintenance_mode::{Pallet, Call, Storage, Event<T>} = 47,
 
 		// Election pallet. Only works with staking
 		ElectionProviderMultiPhase: pallet_election_provider_multi_phase::{Pallet, Call, Storage, Event<T>, ValidateUnsigned} = 22,
