--- conflicted
+++ resolved
@@ -393,40 +393,24 @@
 parameter_types! {
 	pub const NftPalletId: PalletId = PalletId(*b"nftokens");
 	pub const CollectionNameStringLimit: u32 = 50;
-<<<<<<< HEAD
-=======
-	/// How long listings are open for by default
-	pub const DefaultListingDuration: BlockNumber = DAYS * 3;
->>>>>>> c54a246f
 	pub const WorldId: seed_primitives::ParachainId = 100;
 	pub const MaxTokensPerCollection: u32 = 1_000_000;
 	pub const MarketplaceNetworkFeePercentage: Permill = Permill::from_perthousand(5);
 	pub const MintLimit: u32 = 1_000;
-<<<<<<< HEAD
-=======
-	pub const MaxOffers: u32 = 100;
 	pub const DefaultTxFeePotId: Option<PalletId> = Some(TxFeePotId::get());
->>>>>>> c54a246f
-}
-
+}
 impl pallet_nft::Config for Runtime {
 	type Event = Event;
 	type MaxTokensPerCollection = MaxTokensPerCollection;
 	type MintLimit = MintLimit;
-<<<<<<< HEAD
-=======
 	type MultiCurrency = AssetsExt;
 	type NetworkFeePercentage = MarketplaceNetworkFeePercentage;
->>>>>>> c54a246f
 	type OnTransferSubscription = TokenApprovals;
 	type OnNewAssetSubscription = OnNewAssetSubscription;
 	type PalletId = NftPalletId;
 	type ParachainId = WorldId;
 	type StringLimit = CollectionNameStringLimit;
-<<<<<<< HEAD
-=======
 	type DefaultFeeTo = DefaultTxFeePotId;
->>>>>>> c54a246f
 	type WeightInfo = weights::pallet_nft::WeightInfo<Runtime>;
 	type Xls20MintRequest = Xls20;
 }
@@ -448,27 +432,6 @@
 	type NFTExt = Nft;
 	type PalletId = MarketplacePalletId;
 	type MaxTokensPerListing = MaxTokensPerListing;
-}
-
-parameter_types! {
-	pub const SftPalletId: PalletId = PalletId(*b"sftokens");
-	pub const MaxTokensPerSftCollection: u32 = 1_000_000;
-	pub const MaxOwnersPerSftCollection: u32 = 1_000_000;
-	pub const MaxSerialsPerMint: u32 = 100; // Higher values can be storage heavy
-}
-impl pallet_sft::Config for Runtime {
-	type Event = Event;
-	type MultiCurrency = AssetsExt;
-	type NFTExt = Nft;
-	type OnTransferSubscription = TokenApprovals;
-	type OnNewAssetSubscription = OnNewAssetSubscription;
-	type PalletId = SftPalletId;
-	type ParachainId = WorldId;
-	type StringLimit = CollectionNameStringLimit;
-	type WeightInfo = weights::pallet_sft::WeightInfo<Runtime>;
-	type MaxTokensPerSftCollection = MaxTokensPerSftCollection;
-	type MaxSerialsPerMint = MaxSerialsPerMint;
-	type MaxOwnersPerSftToken = MaxOwnersPerSftCollection;
 }
 
 parameter_types! {
