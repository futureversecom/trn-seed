--- conflicted
+++ resolved
@@ -500,11 +500,8 @@
 	type FeeAssetId = XrpAssetId;
 	type OnChargeTransaction = pallet_transaction_payment::CurrencyAdapter<XrpCurrency, TxFeePot>;
 	type ErcIdConversion = Self;
-<<<<<<< HEAD
+	type EVMBaseFeeProvider = FeeControl;
 	type MaintenanceChecker = pallet_maintenance_mode::MaintenanceChecker<Runtime>;
-=======
-	type EVMBaseFeeProvider = FeeControl;
->>>>>>> cf5ae4f1
 }
 
 parameter_types! {
