--- conflicted
+++ resolved
@@ -10,13 +10,11 @@
 use codec::{Decode, Encode};
 use fp_rpc::TransactionStatus;
 use frame_election_provider_support::{generate_solution_type, onchain, SequentialPhragmen};
-use frame_support::traits::{Currency, OnUnbalanced};
 use pallet_ethereum::{Call::transact, Transaction as EthereumTransaction};
 use pallet_evm::{
 	runner::stack::Runner, Account as EVMAccount, EnsureAddressNever, EvmConfig, FeeCalculator,
 	Runner as RunnerT,
 };
-use pallet_staking::EraPayout;
 use sp_api::impl_runtime_apis;
 use sp_core::{OpaqueMetadata, H160, H256, U256};
 use sp_runtime::{
@@ -464,11 +462,7 @@
 	type SignedMaxWeight =
 		<Self::MinerConfig as pallet_election_provider_multi_phase::MinerConfig>::MaxWeight;
 	type MinerConfig = Self;
-<<<<<<< HEAD
-	type SlashHandler = SlashPot;
-=======
 	type SlashHandler = SlashImbalanceHandler;
->>>>>>> 9a438e92
 	type RewardHandler = (); // nothing to do upon rewards
 	type BetterUnsignedThreshold = BetterUnsignedThreshold;
 	type BetterSignedThreshold = ();
@@ -504,77 +498,7 @@
 	pub const SlashPotId: PalletId = PalletId(*b"slashpot");
 	/// Holds XRP transaction fees for distribution to validators according to stake & undistributed reward remainders
 	pub const TxFeePotId: PalletId = PalletId(*b"txfeepot");
-<<<<<<< HEAD
-}
-
-type NegativeImbalance = pallet_balances::NegativeImbalance<Runtime>;
-type PositiveImbalance = pallet_balances::PositiveImbalance<Runtime>;
-
-pub struct TxFeePot;
-/// On era reward payout offset minted tokens from the tx fee pot to maintain total issuance
-impl OnUnbalanced<PositiveImbalance> for TxFeePot {
-	fn on_nonzero_unbalanced(total_rewarded: PositiveImbalance) {
-		use frame_support::traits::{fungible::Mutate, Imbalance};
-		use sp_runtime::traits::AccountIdConversion;
-		// burn `amount` from TxFeePot, reducing total issuance immediately
-		// later `total_rewarded` will be dropped keeping total issuance constant
-		if let Err(_err) = <Runtime as pallet_staking::Config>::Currency::burn_from(
-			&TxFeePotId::get().into_account_truncating(),
-			total_rewarded.peek(),
-		) {
-			// tx fee pot did not have enough to reward the amount, this should not happen...
-			// there's no way to error out here, just log it
-			log::error!("💸 staking payout was underfunded, please open an issue at https://github.com/futureversecom/seed: {:?}", total_rewarded.peek())
-		}
-	}
-}
-
-impl EraPayout<Balance> for TxFeePot {
-	/// Determine the payout for this era.
-	///
-	/// Returns the amount to be paid to stakers in this era, as well as whatever else should be
-	/// paid out ("the rest").
-	fn era_payout(
-		_total_staked: Balance,
-		_total_issuance: Balance,
-		_era_duration_millis: u64,
-	) -> (Balance, Balance) {
-		use frame_support::traits::fungible::Inspect;
-		use sp_runtime::traits::{AccountIdConversion, Zero};
-		// this trait is coupled to the idea of polkadot's inflation schedule
-		// on root network we simply redistribute the era's tx fees
-		(Balances::balance(&TxFeePotId::get().into_account_truncating()), Zero::zero())
-	}
-}
-
-/// On tx fee settlement, move funds to tx fee pot address
-impl OnUnbalanced<NegativeImbalance> for TxFeePot {
-	fn on_nonzero_unbalanced(amount: NegativeImbalance) {
-		use sp_runtime::traits::AccountIdConversion;
-		// this amount was burned (`withdraw`) when paying tx fees (incl. tip)
-		<Runtime as pallet_staking::Config>::Currency::resolve_creating(
-			&TxFeePotId::get().into_account_truncating(),
-			amount,
-		);
-	}
-}
-
-pub struct SlashPot;
-/// On slash move funds to treasury pot
-impl OnUnbalanced<NegativeImbalance> for SlashPot {
-	fn on_nonzero_unbalanced(amount: NegativeImbalance) {
-		use sp_runtime::traits::AccountIdConversion;
-		<Runtime as pallet_staking::Config>::Currency::resolve_creating(
-			&SlashPotId::get().into_account_truncating(),
-			amount,
-		);
-	}
-}
-
-=======
-}
-
->>>>>>> 9a438e92
+}
 type SlashCancelOrigin = EnsureRoot<AccountId>;
 impl pallet_staking::Config for Runtime {
 	type MaxNominations = MaxNominations;
@@ -600,11 +524,7 @@
 	// 1) if there are no reporters, this handler is given the whole slashed imbalance
 	// 2) any indivisible slash imbalance (not sent to reporter(s)) is sent here
 	// StakingPot nullifies the imbalance to keep issuance of XRP constant (vs. burnt)
-<<<<<<< HEAD
-	type Slash = SlashPot;
-=======
 	type Slash = SlashImbalanceHandler;
->>>>>>> 9a438e92
 	type UnixTime = Timestamp;
 	type SessionsPerEra = SessionsPerEra;
 	type BondingDuration = BondingDuration;
