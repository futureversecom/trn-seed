//! Root runtime config
#![cfg_attr(not(feature = "std"), no_std)]
// `construct_runtime!` does a lot of recursion and requires us to increase the limit to 256.
#![recursion_limit = "256"]

// Make the WASM binary available.
#[cfg(feature = "std")]
include!(concat!(env!("OUT_DIR"), "/wasm_binary.rs"));

use codec::{Decode, Encode};
use fp_rpc::TransactionStatus;
use frame_election_provider_support::{generate_solution_type, onchain, SequentialPhragmen};
use pallet_ethereum::{
	Call::transact, InvalidTransactionWrapper, Transaction as EthereumTransaction,
	TransactionAction,
};
use pallet_evm::{
	Account as EVMAccount, EVMCurrencyAdapter, EnsureAddressNever, EvmConfig, FeeCalculator,
	Runner as RunnerT,
};
use sp_api::impl_runtime_apis;
use sp_core::{crypto::KeyTypeId, OpaqueMetadata, H160, H256, U256};
use sp_runtime::{
	create_runtime_str, generic,
	traits::{
		BlakeTwo256, Block as BlockT, DispatchInfoOf, Dispatchable, IdentityLookup,
		PostDispatchInfoOf, Verify,
	},
	transaction_validity::{
		InvalidTransaction, TransactionPriority, TransactionSource, TransactionValidity,
		TransactionValidityError,
	},
	ApplyExtrinsicResult, Percent,
};
pub use sp_runtime::{impl_opaque_keys, traits::NumberFor, Perbill, Permill};
use sp_std::prelude::*;

pub use frame_system::Call as SystemCall;
pub use pallet_balances::Call as BalancesCall;

#[cfg(feature = "std")]
use sp_version::NativeVersion;
use sp_version::RuntimeVersion;

// A few exports that help ease life for downstream crates.
pub use frame_support::{
	construct_runtime,
	dispatch::GetDispatchInfo,
	ensure, parameter_types,
	traits::{
		fungibles::{Inspect, InspectMetadata},
		ConstU32, CurrencyToVote, Everything, IsInVec, KeyOwnerProofSystem, Randomness,
	},
	weights::{
		constants::{ExtrinsicBaseWeight, RocksDbWeight, WEIGHT_PER_SECOND},
		ConstantMultiplier, DispatchClass, IdentityFee, Weight,
	},
	PalletId, StorageValue,
};

use frame_system::{
	limits::{BlockLength, BlockWeights},
	EnsureRoot,
};
pub use pallet_grandpa::AuthorityId as GrandpaId;
use pallet_grandpa::{fg_primitives, AuthorityList as GrandpaAuthorityList};
pub use pallet_im_online::sr25519::AuthorityId as ImOnlineId;
use seed_runtime_constants::weights::BlockExecutionWeight;
#[cfg(any(feature = "std", test))]
pub use sp_runtime::BuildStorage;

// Export for chain_specs
#[cfg(feature = "std")]
pub use pallet_staking::{Forcing, StakerStatus};
pub mod keys {
	pub use super::{BabeId, EthBridgeId, GrandpaId, ImOnlineId};
}
pub use seed_primitives::{
	ethy::{crypto::AuthorityId as EthBridgeId, ValidatorSet},
	AccountId, Address, AssetId, BabeId, Balance, BlockNumber, CollectionUuid, Hash, Index,
	Signature, TokenId,
};

mod bag_thresholds;

pub mod constants;
use constants::{
	RootAssetId, XrpAssetId, DAYS, EPOCH_DURATION_IN_SLOTS, MILLISECS_PER_BLOCK, MINUTES, ONE_ROOT,
	ONE_XRP, PRIMARY_PROBABILITY, SESSIONS_PER_ERA, SLOT_DURATION,
};

// Implementations of some helper traits passed into runtime modules as associated types.
pub mod impls;
use impls::{
	AddressMapping, EthereumEventRouter, EthereumFindAuthor, EvmCurrencyScaler, HandleTxValidation,
	PercentageOfWeight, SlashImbalanceHandler, StakingSessionTracker,
};
use pallet_fee_proxy::{get_fee_preferences_data, FeePreferencesData, FeePreferencesRunner};

pub mod precompiles;
use precompiles::FutureversePrecompiles;

mod staking;
use staking::OnChainAccuracy;

<<<<<<< HEAD
=======
mod weights;

pub mod runner;
>>>>>>> d99422fb
use crate::impls::{FutureverseEnsureAddressSame, OnNewAssetSubscription};

use precompile_utils::constants::FEE_PROXY_ADDRESS;

#[cfg(test)]
mod tests;

/// Currency implementation mapped to XRP
pub type XrpCurrency = pallet_assets_ext::AssetCurrency<Runtime, XrpAssetId>;
/// Dual currency implementation mapped to ROOT & XRP for staking
pub type DualStakingCurrency =
	pallet_assets_ext::DualStakingCurrency<Runtime, XrpCurrency, Balances>;

/// This runtime version.
#[sp_version::runtime_version]
pub const VERSION: RuntimeVersion = RuntimeVersion {
	spec_name: create_runtime_str!("root"),
	impl_name: create_runtime_str!("root"),
	authoring_version: 1,
	spec_version: 24,
	impl_version: 0,
	apis: RUNTIME_API_VERSIONS,
	transaction_version: 1,
	state_version: 0,
};

/// The BABE epoch configuration at genesis.
pub const BABE_GENESIS_EPOCH_CONFIG: sp_consensus_babe::BabeEpochConfiguration =
	sp_consensus_babe::BabeEpochConfiguration {
		c: PRIMARY_PROBABILITY,
		allowed_slots: sp_consensus_babe::AllowedSlots::PrimaryAndSecondaryPlainSlots,
	};

/// The version information used to identify this runtime when compiled natively.
#[cfg(feature = "std")]
pub fn native_version() -> NativeVersion {
	NativeVersion { runtime_version: VERSION, can_author_with: Default::default() }
}

impl_opaque_keys! {
	pub struct SessionKeys {
		pub babe: Babe,
		pub im_online: ImOnline,
		pub grandpa: Grandpa,
		pub ethy: EthBridge,
	}
}

/// We assume that ~10% of the block weight is consumed by `on_initialize` handlers.
/// This is used to limit the maximal weight of a single extrinsic.
const AVERAGE_ON_INITIALIZE_RATIO: Perbill = Perbill::from_percent(10);
/// We allow `Normal` extrinsics to fill up the block up to 75%, the rest can be used
/// by  Operational  extrinsics.
const NORMAL_DISPATCH_RATIO: Perbill = Perbill::from_percent(75);
/// We allow for 2 seconds of compute with a 4 second average block time.
const MAXIMUM_BLOCK_WEIGHT: Weight = WEIGHT_PER_SECOND / 2;

parameter_types! {
	pub const BlockHashCount: BlockNumber = 250;
	pub const Version: RuntimeVersion = VERSION;
	pub RuntimeBlockLength: BlockLength =
		BlockLength::max_with_normal_ratio(5 * 1024 * 1024, NORMAL_DISPATCH_RATIO);
	pub RuntimeBlockWeights: BlockWeights = BlockWeights::builder()
		.base_block(BlockExecutionWeight::get())
		.for_class(DispatchClass::all(), |weights| {
			weights.base_extrinsic = ExtrinsicBaseWeight::get();
		})
		.for_class(DispatchClass::Normal, |weights| {
			weights.max_total = Some(NORMAL_DISPATCH_RATIO * MAXIMUM_BLOCK_WEIGHT);
		})
		.for_class(DispatchClass::Operational, |weights| {
			weights.max_total = Some(MAXIMUM_BLOCK_WEIGHT);
			// Operational transactions have some extra reserved space, so that they
			// are included even if block reached `MAXIMUM_BLOCK_WEIGHT`.
			weights.reserved = Some(
				MAXIMUM_BLOCK_WEIGHT - NORMAL_DISPATCH_RATIO * MAXIMUM_BLOCK_WEIGHT
			);
		})
		.avg_block_initialization(AVERAGE_ON_INITIALIZE_RATIO)
		.build_or_panic();
	pub const SS58Prefix: u8 = 193;
}

/// Filters to prevent specific transactions from executing
pub enum CallFilter {}
impl frame_support::traits::Contains<Call> for CallFilter {
	fn contains(call: &Call) -> bool {
		match call {
			// Prevent asset `create` transactions from executing
			Call::Assets(func) => match func {
				pallet_assets::Call::create { .. } => false,
				_ => true,
			},
			_ => true,
		}
	}
}

impl frame_system::Config for Runtime {
	/// The identifier used to distinguish between accounts.
	type AccountId = AccountId;
	/// The aggregated dispatch type that is available for extrinsics.
	type Call = Call;
	/// The lookup mechanism to get account ID from whatever is passed in dispatchers.
	type Lookup = IdentityLookup<AccountId>;
	/// The index type for storing how many extrinsics an account has signed.
	type Index = Index;
	/// The index type for blocks.
	type BlockNumber = BlockNumber;
	/// The type for hashing blocks and tries.
	type Hash = Hash;
	/// The hashing algorithm used.
	type Hashing = BlakeTwo256;
	/// The header type.
	type Header = Header;
	/// The ubiquitous event type.
	type Event = Event;
	/// The ubiquitous origin type.
	type Origin = Origin;
	/// Maximum number of block number to block hash mappings to keep (oldest pruned first).
	type BlockHashCount = BlockHashCount;
	/// Runtime version.
	type Version = Version;
	/// Converts a pallet to an index of this pallet in the runtime.
	type PalletInfo = PalletInfo;
	type AccountData = pallet_balances::AccountData<Balance>;
	type OnNewAccount = ();
	type OnKilledAccount = ();
	type DbWeight = RocksDbWeight;
	type BaseCallFilter = CallFilter;
	type SystemWeightInfo = weights::frame_system::WeightInfo<Runtime>;
	type BlockWeights = RuntimeBlockWeights;
	type BlockLength = RuntimeBlockLength;
	type SS58Prefix = SS58Prefix;
	type OnSetCode = ();
	type MaxConsumers = ConstU32<16>;
}

parameter_types! {
	pub const TransactionByteFee: Balance = 2_500;
	pub const OperationalFeeMultiplier: u8 = 5;
	pub const WeightToFeeReduction: Permill = Permill::from_parts(125);
}

impl pallet_transaction_payment::Config for Runtime {
	type OnChargeTransaction = FeeProxy;
	type Event = Event;
	type WeightToFee = PercentageOfWeight<WeightToFeeReduction>;
	type LengthToFee = ConstantMultiplier<Balance, TransactionByteFee>;
	type FeeMultiplierUpdate = ();
	type OperationalFeeMultiplier = OperationalFeeMultiplier;
}

parameter_types! {
	pub const ExistentialDeposit: Balance = 1;
	pub const MaxLocks: u32 = 50;
	pub const MaxReserves: u32 = 50;
}
impl pallet_balances::Config for Runtime {
	type MaxLocks = MaxLocks;
	/// The type for recording an account's balance.
	type Balance = Balance;
	/// The ubiquitous event type.
	type Event = Event;
	type DustRemoval = ();
	type ExistentialDeposit = ExistentialDeposit;
	type AccountStore = System;
	type WeightInfo = weights::pallet_balances::WeightInfo<Runtime>;
	type MaxReserves = MaxReserves;
	type ReserveIdentifier = [u8; 8];
}

parameter_types! {
	pub const AssetDeposit: Balance = ONE_XRP;
	pub const AssetAccountDeposit: Balance = 16;
	pub const ApprovalDeposit: Balance = 1;
	pub const AssetsStringLimit: u32 = 50;
	/// Key = 32 bytes, Value = 36 bytes (32+1+1+1+1)
	// https://github.com/paritytech/substrate/blob/069917b/frame/assets/src/lib.rs#L257L271
	pub const MetadataDepositBase: Balance = 1 * 68;
	pub const MetadataDepositPerByte: Balance = 1;
}
pub type AssetsForceOrigin = EnsureRoot<AccountId>;

impl pallet_assets::Config for Runtime {
	type Event = Event;
	type Balance = Balance;
	type AssetId = AssetId;
	type Currency = Balances;
	type ForceOrigin = AssetsForceOrigin;
	type AssetDeposit = AssetDeposit;
	type MetadataDepositBase = MetadataDepositBase;
	type MetadataDepositPerByte = MetadataDepositPerByte;
	type ApprovalDeposit = ApprovalDeposit;
	type StringLimit = AssetsStringLimit;
	type Freezer = ();
	type Extra = ();
	type WeightInfo = weights::pallet_assets::WeightInfo<Runtime>;
	type AssetAccountDeposit = AssetAccountDeposit;
}

parameter_types! {
	pub const AssetsExtPalletId: PalletId = PalletId(*b"assetext");
	pub const MaxHolds: u32 = 16;
}
impl pallet_assets_ext::Config for Runtime {
	type Event = Event;
	type ParachainId = WorldId;
	type MaxHolds = MaxHolds;
	type NativeAssetId = RootAssetId;
	type OnNewAssetSubscription = OnNewAssetSubscription;
	type PalletId = AssetsExtPalletId;
}

parameter_types! {
	pub const NftPalletId: PalletId = PalletId(*b"nftokens");
	/// How long listings are open for by default
	pub const DefaultListingDuration: BlockNumber = DAYS * 3;
	pub const WorldId: seed_primitives::ParachainId = 100;
}
impl pallet_nft::Config for Runtime {
	type DefaultListingDuration = DefaultListingDuration;
	type Event = Event;
	type MultiCurrency = AssetsExt;
	type OnTransferSubscription = TokenApprovals;
	type OnNewAssetSubscription = OnNewAssetSubscription;
	type PalletId = NftPalletId;
	type ParachainId = WorldId;
	type WeightInfo = ();
}

parameter_types! {
	/// PalletId for Echo pallet
	pub const EchoPalletId: PalletId = PalletId(*b"pingpong");
}
impl pallet_echo::Config for Runtime {
	type Event = Event;
	type EthereumBridge = EthBridge;
	type PalletId = EchoPalletId;
}

impl pallet_fee_proxy::Config for Runtime {
	type Call = Call;
	type Event = Event;
	type PalletsOrigin = OriginCaller;
	type FeeAssetId = XrpAssetId;
	type OnChargeTransaction = pallet_transaction_payment::CurrencyAdapter<XrpCurrency, TxFeePot>;
	type ErcIdConversion = Self;
}

parameter_types! {
	pub MaximumSchedulerWeight: Weight = Perbill::from_percent(80) *
		RuntimeBlockWeights::get().max_block;
	pub const MaxScheduledPerBlock: u32 = 50;
}
impl pallet_scheduler::Config for Runtime {
	type Event = Event;
	type Origin = Origin;
	type PalletsOrigin = OriginCaller;
	type Call = Call;
	type MaximumWeight = MaximumSchedulerWeight;
	type ScheduleOrigin = EnsureRoot<AccountId>;
	type MaxScheduledPerBlock = MaxScheduledPerBlock;
	type OriginPrivilegeCmp = frame_support::traits::EqualPrivilegeOnly;
	type WeightInfo = pallet_scheduler::weights::SubstrateWeight<Runtime>;
	type PreimageProvider = ();
	type NoPreimagePostponement = ();
}

impl pallet_utility::Config for Runtime {
	type Event = Event;
	type Call = Call;
	type PalletsOrigin = OriginCaller;
	type WeightInfo = weights::pallet_utility::WeightInfo<Runtime>;
}

parameter_types! {
	pub const XrpTxChallengePeriod: u32 = 10 * MINUTES;
	pub const XrpClearTxPeriod: u32 = 10 * DAYS;
	/// % threshold to emit event TicketSequenceThresholdReached
	pub const TicketSequenceThreshold: Percent = Percent::from_percent(66_u8);
}

impl pallet_xrpl_bridge::Config for Runtime {
	type Event = Event;
	type EthyAdapter = EthBridge;
	type MultiCurrency = AssetsExt;
	type ApproveOrigin = EnsureRoot<AccountId>;
	type WeightInfo = ();
	type XrpAssetId = XrpAssetId;
	type ChallengePeriod = XrpTxChallengePeriod;
	type ClearTxPeriod = XrpClearTxPeriod;
	type UnixTime = Timestamp;
	type TicketSequenceThreshold = TicketSequenceThreshold;
}

parameter_types! {
	pub const GetExchangeFee: (u32, u32) = (3, 1000);	// 0.3%
	pub const TradingPathLimit: u32 = 3;
	pub const DEXPalletId: PalletId = PalletId(*b"root/dex");
	pub const DEXBurnPalletId: PalletId = PalletId(*b"burn/dex");
	pub const LPTokenName: [u8; 10] = *b"Uniswap V2";
	pub const LPTokenSymbol: [u8; 6] = *b"UNI-V2";
	pub const LPTokenDecimals: u8 = 6; // same as native token decimals
}
impl pallet_dex::Config for Runtime {
	type Event = Event;
	type DEXPalletId = DEXPalletId;
	type DEXBurnPalletId = DEXBurnPalletId;
	type LPTokenName = LPTokenName;
	type LPTokenSymbol = LPTokenSymbol;
	type LPTokenDecimals = LPTokenDecimals;
	type GetExchangeFee = GetExchangeFee;
	type TradingPathLimit = TradingPathLimit;
	type WeightInfo = pallet_dex::weights::PlugWeight<Runtime>;
	type MultiCurrency = AssetsExt;
}

impl pallet_token_approvals::Config for Runtime {
	type GetTokenOwner = Nft;
}

parameter_types! {
	pub const MinimumPeriod: u64 = SLOT_DURATION / 2;
}
impl pallet_timestamp::Config for Runtime {
	/// A timestamp: milliseconds since the unix epoch.
	type Moment = u64;
	type OnTimestampSet = Babe;
	type MinimumPeriod = MinimumPeriod;
	type WeightInfo = weights::pallet_timestamp::WeightInfo<Runtime>;
}

parameter_types! {
	pub const UncleGenerations: u32 = 0;
	// More than enough before migration to new architecture
	pub const MaxAuthorities: u32 = 4_096;
}
impl pallet_authorship::Config for Runtime {
	type FindAuthor = pallet_session::FindAccountFromAuthorIndex<Self, Babe>;
	type UncleGenerations = UncleGenerations;
	type FilterUncle = ();
	type EventHandler = (Staking, ImOnline);
}

impl pallet_grandpa::Config for Runtime {
	type Event = Event;
	type Call = Call;
	type KeyOwnerProofSystem = ();
	type KeyOwnerProof =
		<Self::KeyOwnerProofSystem as KeyOwnerProofSystem<(KeyTypeId, GrandpaId)>>::Proof;
	type KeyOwnerIdentification = <Self::KeyOwnerProofSystem as KeyOwnerProofSystem<(
		KeyTypeId,
		GrandpaId,
	)>>::IdentificationTuple;
	type HandleEquivocation = ();
	type WeightInfo = ();
	type MaxAuthorities = MaxAuthorities;
}

impl pallet_session::Config for Runtime {
	type Event = Event;
	type ValidatorId = <Self as frame_system::Config>::AccountId;
	type ValidatorIdOf = pallet_staking::StashOf<Self>;
	type ShouldEndSession = Babe;
	type NextSessionRotation = Babe;
	type SessionManager = pallet_session::historical::NoteHistoricalRoot<Self, Staking>;
	// Essentially just Aura, but lets be pedantic.
	type SessionHandler = <SessionKeys as sp_runtime::traits::OpaqueKeys>::KeyTypeIdProviders;
	type Keys = SessionKeys;
	type WeightInfo = pallet_session::weights::SubstrateWeight<Runtime>;
}

impl pallet_session::historical::Config for Runtime {
	type FullIdentification = pallet_staking::Exposure<AccountId, Balance>;
	type FullIdentificationOf = pallet_staking::ExposureOf<Runtime>;
}

parameter_types! {
	pub const BagThresholds: &'static [u64] = &bag_thresholds::THRESHOLDS;
}
impl pallet_bags_list::Config for Runtime {
	type Event = Event;
	type ScoreProvider = Staking;
	type WeightInfo = weights::pallet_bags_list::WeightInfo<Runtime>;
	type BagThresholds = BagThresholds;
	type Score = sp_npos_elections::VoteWeight;
}

parameter_types! {
	// phase durations. 1/4 of the last session for each.
	// in testing: 1min or half of the session for each
	pub SignedPhase: u32 = EPOCH_DURATION_IN_SLOTS / 4;
	pub UnsignedPhase: u32 = EPOCH_DURATION_IN_SLOTS / 4;
	// signed config
	pub const SignedMaxSubmissions: u32 = 16;
	pub const SignedMaxRefunds: u32 = 16 / 4;
	// 40 DOTs fixed deposit..
	pub const SignedDepositBase: Balance = ONE_ROOT * 40;
	// 0.01 DOT per KB of solution data.
	pub const SignedDepositByte: Balance = ONE_ROOT / 1024;
	// Intentionally zero reward to prevent inflation
	// `pallet_election_provider_multi_phase::RewardHandler` could be configured to offset any rewards
	pub SignedRewardBase: Balance = 0;
	pub BetterUnsignedThreshold: Perbill = Perbill::from_rational(5u32, 10_000);
	// 4 hour session, 1 hour unsigned phase, 32 offchain executions.
	pub OffchainRepeat: BlockNumber = UnsignedPhase::get() / 32;
	/// We take the top 22500 nominators as electing voters..
	pub const MaxElectingVoters: u32 = 22_500;
	/// ... and all of the validators as electable targets. Whilst this is the case, we cannot and
	/// shall not increase the size of the validator intentions.
	pub const MaxElectableTargets: u16 = u16::MAX;
}
generate_solution_type!(
	#[compact]
	pub struct NposCompactSolution16::<
		VoterIndex = u32,
		TargetIndex = u16,
		Accuracy = sp_runtime::PerU16,
		MaxVoters = MaxElectingVoters,
	>(16)
);
pub struct OnChainSeqPhragmen;
impl onchain::Config for OnChainSeqPhragmen {
	type System = Runtime;
	type Solver = SequentialPhragmen<AccountId, OnChainAccuracy>;
	type DataProvider = Staking;
	type WeightInfo = ();
}

parameter_types! {
	/// A limit for off-chain phragmen unsigned solution submission.
	///
	/// We want to keep it as high as possible, but can't risk having it reject,
	/// so we always subtract the base block execution weight.
	pub OffchainSolutionWeightLimit: Weight = RuntimeBlockWeights::get()
		.get(DispatchClass::Normal)
		.max_extrinsic
		.expect("Normal extrinsics have weight limit configured by default; qed")
		.saturating_sub(BlockExecutionWeight::get());

	/// A limit for off-chain phragmen unsigned solution length.
	///
	/// We allow up to 90% of the block's size to be consumed by the solution.
	pub OffchainSolutionLengthLimit: u32 = Perbill::from_rational(90_u32, 100) *
		*RuntimeBlockLength::get()
		.max
		.get(DispatchClass::Normal);
}
impl pallet_election_provider_multi_phase::MinerConfig for Runtime {
	type AccountId = AccountId;
	type MaxLength = OffchainSolutionLengthLimit;
	type MaxWeight = OffchainSolutionWeightLimit;
	type Solution = NposCompactSolution16;
	type MaxVotesPerVoter = <
		<Self as pallet_election_provider_multi_phase::Config>::DataProvider
		as
		frame_election_provider_support::ElectionDataProvider
	>::MaxVotesPerVoter;

	// The unsigned submissions have to respect the weight of the submit_unsigned call, thus their
	// weight estimate function is wired to this call's weight.
	fn solution_weight(v: u32, t: u32, a: u32, d: u32) -> Weight {
		<
			<Self as pallet_election_provider_multi_phase::Config>::WeightInfo
			as
			pallet_election_provider_multi_phase::WeightInfo
		>::submit_unsigned(v, t, a, d)
	}
}

impl pallet_election_provider_multi_phase::Config for Runtime {
	type Event = Event;
	type Currency = Balances;
	type EstimateCallFee = TransactionPayment;
	type SignedPhase = SignedPhase;
	type UnsignedPhase = UnsignedPhase;
	type SignedMaxSubmissions = SignedMaxSubmissions;
	type SignedMaxRefunds = SignedMaxRefunds;
	type SignedRewardBase = SignedRewardBase;
	type SignedDepositBase = SignedDepositBase;
	type SignedDepositByte = SignedDepositByte;
	type SignedDepositWeight = ();
	type SignedMaxWeight =
		<Self::MinerConfig as pallet_election_provider_multi_phase::MinerConfig>::MaxWeight;
	type MinerConfig = Self;
	type SlashHandler = SlashImbalanceHandler;
	type RewardHandler = (); // nothing to do upon rewards
	type BetterUnsignedThreshold = BetterUnsignedThreshold;
	type BetterSignedThreshold = ();
	type OffchainRepeat = OffchainRepeat;
	type MinerTxPriority = NposSolutionPriority;
	type DataProvider = Staking;
	type Fallback = onchain::UnboundedExecution<OnChainSeqPhragmen>;
	type GovernanceFallback = onchain::UnboundedExecution<OnChainSeqPhragmen>;
	type Solver = SequentialPhragmen<
		AccountId,
		pallet_election_provider_multi_phase::SolutionAccuracyOf<Self>,
		(),
	>;
	type BenchmarkingConfig = staking::ElectionBenchmarkConfig;
	type ForceOrigin = EnsureRoot<AccountId>;
	type WeightInfo = weights::pallet_election_provider_multi_phase::WeightInfo<Runtime>;
	type MaxElectingVoters = MaxElectingVoters;
	type MaxElectableTargets = MaxElectableTargets;
}

parameter_types! {
	// Six sessions in an era (24 hours).
	pub const SessionsPerEra: sp_staking::SessionIndex = SESSIONS_PER_ERA;
	// 28 eras for unbonding (28 days).
	pub const BondingDuration: sp_staking::EraIndex = 28;
	pub const SlashDeferDuration: sp_staking::EraIndex = 27;
	pub const MaxNominatorRewardedPerValidator: u32 = 256;
	pub const OffendingValidatorsThreshold: Perbill = Perbill::from_percent(17);
	// 16
	pub const MaxNominations: u32 = <NposCompactSolution16 as frame_election_provider_support::NposSolution>::LIMIT as u32;
	// holds XRP from staking slashes
	// this could be controlled by pallet-treasury later
	pub const SlashPotId: PalletId = PalletId(*b"slashpot");
	/// Holds XRP transaction fees for distribution to validators according to stake & undistributed reward remainders
	pub const TxFeePotId: PalletId = PalletId(*b"txfeepot");
}
type SlashCancelOrigin = EnsureRoot<AccountId>;
impl pallet_staking::Config for Runtime {
	type MaxNominations = MaxNominations;
	type Currency = DualStakingCurrency;
	type CurrencyBalance = Balance;
	type CurrencyToVote = frame_support::traits::U128CurrencyToVote;
	// Decides the total reward to be distributed each era
	// For root network it is the balance of the tx fee pot
	type EraPayout = TxFeePot;
	type Event = Event;
	// After a validator payout is made (to it and all its stakers), this receives the pending
	// positive imbalance (total amount newly minted during the payout process) since the XRP
	// already exists the issuance should not be modified
	//
	// pallet-staking validator payouts always _mint_ tokens (with `deposit_creating`) assuming an
	// inflationary model instead rewards should be redistributed from fees only
	type Reward = TxFeePot;
	// Handles any era reward amount indivisible among stakers at end of an era.
	// some account should receive the amount to ensure total issuance of XRP is constant (vs.
	// burnt)
	type RewardRemainder = TxFeePot;
	// Upon slashing two situations can happen:
	// 1) if there are no reporters, this handler is given the whole slashed imbalance
	// 2) any indivisible slash imbalance (not sent to reporter(s)) is sent here
	// StakingPot nullifies the imbalance to keep issuance of XRP constant (vs. burnt)
	type Slash = SlashImbalanceHandler;
	type UnixTime = Timestamp;
	type SessionsPerEra = SessionsPerEra;
	type BondingDuration = BondingDuration;
	type SlashDeferDuration = SlashDeferDuration;
	// A super-majority of the council can cancel the slash.
	type SlashCancelOrigin = SlashCancelOrigin;
	type SessionInterface = Self;
	type MaxNominatorRewardedPerValidator = MaxNominatorRewardedPerValidator;
	type OffendingValidatorsThreshold = OffendingValidatorsThreshold;
	type NextNewSession = Session;
	type ElectionProvider = ElectionProviderMultiPhase;
	type GenesisElectionProvider = onchain::UnboundedExecution<OnChainSeqPhragmen>;
	type VoterList = VoterList;
	type MaxUnlockingChunks = frame_support::traits::ConstU32<32>;
	type BenchmarkingConfig = staking::StakingBenchmarkConfig;
	type OnStakerSlash = ();
	type WeightInfo = pallet_staking::weights::SubstrateWeight<Runtime>;
}

impl pallet_offences::Config for Runtime {
	type Event = Event;
	type IdentificationTuple = pallet_session::historical::IdentificationTuple<Self>;
	type OnOffenceHandler = Staking;
}

parameter_types! {
	pub NposSolutionPriority: TransactionPriority =
		Perbill::from_percent(90) * TransactionPriority::max_value();
	pub const ImOnlineUnsignedPriority: TransactionPriority = TransactionPriority::max_value();
	pub const MaxKeys: u32 = 10_000;
	pub const MaxPeerInHeartbeats: u32 = 10_000;
	pub const MaxPeerDataEncodingSize: u32 = 1_000;
}
impl pallet_im_online::Config for Runtime {
	type AuthorityId = ImOnlineId;
	type Event = Event;
	type ValidatorSet = Historical;
	type NextSessionRotation = Babe;
	type ReportUnresponsiveness = Offences;
	type UnsignedPriority = ImOnlineUnsignedPriority;
	type WeightInfo = weights::pallet_im_online::WeightInfo<Runtime>;
	type MaxKeys = MaxKeys;
	type MaxPeerInHeartbeats = MaxPeerInHeartbeats;
	type MaxPeerDataEncodingSize = MaxPeerDataEncodingSize;
}
impl<C> frame_system::offchain::SendTransactionTypes<C> for Runtime
where
	Call: From<C>,
{
	type Extrinsic = UncheckedExtrinsic;
	type OverarchingCall = Call;
}
// end staking stuff

parameter_types! {
	// NOTE: Currently it is not possible to change the epoch duration after the chain has started.
	//       Attempting to do so will brick block production.
	pub const EpochDuration: u64 = EPOCH_DURATION_IN_SLOTS as u64;
	pub const ExpectedBlockTime: u64 = MILLISECS_PER_BLOCK;
	pub const ReportLongevity: u64 =
		BondingDuration::get() as u64 * SessionsPerEra::get() as u64 * EpochDuration::get();
}
impl pallet_babe::Config for Runtime {
	type EpochDuration = EpochDuration;
	type ExpectedBlockTime = ExpectedBlockTime;
	type EpochChangeTrigger = pallet_babe::ExternalTrigger;
	type DisabledValidators = Session;
	type KeyOwnerProofSystem = Historical;
	type KeyOwnerProof = <Self::KeyOwnerProofSystem as KeyOwnerProofSystem<(
		KeyTypeId,
		pallet_babe::AuthorityId,
	)>>::Proof;
	type KeyOwnerIdentification = <Self::KeyOwnerProofSystem as KeyOwnerProofSystem<(
		KeyTypeId,
		pallet_babe::AuthorityId,
	)>>::IdentificationTuple;
	type HandleEquivocation =
		pallet_babe::EquivocationHandler<Self::KeyOwnerIdentification, Offences, ReportLongevity>;
	type MaxAuthorities = MaxAuthorities;
	type WeightInfo = ();
}

impl pallet_sudo::Config for Runtime {
	type Event = Event;
	type Call = Call;
}

impl pallet_tx_fee_pot::Config for Runtime {
	type FeeCurrency = XrpCurrency;
	type TxFeePotId = TxFeePotId;
}

parameter_types! {
	/// The bridge pallet address
	pub const BridgePalletId: PalletId = PalletId(*b"ethybrdg");
	/// Bond amount for a challenger
	pub const ChallengeBond: Balance = 100 * ONE_XRP;
	/// % threshold of notarizations required to verify or prove bridge events
	pub const NotarizationThreshold: Percent = Percent::from_percent(66_u8);
	/// Bond amount for a relayer
	pub const RelayerBond: Balance = 100 * ONE_XRP;
	/// Max Xrpl notary (validator) public keys
	pub const MaxXrplKeys: u8 = 8;
	pub const MaxNewSigners: u8 = 20;
}

impl pallet_ethy::Config for Runtime {
	/// Reports the current validator / notary set
	type AuthoritySet = Historical;
	/// The pallet bridge address (destination for incoming messages, source for outgoing)
	type BridgePalletId = BridgePalletId;
	/// The runtime call type.
	type Call = Call;
	/// The bond required to make a challenge
	type ChallengeBond = ChallengeBond;
	// The duration in blocks of one epoch
	type EpochDuration = EpochDuration;
	/// The runtime event type.
	type Event = Event;
	/// Subscribers to completed 'eth_call' jobs
	type EthCallSubscribers = ();
	/// Subscribers to completed event
	type EventRouter = EthereumEventRouter;
	/// Provides Ethereum JSON-RPC client to the pallet (OCW friendly)
	type EthereumRpcClient = pallet_ethy::EthereumRpcClient;
	/// The identifier type for Ethy notaries
	type EthyId = EthBridgeId;
	/// Reports final session status of an era
	type FinalSessionTracker = StakingSessionTracker;
	type MaxNewSigners = MaxNewSigners;
	/// Handles multi-currency fungible asset system
	type MultiCurrency = AssetsExt;
	/// The native asset id used for challenger and relayer bonds
	type NativeAssetId = XrpAssetId;
	/// The threshold of positive notarizations to approve an event claim
	type NotarizationThreshold = NotarizationThreshold;
	/// The bond required to become a relayer
	type RelayerBond = RelayerBond;
	/// The pallet handling scheduled Runtime calls
	type Scheduler = Scheduler;
	/// Timestamp provider
	type UnixTime = Timestamp;
	/// Pallets origin type
	type PalletsOrigin = OriginCaller;
	/// Max Xrpl notary (validator) public keys
	type MaxXrplKeys = MaxXrplKeys;
	/// Xrpl-bridge adapter
	type XrplBridgeAdapter = XRPLBridge;
}

impl frame_system::offchain::SigningTypes for Runtime {
	type Public = <Signature as Verify>::Signer;
	type Signature = Signature;
}

// Start frontier/EVM stuff

/// Current approximation of the gas/s consumption considering
/// EVM execution over compiled WASM (on 4.4Ghz CPU).
/// Given the 500ms Weight, from which 75% only are used for transactions,
/// the total EVM execution gas limit is: GAS_PER_SECOND * 0.500 * 0.75 ~= 15_000_000.
pub const GAS_PER_SECOND: u64 = 15_000_000;

/// Approximate ratio of the amount of Weight per Gas.
/// u64 works for approximations because Weight is a very small unit compared to gas.
pub const WEIGHT_PER_GAS: u64 = WEIGHT_PER_SECOND / GAS_PER_SECOND;

pub struct FutureverseGasWeightMapping;

impl pallet_evm::GasWeightMapping for FutureverseGasWeightMapping {
	fn gas_to_weight(gas: u64) -> Weight {
		gas.saturating_mul(WEIGHT_PER_GAS)
	}
	fn weight_to_gas(weight: Weight) -> u64 {
		u64::try_from(weight.wrapping_div(WEIGHT_PER_GAS)).unwrap_or(u32::MAX as u64)
	}
}

/// This is unused while Futureverse fullness is inconsistent
pub struct BaseFeeThreshold;
impl pallet_base_fee::BaseFeeThreshold for BaseFeeThreshold {
	fn lower() -> Permill {
		Permill::zero()
	}
	fn ideal() -> Permill {
		// blocks > 5% full trigger fee increase, < 5% full trigger fee decrease
		Permill::from_parts(50_000)
	}
	fn upper() -> Permill {
		Permill::one()
	}
}

parameter_types! {
	/// Floor network base fee per gas
	/// 0.000015 XRP per gas, 15000 GWEI
	pub const DefaultBaseFeePerGas: u64 = 15_000_000_000_000;
}

impl pallet_base_fee::Config for Runtime {
	type DefaultBaseFeePerGas = DefaultBaseFeePerGas;
	type Event = Event;
	type Threshold = BaseFeeThreshold;
	type DefaultElasticity = ();
}

parameter_types! {
	/// Ethereum ChainId
	/// 3999 (local/dev/default)
	/// TODO: Configured on live chains via one-time setStorage tx at key `:EthereumChainId:`
	pub storage EthereumChainId: u64 = 3_999;
	pub BlockGasLimit: U256
		= U256::from(NORMAL_DISPATCH_RATIO * MAXIMUM_BLOCK_WEIGHT / WEIGHT_PER_GAS);
	pub PrecompilesValue: FutureversePrecompiles<Runtime> = FutureversePrecompiles::<_>::new();
}

/// Modified london config with higher contract create fee
const fn seed_london() -> EvmConfig {
	let mut c = EvmConfig::london();
	c.gas_transaction_create = 2_000_000;
	c
}
pub static SEED_EVM_CONFIG: EvmConfig = seed_london();

impl pallet_evm::Config for Runtime {
	type FeeCalculator = BaseFee;
	type GasWeightMapping = FutureverseGasWeightMapping;
	type BlockHashMapping = pallet_ethereum::EthereumBlockHashMapping<Self>;
	type CallOrigin = FutureverseEnsureAddressSame<AccountId>;
	type WithdrawOrigin = EnsureAddressNever<AccountId>;
	type AddressMapping = AddressMapping<AccountId>;
	type Currency = EvmCurrencyScaler<XrpCurrency>;
	type Event = Event;
	type Runner = FeePreferencesRunner<Self, Self>;
	type PrecompilesType = FutureversePrecompiles<Self>;
	type PrecompilesValue = PrecompilesValue;
	type ChainId = EthereumChainId;
	type BlockGasLimit = BlockGasLimit;
	type OnChargeTransaction = EVMCurrencyAdapter<Self::Currency, TxFeePot>;
	type FindAuthor = EthereumFindAuthor<Babe>;
	// internal EVM config
	fn config() -> &'static EvmConfig {
		&SEED_EVM_CONFIG
	}
	type HandleTxValidation = HandleTxValidation<pallet_evm::Error<Runtime>>;
}

impl pallet_ethereum::Config for Runtime {
	type Event = Event;
	type StateRoot = pallet_ethereum::IntermediateStateRoot<Runtime>;
	type HandleTxValidation = HandleTxValidation<InvalidTransactionWrapper>;
}

pub struct TransactionConverter;
impl fp_rpc::ConvertTransaction<UncheckedExtrinsic> for TransactionConverter {
	fn convert_transaction(&self, transaction: pallet_ethereum::Transaction) -> UncheckedExtrinsic {
		UncheckedExtrinsic::new_unsigned(
			pallet_ethereum::Call::<Runtime>::transact { transaction }.into(),
		)
	}
}

impl fp_rpc::ConvertTransaction<sp_runtime::OpaqueExtrinsic> for TransactionConverter {
	fn convert_transaction(
		&self,
		transaction: pallet_ethereum::Transaction,
	) -> sp_runtime::OpaqueExtrinsic {
		let extrinsic = UncheckedExtrinsic::new_unsigned(
			pallet_ethereum::Call::<Runtime>::transact { transaction }.into(),
		);
		let encoded = extrinsic.encode();
		sp_runtime::OpaqueExtrinsic::decode(&mut &encoded[..])
			.expect("Encoded extrinsic is always valid")
	}
}
// end frontier/EVM stuff

parameter_types! {
	/// The ERC20 peg address
	pub const PegPalletId: PalletId = PalletId(*b"erc20peg");
}

impl pallet_erc20_peg::Config for Runtime {
	/// Handles Ethereum events
	type EthBridge = EthBridge;
	/// Runtime currency system
	type MultiCurrency = AssetsExt;
	/// PalletId/Account for this module
	type PegPalletId = PegPalletId;
	/// The overarching event type.
	type Event = Event;
}

parameter_types! {
	pub const NftPegPalletId: PalletId = PalletId(*b"rn/nftpg");
	pub const DelayLength: BlockNumber = 5;
	pub const MaxAddresses: u32 = 10;
	pub const MaxIdsPerMultipleMint: u32 = 50;
}

impl pallet_nft_peg::Config for Runtime {
	type Event = Event;
	type PalletId = NftPegPalletId;
	type DelayLength = DelayLength;
	type MaxAddresses = MaxAddresses;
	type MaxTokensPerCollection = MaxIdsPerMultipleMint;
	type EthBridge = EthBridge;
}

construct_runtime! {
	pub enum Runtime where
		Block = Block,
		NodeBlock = generic::Block<Header, sp_runtime::OpaqueExtrinsic>,
		UncheckedExtrinsic = UncheckedExtrinsic,
	{
		System: frame_system::{Pallet, Call, Storage, Config, Event<T>} = 0,
		Babe: pallet_babe = 1,
		Timestamp: pallet_timestamp::{Pallet, Call, Storage, Inherent}= 2,
		Scheduler: pallet_scheduler::{Pallet, Call, Storage, Event<T>} = 3,
		Utility: pallet_utility::{Pallet, Call, Event} = 4,

		// Monetary
		Balances: pallet_balances::{Pallet, Call, Storage, Config<T>, Event<T>} = 5,
		Assets: pallet_assets::{Pallet, Call, Storage, Event<T>, Config<T>} = 6,
		AssetsExt: pallet_assets_ext::{Pallet, Call, Storage, Config<T>, Event<T>} = 7,
		Authorship: pallet_authorship::{Pallet, Call, Storage} = 8,
		Staking: pallet_staking::{Pallet, Call, Storage, Config<T>, Event<T>} = 9,
		Offences: pallet_offences::{Pallet, Storage, Event} = 10,

		// Validators
		Session: pallet_session::{Pallet, Call, Storage, Event, Config<T>} = 11,
		Grandpa: pallet_grandpa::{Pallet, Call, Storage, Config, Event, ValidateUnsigned} = 12,
		ImOnline: pallet_im_online::{Pallet, Call, Storage, Event<T>, ValidateUnsigned, Config<T>} = 13,

		// World
		Sudo: pallet_sudo::{Pallet, Call, Storage, Config<T>, Event<T>} = 14,
		TransactionPayment: pallet_transaction_payment::{Pallet, Storage, Event<T>} = 15,
		Dex: pallet_dex::{Pallet, Call, Storage, Event<T>} = 16,
		Nft: pallet_nft::{Pallet, Call, Storage, Config<T>, Event<T>} = 17,
		XRPLBridge: pallet_xrpl_bridge::{Pallet, Call, Storage, Config<T>, Event<T>} = 18,
		TokenApprovals: pallet_token_approvals::{Pallet, Call, Storage} = 19,
		Historical: pallet_session::historical::{Pallet} = 20,
		Echo: pallet_echo::{Pallet, Call, Storage, Event} = 21,

		// Election pallet. Only works with staking
		ElectionProviderMultiPhase: pallet_election_provider_multi_phase::{Pallet, Call, Storage, Event<T>, ValidateUnsigned} = 22,
		VoterList: pallet_bags_list::{Pallet, Call, Storage, Event<T>} = 23,
		TxFeePot: pallet_tx_fee_pot::{Pallet, Storage} = 24,

		EthBridge: pallet_ethy::{Pallet, Call, Storage, Event<T>, ValidateUnsigned, Config<T>} = 25,

		// EVM
		Ethereum: pallet_ethereum::{Pallet, Call, Storage, Event, Config, Origin} = 26,
		EVM: pallet_evm::{Pallet, Config, Call, Storage, Event<T>} = 27,
		BaseFee: pallet_base_fee::{Pallet, Call, Storage, Config<T>, Event} = 28,
		Erc20Peg: pallet_erc20_peg::{Pallet, Call, Storage, Event<T>} = 29,
		NftPeg: pallet_nft_peg::{Pallet, Call, Storage, Event<T>} = 30,

		FeeProxy: pallet_fee_proxy::{Pallet, Call, Event<T>} = 31,
	}
}

/// Block header type as expected by this runtime.
pub type Header = generic::Header<BlockNumber, BlakeTwo256>;
/// Block type as expected by this runtime.
pub type Block = generic::Block<Header, UncheckedExtrinsic>;
/// A Block signed with a Justification
pub type SignedBlock = generic::SignedBlock<Block>;
/// BlockId type as expected by this runtime.
pub type BlockId = generic::BlockId<Block>;
/// The SignedExtension to the basic transaction logic.
pub type SignedExtra = (
	frame_system::CheckNonZeroSender<Runtime>,
	frame_system::CheckSpecVersion<Runtime>,
	frame_system::CheckTxVersion<Runtime>,
	frame_system::CheckGenesis<Runtime>,
	frame_system::CheckEra<Runtime>,
	frame_system::CheckNonce<Runtime>,
	frame_system::CheckWeight<Runtime>,
	pallet_transaction_payment::ChargeTransactionPayment<Runtime>,
);
/// Unchecked extrinsic type as expected by this runtime.
pub type UncheckedExtrinsic =
	fp_self_contained::UncheckedExtrinsic<Address, Call, Signature, SignedExtra>;
/// Extrinsic type that has already been checked.
pub type CheckedExtrinsic = fp_self_contained::CheckedExtrinsic<AccountId, Call, SignedExtra, H160>;
/// Executive: handles dispatch to the various modules.
pub type Executive = frame_executive::Executive<
	Runtime,
	Block,
	frame_system::ChainContext<Runtime>,
	Runtime,
	AllPalletsWithSystem,
>;

impl_runtime_apis! {
	impl sp_api::Core<Block> for Runtime {
		fn version() -> RuntimeVersion {
			VERSION
		}

		fn execute_block(block: Block) {
			Executive::execute_block(block)
		}

		fn initialize_block(header: &<Block as BlockT>::Header) {
			Executive::initialize_block(header)
		}
	}

	impl sp_api::Metadata<Block> for Runtime {
		fn metadata() -> OpaqueMetadata {
			OpaqueMetadata::new(Runtime::metadata().into())
		}
	}

	impl sp_block_builder::BlockBuilder<Block> for Runtime {
		fn apply_extrinsic(
			extrinsic: <Block as BlockT>::Extrinsic,
		) -> ApplyExtrinsicResult {
			Executive::apply_extrinsic(extrinsic)
		}

		fn finalize_block() -> <Block as BlockT>::Header {
			Executive::finalize_block()
		}

		fn inherent_extrinsics(data: sp_inherents::InherentData) -> Vec<<Block as BlockT>::Extrinsic> {
			data.create_extrinsics()
		}

		fn check_inherents(block: Block, data: sp_inherents::InherentData) -> sp_inherents::CheckInherentsResult {
			data.check_extrinsics(&block)
		}
	}

	impl sp_transaction_pool::runtime_api::TaggedTransactionQueue<Block> for Runtime {
		fn validate_transaction(
			source: TransactionSource,
			tx: <Block as BlockT>::Extrinsic,
			block_hash: <Block as BlockT>::Hash,
		) -> TransactionValidity {
			Executive::validate_transaction(source, tx, block_hash)
		}
	}

	impl sp_offchain::OffchainWorkerApi<Block> for Runtime {
		fn offchain_worker(header: &<Block as BlockT>::Header) {
			Executive::offchain_worker(header)
		}
	}

	impl sp_session::SessionKeys<Block> for Runtime {
		fn decode_session_keys(
			encoded: Vec<u8>,
		) -> Option<Vec<(Vec<u8>, KeyTypeId)>> {
			SessionKeys::decode_into_raw_public_keys(&encoded)
		}

		fn generate_session_keys(seed: Option<Vec<u8>>) -> Vec<u8> {
			SessionKeys::generate(seed)
		}
	}

	impl frame_system_rpc_runtime_api::AccountNonceApi<Block, AccountId, Index> for Runtime {
		fn account_nonce(account: AccountId) -> Index {
			System::account_nonce(account)
		}
	}

	impl pallet_transaction_payment_rpc_runtime_api::TransactionPaymentApi<Block, Balance> for Runtime {
		fn query_info(
			uxt: <Block as BlockT>::Extrinsic,
			len: u32,
		) -> pallet_transaction_payment_rpc_runtime_api::RuntimeDispatchInfo<Balance> {
			TransactionPayment::query_info(uxt, len)
		}
		fn query_fee_details(
			uxt: <Block as BlockT>::Extrinsic,
			len: u32,
		) -> pallet_transaction_payment::FeeDetails<Balance> {
			TransactionPayment::query_fee_details(uxt, len)
		}
	}

	impl sp_consensus_babe::BabeApi<Block> for Runtime {
		fn configuration() -> sp_consensus_babe::BabeGenesisConfiguration {
			// The choice of `c` parameter (where `1 - c` represents the
			// probability of a slot being empty), is done in accordance to the
			// slot duration and expected target block time, for safely
			// resisting network delays of maximum two seconds.
			// <https://research.web3.foundation/en/latest/polkadot/BABE/Babe/#6-practical-results>
			sp_consensus_babe::BabeGenesisConfiguration {
				slot_duration: Babe::slot_duration(),
				epoch_length: EpochDuration::get(),
				c: BABE_GENESIS_EPOCH_CONFIG.c,
				genesis_authorities: Babe::authorities().to_vec(),
				randomness: Babe::randomness(),
				allowed_slots: BABE_GENESIS_EPOCH_CONFIG.allowed_slots,
			}
		}

		fn current_epoch_start() -> sp_consensus_babe::Slot {
			Babe::current_epoch_start()
		}

		fn current_epoch() -> sp_consensus_babe::Epoch {
			Babe::current_epoch()
		}

		fn next_epoch() -> sp_consensus_babe::Epoch {
			Babe::next_epoch()
		}

		fn generate_key_ownership_proof(
			_slot: sp_consensus_babe::Slot,
			authority_id: sp_consensus_babe::AuthorityId,
		) -> Option<sp_consensus_babe::OpaqueKeyOwnershipProof> {
			use codec::Encode;

			Historical::prove((sp_consensus_babe::KEY_TYPE, authority_id))
				.map(|p| p.encode())
				.map(sp_consensus_babe::OpaqueKeyOwnershipProof::new)
		}

		fn submit_report_equivocation_unsigned_extrinsic(
			equivocation_proof: sp_consensus_babe::EquivocationProof<<Block as BlockT>::Header>,
			key_owner_proof: sp_consensus_babe::OpaqueKeyOwnershipProof,
		) -> Option<()> {
			let key_owner_proof = key_owner_proof.decode()?;

			Babe::submit_unsigned_equivocation_report(
				equivocation_proof,
				key_owner_proof,
			)
		}
	}

	impl fp_rpc::ConvertTransactionRuntimeApi<Block> for Runtime {
		fn convert_transaction(transaction: EthereumTransaction) -> <Block as BlockT>::Extrinsic {
			UncheckedExtrinsic::new_unsigned(
				pallet_ethereum::Call::<Runtime>::transact { transaction }.into(),
			)
		}
	}

	impl pallet_dex_rpc_runtime_api::DexApi<
		Block,
		Runtime,
	> for Runtime {
		fn quote(
			amount_a: u128,
			reserve_a: u128,
			reserve_b: u128,
		) -> Result<u128, sp_runtime::DispatchError> {
			Dex::quote(amount_a.into(), reserve_a, reserve_b).map(|r| r.low_u128())
		}

		fn get_amounts_out(
			amount_in: Balance,
			path: Vec<AssetId>,
		) -> Result<Vec<Balance>, sp_runtime::DispatchError> {
			Dex::get_amounts_out(amount_in, &path)
		}

		fn get_amounts_in(
			amount_out: Balance,
			path: Vec<AssetId>,
		) -> Result<Vec<Balance>, sp_runtime::DispatchError> {
			Dex::get_amounts_in(amount_out, &path)
		}
	}

	impl pallet_nft_rpc_runtime_api::NftApi<
		Block,
		AccountId,
		Runtime,
	> for Runtime {
		fn owned_tokens(collection_id: CollectionUuid, who: AccountId) -> Vec<TokenId> {
			Nft::owned_tokens(collection_id, &who)
		}
		fn token_uri(token_id: TokenId) -> Vec<u8> {
			Nft::token_uri(token_id)
		}
	}

	impl fp_rpc::EthereumRuntimeRPCApi<Block> for Runtime {
		fn chain_id() -> u64 {
			<Runtime as pallet_evm::Config>::ChainId::get()
		}

		fn account_basic(address: H160) -> EVMAccount {
			// scaling is handled by the EvmCurrencyScaler inside pallet_evm
			EVM::account_basic(&address).0
		}

		fn gas_price() -> U256 {
			BaseFee::min_gas_price().0
		}

		fn account_code_at(address: H160) -> Vec<u8> {
			EVM::account_codes(address)
		}

		fn author() -> H160 {
			<pallet_evm::Pallet<Runtime>>::find_author()
		}

		fn storage_at(address: H160, index: U256) -> H256 {
			let mut tmp = [0u8; 32];
			index.to_big_endian(&mut tmp);
			EVM::account_storages(address, H256::from_slice(&tmp[..]))
		}

		fn call(
			from: H160,
			to: H160,
			data: Vec<u8>,
			value: U256,
			gas_limit: U256,
			max_fee_per_gas: Option<U256>,
			max_priority_fee_per_gas: Option<U256>,
			nonce: Option<U256>,
			estimate: bool,
			access_list: Option<Vec<(H160, Vec<H256>)>>,
		) -> Result<pallet_evm::CallInfo, sp_runtime::DispatchError> {

			let config = if estimate {
				let mut config = <Runtime as pallet_evm::Config>::config().clone();
				config.estimate = true;
				Some(config)
			} else {
				None
			};

			<Runtime as pallet_evm::Config>::Runner::call(
				from,
				to,
				data,
				value,
				gas_limit.low_u64(),
				max_fee_per_gas,
				max_priority_fee_per_gas,
				nonce,
				access_list.unwrap_or_default(),
				false,
				false,
				config.as_ref().unwrap_or(<Runtime as pallet_evm::Config>::config()),
			).map_err(|err| err.error.into())
		}

		fn create(
			from: H160,
			data: Vec<u8>,
			value: U256,
			gas_limit: U256,
			max_fee_per_gas: Option<U256>,
			max_priority_fee_per_gas: Option<U256>,
			nonce: Option<U256>,
			estimate: bool,
			access_list: Option<Vec<(H160, Vec<H256>)>>,
		) -> Result<pallet_evm::CreateInfo, sp_runtime::DispatchError> {
			let config = if estimate {
				let mut config = <Runtime as pallet_evm::Config>::config().clone();
				config.estimate = true;
				Some(config)
			} else {
				None
			};

			<Runtime as pallet_evm::Config>::Runner::create(
				from,
				data,
				value,
				gas_limit.low_u64(),
				max_fee_per_gas,
				max_priority_fee_per_gas,
				nonce,
				access_list.unwrap_or_default(),
				false,
				false,
				config.as_ref().unwrap_or(<Runtime as pallet_evm::Config>::config()),
			).map_err(|err| err.error.into())
		}

		fn current_transaction_statuses() -> Option<Vec<TransactionStatus>> {
			Ethereum::current_transaction_statuses()
		}

		fn current_block() -> Option<pallet_ethereum::Block> {
			Ethereum::current_block()
		}

		fn current_receipts() -> Option<Vec<pallet_ethereum::Receipt>> {
			Ethereum::current_receipts()
		}

		fn current_all() -> (
			Option<pallet_ethereum::Block>,
			Option<Vec<pallet_ethereum::Receipt>>,
			Option<Vec<TransactionStatus>>
		) {
			(
				Ethereum::current_block(),
				Ethereum::current_receipts(),
				Ethereum::current_transaction_statuses()
			)
		}

		fn extrinsic_filter(
			xts: Vec<<Block as BlockT>::Extrinsic>,
		) -> Vec<EthereumTransaction> {
			xts.into_iter().filter_map(|xt| match xt.0.function {
				Call::Ethereum(transact { transaction }) => Some(transaction),
				_ => None
			}).collect::<Vec<EthereumTransaction>>()
		}

		fn elasticity() -> Option<Permill> {
			Some(BaseFee::elasticity())
		}
	}

	impl fg_primitives::GrandpaApi<Block> for Runtime {
		fn grandpa_authorities() -> GrandpaAuthorityList {
			Grandpa::grandpa_authorities()
		}

		fn current_set_id() -> fg_primitives::SetId {
			Grandpa::current_set_id()
		}

		fn submit_report_equivocation_unsigned_extrinsic(
			_equivocation_proof: fg_primitives::EquivocationProof<
				<Block as BlockT>::Hash,
				NumberFor<Block>,
			>,
			_key_owner_proof: fg_primitives::OpaqueKeyOwnershipProof,
		) -> Option<()> {
			None
		}

		fn generate_key_ownership_proof(
			_set_id: fg_primitives::SetId,
			_authority_id: GrandpaId,
		) -> Option<fg_primitives::OpaqueKeyOwnershipProof> {
			// NOTE: this is the only implementation possible since we've
			// defined our key owner proof type as a bottom type (i.e. a type
			// with no values).
			None
		}
	}

	impl seed_primitives::ethy::EthyApi<Block> for Runtime {
		fn validator_set() -> ValidatorSet<EthBridgeId> {
			EthBridge::validator_set()
		}
		fn xrpl_signers() -> ValidatorSet<EthBridgeId> {
			let door_signers = EthBridge::notary_xrpl_keys();
			ValidatorSet {
				proof_threshold: door_signers.len().saturating_sub(1) as u32, // tolerate 1 missing witness
				validators: door_signers,
				id: EthBridge::notary_set_id(), // the set Id is the same as the overall Ethy set Id
			}
		}
	}

	#[cfg(feature = "try-runtime")]
	impl frame_try_runtime::TryRuntime<Block> for Runtime {
		fn on_runtime_upgrade() -> (Weight, Weight) {
			log::info!("try-runtime::on_runtime_upgrade.");

			// NOTE: intentional unwrap: we don't want to propagate the error backwards, and want to
			// have a backtrace here. If any of the pre/post migration checks fail, we shall stop
			// right here and right now.
			let weight = Executive::try_runtime_upgrade().map_err(|err|{
				log::info!("try-runtime::on_runtime_upgrade failed with: {:?}", err);
				err
			}).unwrap();
			(weight, RuntimeBlockWeights::get().max_block)
		}

		fn execute_block_no_check(block: Block) -> Weight {
			Executive::execute_block_no_check(block)
		}
	}

	#[cfg(feature = "runtime-benchmarks")]
	impl frame_benchmarking::Benchmark<Block> for Runtime {
		fn benchmark_metadata(extra: bool) -> (
			Vec<frame_benchmarking::BenchmarkList>,
			Vec<frame_support::traits::StorageInfo>,
		) {
			use frame_benchmarking::{Benchmarking, BenchmarkList};
			use frame_support::traits::StorageInfoTrait;

			// Trying to add benchmarks directly to the Session Pallet caused cyclic dependency
			// issues. To get around that, we separated the Session benchmarks into its own crate,
			// which is why we need these two lines below.
			use pallet_session_benchmarking::Pallet as SessionBench;
			use pallet_election_provider_support_benchmarking::Pallet as EPSBench;
			use frame_system_benchmarking::Pallet as SystemBench;
			use frame_benchmarking::baseline::Pallet as BaselineBench;

			let mut list = Vec::<BenchmarkList>::new();
			list_benchmarks!(list, extra);

			let storage_info = AllPalletsWithSystem::storage_info();

			(list, storage_info)
		}

		fn dispatch_benchmark(
			config: frame_benchmarking::BenchmarkConfig
		) -> Result<Vec<frame_benchmarking::BenchmarkBatch>, sp_runtime::RuntimeString> {
			use frame_benchmarking::{Benchmarking, BenchmarkBatch, TrackedStorageKey};

			// Trying to add benchmarks directly to the Session Pallet caused cyclic dependency
			// issues. To get around that, we separated the Session benchmarks into its own crate,
			// which is why we need these two lines below.
			use pallet_session_benchmarking::Pallet as SessionBench;
			use pallet_election_provider_support_benchmarking::Pallet as EPSBench;
			use frame_system_benchmarking::Pallet as SystemBench;
			use frame_benchmarking::baseline::Pallet as BaselineBench;

			impl pallet_session_benchmarking::Config for Runtime {}
			impl pallet_election_provider_support_benchmarking::Config for Runtime {}
			impl frame_system_benchmarking::Config for Runtime {}
			impl frame_benchmarking::baseline::Config for Runtime {}

			// We took this from the substrate examples as the configurations are pretty close.
			let whitelist: Vec<TrackedStorageKey> = vec![
				// Block Number
				hex_literal::hex!("26aa394eea5630e07c48ae0c9558cef702a5c1b19ab7a04f536c519aca4983ac").to_vec().into(),
				// Total Issuance
				hex_literal::hex!("c2261276cc9d1f8598ea4b6a74b15c2f57c875e4cff74148e4628f264b974c80").to_vec().into(),
				// Execution Phase
				hex_literal::hex!("26aa394eea5630e07c48ae0c9558cef7ff553b5a9862a516939d82b3d3d8661a").to_vec().into(),
				// Event Count
				hex_literal::hex!("26aa394eea5630e07c48ae0c9558cef70a98fdbe9ce6c55837576c60c7af3850").to_vec().into(),
				// System Events
				hex_literal::hex!("26aa394eea5630e07c48ae0c9558cef780d41e5e16056765bc8461851072c9d7").to_vec().into(),
			];

			let mut batches = Vec::<BenchmarkBatch>::new();
			let params = (&config, &whitelist);
			add_benchmarks!(params, batches);

			if batches.is_empty() { return Err("Benchmark not found for this pallet.".into()) }
			Ok(batches)
		}
	}
}

fn transaction_asset_check(
	eth_tx: EthereumTransaction,
	action: TransactionAction,
) -> Result<(), TransactionValidityError> {
	let fee_proxy = TransactionAction::Call(H160::from_low_u64_be(FEE_PROXY_ADDRESS));

	if action == fee_proxy {
		let (input, gas_limit, max_fee_per_gas) = match eth_tx {
			EthereumTransaction::Legacy(t) => (t.input, t.gas_limit, None),
			EthereumTransaction::EIP2930(t) => (t.input, t.gas_limit, None),
			EthereumTransaction::EIP1559(t) => (t.input, t.gas_limit, Some(t.max_fee_per_gas)),
		};

		let (payment_asset_id, max_payment, _target, _input) =
			FeePreferencesRunner::<Runtime, Runtime>::decode_input(input)?;
<<<<<<< HEAD
		let FeePreferencesData { path, total_fee_scaled } =
			get_fee_preferences_data::<Runtime, Runtime>(
=======
		// ensure user owns max payment amount
		let user_asset_balance = <pallet_assets_ext::Pallet<Runtime> as Inspect<
			<Runtime as frame_system::Config>::AccountId,
		>>::reducible_balance(
			payment_asset_id,
			&<Runtime as frame_system::Config>::AccountId::from(*source),
			false,
		);
		ensure!(
			user_asset_balance >= max_payment,
			TransactionValidityError::Invalid(InvalidTransaction::Payment)
		);
		let FeePreferencesData { account: _, path, total_fee_scaled } =
			runner::get_fee_preferences_data::<Runtime, Runtime>(
				source,
>>>>>>> d99422fb
				gas_limit.as_u64(),
				max_fee_per_gas,
				payment_asset_id,
			)?;

		if total_fee_scaled > 0 {
			let amounts = Dex::get_amounts_in(total_fee_scaled, &path)
				.map_err(|_| TransactionValidityError::Invalid(InvalidTransaction::Payment))?;
			ensure!(
				amounts[0] <= max_payment,
				TransactionValidityError::Invalid(InvalidTransaction::Payment)
			);
			return Ok(())
		}
	}
	Ok(())
}

impl fp_self_contained::SelfContainedCall for Call {
	type SignedInfo = H160;

	fn is_self_contained(&self) -> bool {
		match self {
			Call::Ethereum(call) => call.is_self_contained(),
			_ => false,
		}
	}

	fn check_self_contained(&self) -> Option<Result<Self::SignedInfo, TransactionValidityError>> {
		match self {
			Call::Ethereum(call) => call.check_self_contained(),
			_ => None,
		}
	}

	fn validate_self_contained(
		&self,
		signed_info: &Self::SignedInfo,
		dispatch_info: &DispatchInfoOf<Self>,
		len: usize,
	) -> Option<TransactionValidity> {
		match self {
			Call::Ethereum(ref call) =>
				Some(validate_self_contained_inner(&self, &call, signed_info, dispatch_info, len)),
			_ => None,
		}
	}

	fn pre_dispatch_self_contained(
		&self,
		signed_info: &Self::SignedInfo,
		dispatch_info: &DispatchInfoOf<Self>,
		len: usize,
	) -> Option<Result<(), TransactionValidityError>> {
		match self {
			Call::Ethereum(call) =>
				call.pre_dispatch_self_contained(signed_info, dispatch_info, len),
			_ => None,
		}
	}

	fn apply_self_contained(
		self,
		info: Self::SignedInfo,
	) -> Option<sp_runtime::DispatchResultWithInfo<PostDispatchInfoOf<Self>>> {
		match self {
			call @ Call::Ethereum(pallet_ethereum::Call::transact { .. }) => Some(
				call.dispatch(Origin::from(pallet_ethereum::RawOrigin::EthereumTransaction(info))),
			),
			_ => None,
		}
	}
}

fn validate_self_contained_inner(
	call: &Call,
	eth_call: &pallet_ethereum::Call<Runtime>,
	signed_info: &<Call as fp_self_contained::SelfContainedCall>::SignedInfo,
	dispatch_info: &DispatchInfoOf<Call>,
	len: usize,
) -> TransactionValidity {
	if let pallet_ethereum::Call::transact { ref transaction } = eth_call {
		// Previously, ethereum transactions were contained in an unsigned
		// extrinsic, we now use a new form of dedicated extrinsic defined by
		// frontier, but to keep the same behavior as before, we must perform
		// the controls that were performed on the unsigned extrinsic.
		use sp_runtime::traits::SignedExtension as _;
		let (input_len, action) = match transaction {
			pallet_ethereum::Transaction::Legacy(t) => (t.input.len(), t.action),
			pallet_ethereum::Transaction::EIP2930(t) => (t.input.len(), t.action),
			pallet_ethereum::Transaction::EIP1559(t) => (t.input.len(), t.action),
		};

		let extra_validation =
			SignedExtra::validate_unsigned(call, &call.get_dispatch_info(), input_len)?;

		// Perform tx submitter asset balance checks required for fee proxying
		match call.clone() {
<<<<<<< HEAD
			Call::Ethereum(pallet_ethereum::Call::transact { transaction }) => {
				transaction_asset_check(transaction, action)
			},
=======
			Call::Ethereum(pallet_ethereum::Call::transact { transaction }) =>
				transaction_asset_check(signed_info, transaction, action),
>>>>>>> d99422fb
			_ => Ok(()),
		}?;

		// Then, do the controls defined by the ethereum pallet.
		let self_contained_validation = eth_call
			.validate_self_contained(signed_info, dispatch_info, len)
			.ok_or(TransactionValidityError::Invalid(InvalidTransaction::BadProof))??;

		Ok(extra_validation.combine_with(self_contained_validation))
	} else {
		Err(TransactionValidityError::Unknown(
			sp_runtime::transaction_validity::UnknownTransaction::CannotLookup,
		))
	}
}

#[cfg(feature = "runtime-benchmarks")]
#[macro_use]
extern crate frame_benchmarking;

#[cfg(feature = "runtime-benchmarks")]
mod benches {
	define_benchmarks!(
		// Substrate
		[frame_system, SystemBench::<Runtime>]
		[frame_benchmarking, BaselineBench::<Runtime>]
		[pallet_babe, Babe]
		[pallet_balances, Balances]
		[pallet_timestamp, Timestamp]
		[pallet_scheduler, Scheduler]
		[pallet_utility, Utility]
		[pallet_assets, Assets]
		[pallet_staking, Staking]
		[pallet_grandpa, Grandpa]
		[pallet_im_online, ImOnline]
		[pallet_session, SessionBench::<Runtime>]
		[pallet_bags_list, VoterList]
		[pallet_election_provider_multi_phase, ElectionProviderMultiPhase]
		[pallet_election_provider_support_benchmarking, EPSBench::<Runtime>]
		// Local
		[pallet_nft, Nft]
		// [pallet_xrpl_bridge, XRPLBridge]
		// [pallet_dex, Dex]
	);
}<|MERGE_RESOLUTION|>--- conflicted
+++ resolved
@@ -103,12 +103,8 @@
 mod staking;
 use staking::OnChainAccuracy;
 
-<<<<<<< HEAD
-=======
 mod weights;
 
-pub mod runner;
->>>>>>> d99422fb
 use crate::impls::{FutureverseEnsureAddressSame, OnNewAssetSubscription};
 
 use precompile_utils::constants::FEE_PROXY_ADDRESS;
@@ -1513,6 +1509,7 @@
 }
 
 fn transaction_asset_check(
+	source: &H160,
 	eth_tx: EthereumTransaction,
 	action: TransactionAction,
 ) -> Result<(), TransactionValidityError> {
@@ -1527,10 +1524,6 @@
 
 		let (payment_asset_id, max_payment, _target, _input) =
 			FeePreferencesRunner::<Runtime, Runtime>::decode_input(input)?;
-<<<<<<< HEAD
-		let FeePreferencesData { path, total_fee_scaled } =
-			get_fee_preferences_data::<Runtime, Runtime>(
-=======
 		// ensure user owns max payment amount
 		let user_asset_balance = <pallet_assets_ext::Pallet<Runtime> as Inspect<
 			<Runtime as frame_system::Config>::AccountId,
@@ -1543,10 +1536,8 @@
 			user_asset_balance >= max_payment,
 			TransactionValidityError::Invalid(InvalidTransaction::Payment)
 		);
-		let FeePreferencesData { account: _, path, total_fee_scaled } =
-			runner::get_fee_preferences_data::<Runtime, Runtime>(
-				source,
->>>>>>> d99422fb
+		let FeePreferencesData { path, total_fee_scaled } =
+			get_fee_preferences_data::<Runtime, Runtime>(
 				gas_limit.as_u64(),
 				max_fee_per_gas,
 				payment_asset_id,
@@ -1645,14 +1636,8 @@
 
 		// Perform tx submitter asset balance checks required for fee proxying
 		match call.clone() {
-<<<<<<< HEAD
-			Call::Ethereum(pallet_ethereum::Call::transact { transaction }) => {
-				transaction_asset_check(transaction, action)
-			},
-=======
 			Call::Ethereum(pallet_ethereum::Call::transact { transaction }) =>
 				transaction_asset_check(signed_info, transaction, action),
->>>>>>> d99422fb
 			_ => Ok(()),
 		}?;
 
