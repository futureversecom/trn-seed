//! Root runtime config
#![cfg_attr(not(feature = "std"), no_std)]
// `construct_runtime!` does a lot of recursion and requires us to increase the limit to 256.
#![recursion_limit = "256"]

// Make the WASM binary available.
#[cfg(feature = "std")]
include!(concat!(env!("OUT_DIR"), "/wasm_binary.rs"));

use codec::{Decode, Encode};
use fp_rpc::TransactionStatus;
use frame_election_provider_support::{generate_solution_type, onchain, SequentialPhragmen};
use pallet_ethereum::{Call::transact, Transaction as EthereumTransaction};
use pallet_evm::{
	runner::stack::Runner, Account as EVMAccount, EnsureAddressNever, EvmConfig, FeeCalculator,
	Runner as RunnerT,
};
use sp_api::impl_runtime_apis;
use sp_core::{crypto::KeyTypeId, OpaqueMetadata, H160, H256, U256};
use sp_runtime::{
	create_runtime_str, generic,
	traits::{
		BlakeTwo256, Block as BlockT, DispatchInfoOf, Dispatchable, IdentityLookup,
		PostDispatchInfoOf, Verify,
	},
	transaction_validity::{
		InvalidTransaction, TransactionPriority, TransactionSource, TransactionValidity,
		TransactionValidityError,
	},
	ApplyExtrinsicResult, Percent,
};
pub use sp_runtime::{impl_opaque_keys, traits::NumberFor, Perbill, Permill};
use sp_std::prelude::*;

#[cfg(feature = "std")]
use sp_version::NativeVersion;
use sp_version::RuntimeVersion;

// A few exports that help ease life for downstream crates.
pub use frame_support::{
	construct_runtime,
	dispatch::GetDispatchInfo,
	parameter_types,
	traits::{ConstU32, CurrencyToVote, Everything, IsInVec, KeyOwnerProofSystem, Randomness},
	weights::{
		constants::{BlockExecutionWeight, ExtrinsicBaseWeight, RocksDbWeight, WEIGHT_PER_SECOND},
		ConstantMultiplier, DispatchClass, IdentityFee, Weight,
	},
	PalletId, StorageValue,
};
use frame_system::{
	limits::{BlockLength, BlockWeights},
	EnsureRoot,
};
pub use pallet_grandpa::AuthorityId as GrandpaId;
use pallet_grandpa::{fg_primitives, AuthorityList as GrandpaAuthorityList};
pub use pallet_im_online::sr25519::AuthorityId as ImOnlineId;
#[cfg(any(feature = "std", test))]
pub use sp_runtime::BuildStorage;

// Export for chain_specs
#[cfg(feature = "std")]
pub use pallet_staking::{Forcing, StakerStatus};
pub mod keys {
	pub use super::{BabeId, EthBridgeId, GrandpaId, ImOnlineId};
}
pub use seed_primitives::{
	ethy::{crypto::AuthorityId as EthBridgeId, ValidatorSet},
	AccountId, Address, AssetId, BabeId, Balance, BlockNumber, Hash, Index, Signature,
};

mod bag_thresholds;

pub mod constants;
use constants::{
	RootAssetId, XrpAssetId, DAYS, EPOCH_DURATION_IN_SLOTS, MILLISECS_PER_BLOCK, MINUTES, ONE_ROOT,
	ONE_XRP, PRIMARY_PROBABILITY, SESSIONS_PER_ERA, SLOT_DURATION,
};

// Implementations of some helper traits passed into runtime modules as associated types.
pub mod impls;
use impls::{
	AddressMapping, EthereumEventRouter, EthereumFindAuthor, EvmCurrencyScaler, PercentageOfWeight,
	SlashImbalanceHandler, StakingSessionTracker,
};

pub mod precompiles;
use precompiles::FutureversePrecompiles;

mod staking;
use staking::OnChainAccuracy;

#[cfg(test)]
mod tests;

/// Currency implementation mapped to XRP
pub type XrpCurrency = pallet_assets_ext::AssetCurrency<Runtime, XrpAssetId>;
/// Dual currency implementation mapped to ROOT & XRP for staking
pub type DualStakingCurrency =
	pallet_assets_ext::DualStakingCurrency<Runtime, XrpCurrency, Balances>;

/// This runtime version.
#[sp_version::runtime_version]
pub const VERSION: RuntimeVersion = RuntimeVersion {
	spec_name: create_runtime_str!("root"),
	impl_name: create_runtime_str!("root"),
	authoring_version: 1,
	spec_version: 13,
	impl_version: 0,
	apis: RUNTIME_API_VERSIONS,
	transaction_version: 1,
	state_version: 0,
};

/// The BABE epoch configuration at genesis.
pub const BABE_GENESIS_EPOCH_CONFIG: sp_consensus_babe::BabeEpochConfiguration =
	sp_consensus_babe::BabeEpochConfiguration {
		c: PRIMARY_PROBABILITY,
		allowed_slots: sp_consensus_babe::AllowedSlots::PrimaryAndSecondaryPlainSlots,
	};

/// The version information used to identify this runtime when compiled natively.
#[cfg(feature = "std")]
pub fn native_version() -> NativeVersion {
	NativeVersion { runtime_version: VERSION, can_author_with: Default::default() }
}

impl_opaque_keys! {
	pub struct SessionKeys {
		pub babe: Babe,
		pub im_online: ImOnline,
		pub grandpa: Grandpa,
		pub ethy: EthBridge,
	}
}

/// We assume that ~10% of the block weight is consumed by `on_initialize` handlers.
/// This is used to limit the maximal weight of a single extrinsic.
const AVERAGE_ON_INITIALIZE_RATIO: Perbill = Perbill::from_percent(10);
/// We allow `Normal` extrinsics to fill up the block up to 75%, the rest can be used
/// by  Operational  extrinsics.
const NORMAL_DISPATCH_RATIO: Perbill = Perbill::from_percent(75);
/// We allow for .5 seconds of compute with a 12 second average block time.
const MAXIMUM_BLOCK_WEIGHT: Weight = WEIGHT_PER_SECOND / 2;

parameter_types! {
	pub const BlockHashCount: BlockNumber = 250;
	pub const Version: RuntimeVersion = VERSION;
	pub RuntimeBlockLength: BlockLength =
		BlockLength::max_with_normal_ratio(5 * 1024 * 1024, NORMAL_DISPATCH_RATIO);
	pub RuntimeBlockWeights: BlockWeights = BlockWeights::builder()
		.base_block(BlockExecutionWeight::get())
		.for_class(DispatchClass::all(), |weights| {
			weights.base_extrinsic = ExtrinsicBaseWeight::get();
		})
		.for_class(DispatchClass::Normal, |weights| {
			weights.max_total = Some(NORMAL_DISPATCH_RATIO * MAXIMUM_BLOCK_WEIGHT);
		})
		.for_class(DispatchClass::Operational, |weights| {
			weights.max_total = Some(MAXIMUM_BLOCK_WEIGHT);
			// Operational transactions have some extra reserved space, so that they
			// are included even if block reached `MAXIMUM_BLOCK_WEIGHT`.
			weights.reserved = Some(
				MAXIMUM_BLOCK_WEIGHT - NORMAL_DISPATCH_RATIO * MAXIMUM_BLOCK_WEIGHT
			);
		})
		.avg_block_initialization(AVERAGE_ON_INITIALIZE_RATIO)
		.build_or_panic();
	pub const SS58Prefix: u8 = 193;
}

/// Filters to prevent specific transactions from executing
pub enum CallFilter {}
impl frame_support::traits::Contains<Call> for CallFilter {
	fn contains(call: &Call) -> bool {
		match call {
			// Prevent asset `create` transactions from executing
			Call::Assets(func) => match func {
				pallet_assets::Call::create { .. } => false,
				_ => true,
			},
			_ => true,
		}
	}
}

impl frame_system::Config for Runtime {
	/// The identifier used to distinguish between accounts.
	type AccountId = AccountId;
	/// The aggregated dispatch type that is available for extrinsics.
	type Call = Call;
	/// The lookup mechanism to get account ID from whatever is passed in dispatchers.
	type Lookup = IdentityLookup<AccountId>;
	/// The index type for storing how many extrinsics an account has signed.
	type Index = Index;
	/// The index type for blocks.
	type BlockNumber = BlockNumber;
	/// The type for hashing blocks and tries.
	type Hash = Hash;
	/// The hashing algorithm used.
	type Hashing = BlakeTwo256;
	/// The header type.
	type Header = Header;
	/// The ubiquitous event type.
	type Event = Event;
	/// The ubiquitous origin type.
	type Origin = Origin;
	/// Maximum number of block number to block hash mappings to keep (oldest pruned first).
	type BlockHashCount = BlockHashCount;
	/// Runtime version.
	type Version = Version;
	/// Converts a pallet to an index of this pallet in the runtime.
	type PalletInfo = PalletInfo;
	type AccountData = pallet_balances::AccountData<Balance>;
	type OnNewAccount = ();
	type OnKilledAccount = ();
	type DbWeight = ();
	type BaseCallFilter = CallFilter;
	type SystemWeightInfo = ();
	type BlockWeights = RuntimeBlockWeights;
	type BlockLength = RuntimeBlockLength;
	type SS58Prefix = SS58Prefix;
	type OnSetCode = ();
	type MaxConsumers = ConstU32<16>;
}

parameter_types! {
	pub const TransactionByteFee: Balance = 2_500;
	pub const OperationalFeeMultiplier: u8 = 5;
	pub const WeightToFeeReduction: Permill = Permill::from_parts(7_000); // 0.007%
}
impl pallet_transaction_payment::Config for Runtime {
	type OnChargeTransaction = pallet_transaction_payment::CurrencyAdapter<XrpCurrency, TxFeePot>;
	type Event = Event;
	type WeightToFee = PercentageOfWeight<WeightToFeeReduction>;
	type LengthToFee = ConstantMultiplier<Balance, TransactionByteFee>;
	type FeeMultiplierUpdate = ();
	type OperationalFeeMultiplier = OperationalFeeMultiplier;
}

parameter_types! {
	pub const ExistentialDeposit: Balance = 1;
	pub const MaxLocks: u32 = 50;
	pub const MaxReserves: u32 = 50;
}
impl pallet_balances::Config for Runtime {
	type MaxLocks = MaxLocks;
	/// The type for recording an account's balance.
	type Balance = Balance;
	/// The ubiquitous event type.
	type Event = Event;
	type DustRemoval = ();
	type ExistentialDeposit = ExistentialDeposit;
	type AccountStore = System;
	type WeightInfo = ();
	type MaxReserves = MaxReserves;
	type ReserveIdentifier = [u8; 8];
}

parameter_types! {
	pub const AssetDeposit: Balance = ONE_XRP;
	pub const AssetAccountDeposit: Balance = 16;
	pub const ApprovalDeposit: Balance = 1;
	pub const AssetsStringLimit: u32 = 50;
	/// Key = 32 bytes, Value = 36 bytes (32+1+1+1+1)
	// https://github.com/paritytech/substrate/blob/069917b/frame/assets/src/lib.rs#L257L271
	pub const MetadataDepositBase: Balance = 1 * 68;
	pub const MetadataDepositPerByte: Balance = 1;
}
pub type AssetsForceOrigin = EnsureRoot<AccountId>;

impl pallet_assets::Config for Runtime {
	type Event = Event;
	type Balance = Balance;
	type AssetId = AssetId;
	type Currency = Balances;
	type ForceOrigin = AssetsForceOrigin;
	type AssetDeposit = AssetDeposit;
	type MetadataDepositBase = MetadataDepositBase;
	type MetadataDepositPerByte = MetadataDepositPerByte;
	type ApprovalDeposit = ApprovalDeposit;
	type StringLimit = AssetsStringLimit;
	type Freezer = ();
	type Extra = ();
	type WeightInfo = ();
	type AssetAccountDeposit = AssetAccountDeposit;
}

parameter_types! {
	pub const AssetsExtPalletId: PalletId = PalletId(*b"assetext");
	pub const MaxHolds: u32 = 16;
}
impl pallet_assets_ext::Config for Runtime {
	type Event = Event;
	type ParachainId = WorldId;
	type MaxHolds = MaxHolds;
	type NativeAssetId = RootAssetId;
	type PalletId = AssetsExtPalletId;
}

parameter_types! {
	pub const NftPalletId: PalletId = PalletId(*b"nftokens");
	/// How long listings are open for by default
	pub const DefaultListingDuration: BlockNumber = DAYS * 3;
	pub const WorldId: seed_primitives::ParachainId = 100;
}
impl pallet_nft::Config for Runtime {
	type DefaultListingDuration = DefaultListingDuration;
	type Event = Event;
	type MultiCurrency = AssetsExt;
	type OnTransferSubscription = TokenApprovals;
	type PalletId = NftPalletId;
	type ParachainId = WorldId;
	type WeightInfo = ();
}

parameter_types! {
	/// PalletId for Echo pallet
	pub const EchoPalletId: PalletId = PalletId(*b"pingpong");
}
impl pallet_echo::Config for Runtime {
	type Event = Event;
	type EthereumBridge = EthBridge;
	type PalletId = EchoPalletId;
}

parameter_types! {
	pub MaximumSchedulerWeight: Weight = Perbill::from_percent(80) *
		RuntimeBlockWeights::get().max_block;
	pub const MaxScheduledPerBlock: u32 = 50;
}
impl pallet_scheduler::Config for Runtime {
	type Event = Event;
	type Origin = Origin;
	type PalletsOrigin = OriginCaller;
	type Call = Call;
	type MaximumWeight = MaximumSchedulerWeight;
	type ScheduleOrigin = EnsureRoot<AccountId>;
	type MaxScheduledPerBlock = MaxScheduledPerBlock;
	type OriginPrivilegeCmp = frame_support::traits::EqualPrivilegeOnly;
	type WeightInfo = ();
	type PreimageProvider = ();
	type NoPreimagePostponement = ();
}

parameter_types! {
	pub const XrpTxChallengePeriod: u32 = 10 * MINUTES;
	pub const XrpClearTxPeriod: u32 = 10 * DAYS;
}

impl pallet_xrpl_bridge::Config for Runtime {
	type Event = Event;
	type EthyAdapter = EthBridge;
	type MultiCurrency = AssetsExt;
	type ApproveOrigin = EnsureRoot<AccountId>;
	type WeightInfo = ();
	type XrpAssetId = XrpAssetId;
	type ChallengePeriod = XrpTxChallengePeriod;
	type ClearTxPeriod = XrpClearTxPeriod;
	type UnixTime = Timestamp;
}

parameter_types! {
	pub const GetExchangeFee: (u32, u32) = (3, 1000);	// 0.3%
	pub const TradingPathLimit: u32 = 3;
	pub const DEXPalletId: PalletId = PalletId(*b"root/dex");
	pub const DEXBurnPalletId: PalletId = PalletId(*b"burn/dex");
	pub const LPTokenName: [u8; 10] = *b"Uniswap V2";
	pub const LPTokenSymbol: [u8; 6] = *b"UNI-V2";
	pub const LPTokenDecimals: u8 = 6; // same as native token decimals
}
impl pallet_dex::Config for Runtime {
	type Event = Event;
	type DEXPalletId = DEXPalletId;
	type DEXBurnPalletId = DEXBurnPalletId;
	type LPTokenName = LPTokenName;
	type LPTokenSymbol = LPTokenSymbol;
	type LPTokenDecimals = LPTokenDecimals;
	type GetExchangeFee = GetExchangeFee;
	type TradingPathLimit = TradingPathLimit;
	type WeightInfo = pallet_dex::weights::PlugWeight<Runtime>;
	type MultiCurrency = AssetsExt;
}

impl pallet_token_approvals::Config for Runtime {
	type IsTokenOwner = Nft;
}

parameter_types! {
	pub const MinimumPeriod: u64 = SLOT_DURATION / 2;
}
impl pallet_timestamp::Config for Runtime {
	/// A timestamp: milliseconds since the unix epoch.
	type Moment = u64;
	type OnTimestampSet = Babe;
	type MinimumPeriod = MinimumPeriod;
	type WeightInfo = ();
}

parameter_types! {
	pub const UncleGenerations: u32 = 0;
	// More than enough before migration to new architecture
	pub const MaxAuthorities: u32 = 4_096;
}
impl pallet_authorship::Config for Runtime {
	type FindAuthor = pallet_session::FindAccountFromAuthorIndex<Self, Babe>;
	type UncleGenerations = UncleGenerations;
	type FilterUncle = ();
	type EventHandler = (Staking, ImOnline);
}

impl pallet_grandpa::Config for Runtime {
	type Event = Event;
	type Call = Call;
	type KeyOwnerProofSystem = ();
	type KeyOwnerProof =
		<Self::KeyOwnerProofSystem as KeyOwnerProofSystem<(KeyTypeId, GrandpaId)>>::Proof;
	type KeyOwnerIdentification = <Self::KeyOwnerProofSystem as KeyOwnerProofSystem<(
		KeyTypeId,
		GrandpaId,
	)>>::IdentificationTuple;
	type HandleEquivocation = ();
	type WeightInfo = ();
	type MaxAuthorities = MaxAuthorities;
}

impl pallet_session::Config for Runtime {
	type Event = Event;
	type ValidatorId = <Self as frame_system::Config>::AccountId;
	type ValidatorIdOf = pallet_staking::StashOf<Self>;
	type ShouldEndSession = Babe;
	type NextSessionRotation = Babe;
	type SessionManager = pallet_session::historical::NoteHistoricalRoot<Self, Staking>;
	// Essentially just Aura, but lets be pedantic.
	type SessionHandler = <SessionKeys as sp_runtime::traits::OpaqueKeys>::KeyTypeIdProviders;
	type Keys = SessionKeys;
	type WeightInfo = ();
}

impl pallet_session::historical::Config for Runtime {
	type FullIdentification = pallet_staking::Exposure<AccountId, Balance>;
	type FullIdentificationOf = pallet_staking::ExposureOf<Runtime>;
}

parameter_types! {
	pub const BagThresholds: &'static [u64] = &bag_thresholds::THRESHOLDS;
}
impl pallet_bags_list::Config for Runtime {
	type Event = Event;
	type ScoreProvider = Staking;
	type WeightInfo = ();
	type BagThresholds = BagThresholds;
	type Score = sp_npos_elections::VoteWeight;
}

parameter_types! {
	// phase durations. 1/4 of the last session for each.
	// in testing: 1min or half of the session for each
	pub SignedPhase: u32 = EPOCH_DURATION_IN_SLOTS / 4;
	pub UnsignedPhase: u32 = EPOCH_DURATION_IN_SLOTS / 4;
	// signed config
	pub const SignedMaxSubmissions: u32 = 16;
	pub const SignedMaxRefunds: u32 = 16 / 4;
	// 40 DOTs fixed deposit..
	pub const SignedDepositBase: Balance = ONE_ROOT * 40;
	// 0.01 DOT per KB of solution data.
	pub const SignedDepositByte: Balance = ONE_ROOT / 1024;
	// Intentionally zero reward to prevent inflation
	// `pallet_election_provider_multi_phase::RewardHandler` could be configured to offset any rewards
	pub SignedRewardBase: Balance = 0;
	pub BetterUnsignedThreshold: Perbill = Perbill::from_rational(5u32, 10_000);
	// 4 hour session, 1 hour unsigned phase, 32 offchain executions.
	pub OffchainRepeat: BlockNumber = UnsignedPhase::get() / 32;
	/// We take the top 22500 nominators as electing voters..
	pub const MaxElectingVoters: u32 = 22_500;
	/// ... and all of the validators as electable targets. Whilst this is the case, we cannot and
	/// shall not increase the size of the validator intentions.
	pub const MaxElectableTargets: u16 = u16::MAX;
}
generate_solution_type!(
	#[compact]
	pub struct NposCompactSolution16::<
		VoterIndex = u32,
		TargetIndex = u16,
		Accuracy = sp_runtime::PerU16,
		MaxVoters = MaxElectingVoters,
	>(16)
);
pub struct OnChainSeqPhragmen;
impl onchain::Config for OnChainSeqPhragmen {
	type System = Runtime;
	type Solver = SequentialPhragmen<AccountId, OnChainAccuracy>;
	type DataProvider = Staking;
	type WeightInfo = ();
}

parameter_types! {
	/// A limit for off-chain phragmen unsigned solution submission.
	///
	/// We want to keep it as high as possible, but can't risk having it reject,
	/// so we always subtract the base block execution weight.
	pub OffchainSolutionWeightLimit: Weight = RuntimeBlockWeights::get()
		.get(DispatchClass::Normal)
		.max_extrinsic
		.expect("Normal extrinsics have weight limit configured by default; qed")
		.saturating_sub(BlockExecutionWeight::get());

	/// A limit for off-chain phragmen unsigned solution length.
	///
	/// We allow up to 90% of the block's size to be consumed by the solution.
	pub OffchainSolutionLengthLimit: u32 = Perbill::from_rational(90_u32, 100) *
		*RuntimeBlockLength::get()
		.max
		.get(DispatchClass::Normal);
}
impl pallet_election_provider_multi_phase::MinerConfig for Runtime {
	type AccountId = AccountId;
	type MaxLength = OffchainSolutionLengthLimit;
	type MaxWeight = OffchainSolutionWeightLimit;
	type Solution = NposCompactSolution16;
	type MaxVotesPerVoter = <
		<Self as pallet_election_provider_multi_phase::Config>::DataProvider
		as
		frame_election_provider_support::ElectionDataProvider
	>::MaxVotesPerVoter;

	// The unsigned submissions have to respect the weight of the submit_unsigned call, thus their
	// weight estimate function is wired to this call's weight.
	fn solution_weight(v: u32, t: u32, a: u32, d: u32) -> Weight {
		<
			<Self as pallet_election_provider_multi_phase::Config>::WeightInfo
			as
			pallet_election_provider_multi_phase::WeightInfo
		>::submit_unsigned(v, t, a, d)
	}
}

impl pallet_election_provider_multi_phase::Config for Runtime {
	type Event = Event;
	type Currency = Balances;
	type EstimateCallFee = TransactionPayment;
	type SignedPhase = SignedPhase;
	type UnsignedPhase = UnsignedPhase;
	type SignedMaxSubmissions = SignedMaxSubmissions;
	type SignedMaxRefunds = SignedMaxRefunds;
	type SignedRewardBase = SignedRewardBase;
	type SignedDepositBase = SignedDepositBase;
	type SignedDepositByte = SignedDepositByte;
	type SignedDepositWeight = ();
	type SignedMaxWeight =
		<Self::MinerConfig as pallet_election_provider_multi_phase::MinerConfig>::MaxWeight;
	type MinerConfig = Self;
	type SlashHandler = SlashImbalanceHandler;
	type RewardHandler = (); // nothing to do upon rewards
	type BetterUnsignedThreshold = BetterUnsignedThreshold;
	type BetterSignedThreshold = ();
	type OffchainRepeat = OffchainRepeat;
	type MinerTxPriority = NposSolutionPriority;
	type DataProvider = Staking;
	type Fallback = onchain::UnboundedExecution<OnChainSeqPhragmen>;
	type GovernanceFallback = onchain::UnboundedExecution<OnChainSeqPhragmen>;
	type Solver = SequentialPhragmen<
		AccountId,
		pallet_election_provider_multi_phase::SolutionAccuracyOf<Self>,
		(),
	>;
	type BenchmarkingConfig = staking::ElectionBenchmarkConfig;
	type ForceOrigin = EnsureRoot<AccountId>;
	type WeightInfo = ();
	type MaxElectingVoters = MaxElectingVoters;
	type MaxElectableTargets = MaxElectableTargets;
}

parameter_types! {
	// Six sessions in an era (24 hours).
	pub const SessionsPerEra: sp_staking::SessionIndex = SESSIONS_PER_ERA;
	// 28 eras for unbonding (28 days).
	pub const BondingDuration: sp_staking::EraIndex = 28;
	pub const SlashDeferDuration: sp_staking::EraIndex = 27;
	pub const MaxNominatorRewardedPerValidator: u32 = 256;
	pub const OffendingValidatorsThreshold: Perbill = Perbill::from_percent(17);
	// 16
	pub const MaxNominations: u32 = <NposCompactSolution16 as frame_election_provider_support::NposSolution>::LIMIT as u32;
	// holds XRP from staking slashes
	// this could be controlled by pallet-treasury later
	pub const SlashPotId: PalletId = PalletId(*b"slashpot");
	/// Holds XRP transaction fees for distribution to validators according to stake & undistributed reward remainders
	pub const TxFeePotId: PalletId = PalletId(*b"txfeepot");
}
type SlashCancelOrigin = EnsureRoot<AccountId>;
impl pallet_staking::Config for Runtime {
	type MaxNominations = MaxNominations;
	type Currency = DualStakingCurrency;
	type CurrencyBalance = Balance;
	type CurrencyToVote = frame_support::traits::U128CurrencyToVote;
	// Decides the total reward to be distributed each era
	// For root network it is the balance of the tx fee pot
	type EraPayout = TxFeePot;
	type Event = Event;
	// After a validator payout is made (to it and all its stakers), this receives the pending
	// positive imbalance (total amount newly minted during the payout process) since the XRP
	// already exists the issuance should not be modified
	//
	// pallet-staking validator payouts always _mint_ tokens (with `deposit_creating`) assuming an
	// inflationary model instead rewards should be redistributed from fees only
	type Reward = TxFeePot;
	// Handles any era reward amount indivisible among stakers at end of an era.
	// some account should receive the amount to ensure total issuance of XRP is constant (vs.
	// burnt)
	type RewardRemainder = TxFeePot;
	// Upon slashing two situations can happen:
	// 1) if there are no reporters, this handler is given the whole slashed imbalance
	// 2) any indivisible slash imbalance (not sent to reporter(s)) is sent here
	// StakingPot nullifies the imbalance to keep issuance of XRP constant (vs. burnt)
	type Slash = SlashImbalanceHandler;
	type UnixTime = Timestamp;
	type SessionsPerEra = SessionsPerEra;
	type BondingDuration = BondingDuration;
	type SlashDeferDuration = SlashDeferDuration;
	// A super-majority of the council can cancel the slash.
	type SlashCancelOrigin = SlashCancelOrigin;
	type SessionInterface = Self;
	type MaxNominatorRewardedPerValidator = MaxNominatorRewardedPerValidator;
	type OffendingValidatorsThreshold = OffendingValidatorsThreshold;
	type NextNewSession = Session;
	type ElectionProvider = ElectionProviderMultiPhase;
	type GenesisElectionProvider = onchain::UnboundedExecution<OnChainSeqPhragmen>;
	type VoterList = VoterList;
	type MaxUnlockingChunks = frame_support::traits::ConstU32<32>;
	type BenchmarkingConfig = staking::StakingBenchmarkConfig;
	type OnStakerSlash = ();
	type WeightInfo = ();
}

impl pallet_offences::Config for Runtime {
	type Event = Event;
	type IdentificationTuple = pallet_session::historical::IdentificationTuple<Self>;
	type OnOffenceHandler = Staking;
}

parameter_types! {
	pub NposSolutionPriority: TransactionPriority =
		Perbill::from_percent(90) * TransactionPriority::max_value();
	pub const ImOnlineUnsignedPriority: TransactionPriority = TransactionPriority::max_value();
	pub const MaxKeys: u32 = 10_000;
	pub const MaxPeerInHeartbeats: u32 = 10_000;
	pub const MaxPeerDataEncodingSize: u32 = 1_000;
}
impl pallet_im_online::Config for Runtime {
	type AuthorityId = ImOnlineId;
	type Event = Event;
	type ValidatorSet = Historical;
	type NextSessionRotation = Babe;
	type ReportUnresponsiveness = Offences;
	type UnsignedPriority = ImOnlineUnsignedPriority;
	type WeightInfo = ();
	type MaxKeys = MaxKeys;
	type MaxPeerInHeartbeats = MaxPeerInHeartbeats;
	type MaxPeerDataEncodingSize = MaxPeerDataEncodingSize;
}
impl<C> frame_system::offchain::SendTransactionTypes<C> for Runtime
where
	Call: From<C>,
{
	type Extrinsic = UncheckedExtrinsic;
	type OverarchingCall = Call;
}
// end staking stuff

parameter_types! {
	// NOTE: Currently it is not possible to change the epoch duration after the chain has started.
	//       Attempting to do so will brick block production.
	pub const EpochDuration: u64 = EPOCH_DURATION_IN_SLOTS as u64;
	pub const ExpectedBlockTime: u64 = MILLISECS_PER_BLOCK;
	pub const ReportLongevity: u64 =
		BondingDuration::get() as u64 * SessionsPerEra::get() as u64 * EpochDuration::get();
}
impl pallet_babe::Config for Runtime {
	type EpochDuration = EpochDuration;
	type ExpectedBlockTime = ExpectedBlockTime;
	type EpochChangeTrigger = pallet_babe::ExternalTrigger;
	type DisabledValidators = Session;
	type KeyOwnerProofSystem = Historical;
	type KeyOwnerProof = <Self::KeyOwnerProofSystem as KeyOwnerProofSystem<(
		KeyTypeId,
		pallet_babe::AuthorityId,
	)>>::Proof;
	type KeyOwnerIdentification = <Self::KeyOwnerProofSystem as KeyOwnerProofSystem<(
		KeyTypeId,
		pallet_babe::AuthorityId,
	)>>::IdentificationTuple;
	type HandleEquivocation =
		pallet_babe::EquivocationHandler<Self::KeyOwnerIdentification, Offences, ReportLongevity>;
	type MaxAuthorities = MaxAuthorities;
	type WeightInfo = ();
}

impl pallet_sudo::Config for Runtime {
	type Event = Event;
	type Call = Call;
}

impl pallet_tx_fee_pot::Config for Runtime {
	type FeeCurrency = XrpCurrency;
	type TxFeePotId = TxFeePotId;
}

parameter_types! {
	/// The bridge pallet address
	pub const BridgePalletId: PalletId = PalletId(*b"ethybrdg");
	/// Bond amount for a challenger
	pub const ChallengeBond: Balance = 100 * ONE_XRP;
	/// % threshold of notarizations required to verify or prove bridge events
	pub const NotarizationThreshold: Percent = Percent::from_percent(66_u8);
	/// Bond amount for a relayer
<<<<<<< HEAD
	pub const RelayerBond: Balance = 100 * ONE_ROOT;
	/// Max Xrpl notary (validator) public keys
	pub const MaxXrplKeys: u8 = 8;
=======
	pub const RelayerBond: Balance = 100 * ONE_XRP;
>>>>>>> cfa0d5e6
}

impl pallet_ethy::Config for Runtime {
	/// Reports the current validator / notary set
	type AuthoritySet = Historical;
	/// The pallet bridge address (destination for incoming messages, source for outgoing)
	type BridgePalletId = BridgePalletId;
	/// The runtime call type.
	type Call = Call;
	/// The bond required to make a challenge
	type ChallengeBond = ChallengeBond;
	// The duration in blocks of one epoch
	type EpochDuration = EpochDuration;
	/// The runtime event type.
	type Event = Event;
	/// Subscribers to completed 'eth_call' jobs
	type EthCallSubscribers = ();
	/// Subscribers to completed event
	type EventRouter = EthereumEventRouter;
	/// Provides Ethereum JSON-RPC client to the pallet (OCW friendly)
	type EthereumRpcClient = pallet_ethy::EthereumRpcClient;
	/// The identifier type for Ethy notaries
	type EthyId = EthBridgeId;
	/// Reports final session status of an era
	type FinalSessionTracker = StakingSessionTracker;
	/// Handles multi-currency fungible asset system
	type MultiCurrency = AssetsExt;
	/// The native asset id used for challenger and relayer bonds
	type NativeAssetId = XrpAssetId;
	/// The threshold of positive notarizations to approve an event claim
	type NotarizationThreshold = NotarizationThreshold;
	/// The bond required to become a relayer
	type RelayerBond = RelayerBond;
	/// The pallet handling scheduled Runtime calls
	type Scheduler = Scheduler;
	/// Timestamp provider
	type UnixTime = Timestamp;
<<<<<<< HEAD
	/// Max Xrpl notary (validator) public keys
	type MaxXrplKeys = MaxXrplKeys;
=======
	/// Pallets origin type
	type PalletsOrigin = OriginCaller;
>>>>>>> cfa0d5e6
}

impl frame_system::offchain::SigningTypes for Runtime {
	type Public = <Signature as Verify>::Signer;
	type Signature = Signature;
}

// Start frontier/EVM stuff

/// Current approximation of the gas/s consumption considering
/// EVM execution over compiled WASM (on 4.4Ghz CPU).
/// Given the 500ms Weight, from which 75% only are used for transactions,
/// the total EVM execution gas limit is: GAS_PER_SECOND * 0.500 * 0.75 ~= 15_000_000.
pub const GAS_PER_SECOND: u64 = 15_000_000;

/// Approximate ratio of the amount of Weight per Gas.
/// u64 works for approximations because Weight is a very small unit compared to gas.
pub const WEIGHT_PER_GAS: u64 = WEIGHT_PER_SECOND / GAS_PER_SECOND;

pub struct FutureverseGasWeightMapping;

impl pallet_evm::GasWeightMapping for FutureverseGasWeightMapping {
	fn gas_to_weight(gas: u64) -> Weight {
		gas.saturating_mul(WEIGHT_PER_GAS)
	}
	fn weight_to_gas(weight: Weight) -> u64 {
		u64::try_from(weight.wrapping_div(WEIGHT_PER_GAS)).unwrap_or(u32::MAX as u64)
	}
}

/// This is unused while Futureverse fullness is inconsistent
pub struct BaseFeeThreshold;
impl pallet_base_fee::BaseFeeThreshold for BaseFeeThreshold {
	fn lower() -> Permill {
		Permill::zero()
	}
	fn ideal() -> Permill {
		// blocks > 5% full trigger fee increase, < 5% full trigger fee decrease
		Permill::from_parts(50_000)
	}
	fn upper() -> Permill {
		Permill::one()
	}
}

parameter_types! {
	/// Floor network base fee per gas
	/// 0.000015 XRP per gas
	pub const DefaultBaseFeePerGas: u64 = 1_500_000_000_000;
}
impl pallet_base_fee::Config for Runtime {
	type DefaultBaseFeePerGas = DefaultBaseFeePerGas;
	type Event = Event;
	type Threshold = BaseFeeThreshold;
	type DefaultElasticity = ();
}

parameter_types! {
	/// Ethereum ChainId
	/// 3999 (local/dev/default)
	/// TODO: Configured on live chains via one-time setStorage tx at key `:EthereumChainId:`
	pub storage EthereumChainId: u64 = 3_999;
	pub BlockGasLimit: U256
		= U256::from(NORMAL_DISPATCH_RATIO * MAXIMUM_BLOCK_WEIGHT / WEIGHT_PER_GAS);
	pub PrecompilesValue: FutureversePrecompiles<Runtime> = FutureversePrecompiles::<_>::new();
}

/// Modified london config with higher contract create fee
const fn seed_london() -> EvmConfig {
	let mut c = EvmConfig::london();
	c.gas_transaction_create = 2_000_000;
	c
}
pub static SEED_EVM_CONFIG: EvmConfig = seed_london();

impl pallet_evm::Config for Runtime {
	type FeeCalculator = BaseFee;
	type GasWeightMapping = FutureverseGasWeightMapping;
	type BlockHashMapping = pallet_ethereum::EthereumBlockHashMapping<Self>;
	type CallOrigin = EnsureAddressNever<AccountId>;
	type WithdrawOrigin = EnsureAddressNever<AccountId>;
	type AddressMapping = AddressMapping<AccountId>;
	type Currency = EvmCurrencyScaler<XrpCurrency>;
	type Event = Event;
	type Runner = Runner<Self>;
	type PrecompilesType = FutureversePrecompiles<Self>;
	type PrecompilesValue = PrecompilesValue;
	type ChainId = EthereumChainId;
	type BlockGasLimit = BlockGasLimit;
	type OnChargeTransaction = ();
	type FindAuthor = EthereumFindAuthor<Babe>;
	// internal EVM config
	fn config() -> &'static EvmConfig {
		&SEED_EVM_CONFIG
	}
}

impl pallet_ethereum::Config for Runtime {
	type Event = Event;
	type StateRoot = pallet_ethereum::IntermediateStateRoot<Runtime>;
}

pub struct TransactionConverter;

impl fp_rpc::ConvertTransaction<UncheckedExtrinsic> for TransactionConverter {
	fn convert_transaction(&self, transaction: pallet_ethereum::Transaction) -> UncheckedExtrinsic {
		UncheckedExtrinsic::new_unsigned(
			pallet_ethereum::Call::<Runtime>::transact { transaction }.into(),
		)
	}
}

impl fp_rpc::ConvertTransaction<sp_runtime::OpaqueExtrinsic> for TransactionConverter {
	fn convert_transaction(
		&self,
		transaction: pallet_ethereum::Transaction,
	) -> sp_runtime::OpaqueExtrinsic {
		let extrinsic = UncheckedExtrinsic::new_unsigned(
			pallet_ethereum::Call::<Runtime>::transact { transaction }.into(),
		);
		let encoded = extrinsic.encode();
		sp_runtime::OpaqueExtrinsic::decode(&mut &encoded[..])
			.expect("Encoded extrinsic is always valid")
	}
}
// end frontier/EVM stuff

parameter_types! {
	/// The ERC20 peg address
	pub const PegPalletId: PalletId = PalletId(*b"erc20peg");
}

impl pallet_erc20_peg::Config for Runtime {
	/// Handles Ethereum events
	type EthBridge = EthBridge;
	/// Runtime currency system
	type MultiCurrency = AssetsExt;
	/// PalletId/Account for this module
	type PegPalletId = PegPalletId;
	/// The overarching event type.
	type Event = Event;
}

parameter_types! {
	pub const NftPegPalletId: PalletId = PalletId(*b"rn/nftpg");
	pub const DelayLength: BlockNumber = 5;
	pub const MaxAddresses: u32 = 10;
	pub const MaxIdsPerMultipleMint: u32 = 50;
}

impl pallet_nft_peg::Config for Runtime {
	type Event = Event;
	type PalletId = NftPegPalletId;
	type DelayLength = DelayLength;
	type MaxAddresses = MaxAddresses;
	type MaxTokensPerCollection = MaxIdsPerMultipleMint;
	type EthBridge = EthBridge;
}

construct_runtime! {
	pub enum Runtime where
		Block = Block,
		NodeBlock = generic::Block<Header, sp_runtime::OpaqueExtrinsic>,
		UncheckedExtrinsic = UncheckedExtrinsic,
	{
		System: frame_system::{Pallet, Call, Storage, Config, Event<T>},
		Babe: pallet_babe,
		Timestamp: pallet_timestamp::{Pallet, Call, Storage, Inherent},
		Scheduler: pallet_scheduler::{Pallet, Call, Storage, Event<T>},
		// Monetary
		Balances: pallet_balances::{Pallet, Call, Storage, Config<T>, Event<T>},
		Assets: pallet_assets::{Pallet, Call, Storage, Event<T>, Config<T>},
		AssetsExt: pallet_assets_ext::{Pallet, Call, Storage, Config<T>, Event<T>},
		Authorship: pallet_authorship::{Pallet, Call, Storage},
		Staking: pallet_staking::{Pallet, Call, Storage, Config<T>, Event<T>},
		Offences: pallet_offences::{Pallet, Storage, Event},

		// Validators
		Session: pallet_session::{Pallet, Call, Storage, Event, Config<T>},
		Grandpa: pallet_grandpa::{Pallet, Call, Storage, Config, Event, ValidateUnsigned},
		ImOnline: pallet_im_online::{Pallet, Call, Storage, Event<T>, ValidateUnsigned, Config<T>},

		// World
		Sudo: pallet_sudo::{Pallet, Call, Storage, Config<T>, Event<T>},
		TransactionPayment: pallet_transaction_payment::{Pallet, Storage, Event<T>},
		Dex: pallet_dex::{Pallet, Call, Storage, Event<T>},
		Nft: pallet_nft::{Pallet, Call, Storage, Config<T>, Event<T>},
		XRPLBridge: pallet_xrpl_bridge::{Pallet, Call, Storage, Config<T>, Event<T>},
		TokenApprovals: pallet_token_approvals::{Pallet, Call, Storage},
		Historical: pallet_session::historical::{Pallet},
		Echo: pallet_echo::{Pallet, Call, Storage, Event},

		// Election pallet. Only works with staking
		ElectionProviderMultiPhase: pallet_election_provider_multi_phase::{Pallet, Call, Storage, Event<T>, ValidateUnsigned},
		VoterList: pallet_bags_list::{Pallet, Call, Storage, Event<T>},
		TxFeePot: pallet_tx_fee_pot::{Pallet, Storage},

		EthBridge: pallet_ethy::{Pallet, Call, Storage, Event<T>, ValidateUnsigned},

		// EVM
		Ethereum: pallet_ethereum::{Pallet, Call, Storage, Event, Config, Origin},
		EVM: pallet_evm::{Pallet, Config, Call, Storage, Event<T>},
		BaseFee: pallet_base_fee::{Pallet, Call, Storage, Config<T>, Event},
		Erc20Peg: pallet_erc20_peg::{Pallet, Call, Storage, Event<T>},
		NftPeg: pallet_nft_peg::{Pallet, Call, Storage, Event<T>}
	}
}

/// Block header type as expected by this runtime.
pub type Header = generic::Header<BlockNumber, BlakeTwo256>;
/// Block type as expected by this runtime.
pub type Block = generic::Block<Header, UncheckedExtrinsic>;
/// A Block signed with a Justification
pub type SignedBlock = generic::SignedBlock<Block>;
/// BlockId type as expected by this runtime.
pub type BlockId = generic::BlockId<Block>;
/// The SignedExtension to the basic transaction logic.
pub type SignedExtra = (
	frame_system::CheckNonZeroSender<Runtime>,
	frame_system::CheckSpecVersion<Runtime>,
	frame_system::CheckTxVersion<Runtime>,
	frame_system::CheckGenesis<Runtime>,
	frame_system::CheckEra<Runtime>,
	frame_system::CheckNonce<Runtime>,
	frame_system::CheckWeight<Runtime>,
	pallet_transaction_payment::ChargeTransactionPayment<Runtime>,
);
/// Unchecked extrinsic type as expected by this runtime.
pub type UncheckedExtrinsic =
	fp_self_contained::UncheckedExtrinsic<Address, Call, Signature, SignedExtra>;
/// Extrinsic type that has already been checked.
pub type CheckedExtrinsic = fp_self_contained::CheckedExtrinsic<AccountId, Call, SignedExtra, H160>;
/// Executive: handles dispatch to the various modules.
pub type Executive = frame_executive::Executive<
	Runtime,
	Block,
	frame_system::ChainContext<Runtime>,
	Runtime,
	AllPalletsWithSystem,
>;

impl_runtime_apis! {
	impl sp_api::Core<Block> for Runtime {
		fn version() -> RuntimeVersion {
			VERSION
		}

		fn execute_block(block: Block) {
			Executive::execute_block(block)
		}

		fn initialize_block(header: &<Block as BlockT>::Header) {
			Executive::initialize_block(header)
		}
	}

	impl sp_api::Metadata<Block> for Runtime {
		fn metadata() -> OpaqueMetadata {
			OpaqueMetadata::new(Runtime::metadata().into())
		}
	}

	impl sp_block_builder::BlockBuilder<Block> for Runtime {
		fn apply_extrinsic(
			extrinsic: <Block as BlockT>::Extrinsic,
		) -> ApplyExtrinsicResult {
			Executive::apply_extrinsic(extrinsic)
		}

		fn finalize_block() -> <Block as BlockT>::Header {
			Executive::finalize_block()
		}

		fn inherent_extrinsics(data: sp_inherents::InherentData) -> Vec<<Block as BlockT>::Extrinsic> {
			data.create_extrinsics()
		}

		fn check_inherents(block: Block, data: sp_inherents::InherentData) -> sp_inherents::CheckInherentsResult {
			data.check_extrinsics(&block)
		}
	}

	impl sp_transaction_pool::runtime_api::TaggedTransactionQueue<Block> for Runtime {
		fn validate_transaction(
			source: TransactionSource,
			tx: <Block as BlockT>::Extrinsic,
			block_hash: <Block as BlockT>::Hash,
		) -> TransactionValidity {
			Executive::validate_transaction(source, tx, block_hash)
		}
	}

	impl sp_offchain::OffchainWorkerApi<Block> for Runtime {
		fn offchain_worker(header: &<Block as BlockT>::Header) {
			Executive::offchain_worker(header)
		}
	}

	impl sp_session::SessionKeys<Block> for Runtime {
		fn decode_session_keys(
			encoded: Vec<u8>,
		) -> Option<Vec<(Vec<u8>, KeyTypeId)>> {
			SessionKeys::decode_into_raw_public_keys(&encoded)
		}

		fn generate_session_keys(seed: Option<Vec<u8>>) -> Vec<u8> {
			SessionKeys::generate(seed)
		}
	}

	impl frame_system_rpc_runtime_api::AccountNonceApi<Block, AccountId, Index> for Runtime {
		fn account_nonce(account: AccountId) -> Index {
			System::account_nonce(account)
		}
	}

	impl pallet_transaction_payment_rpc_runtime_api::TransactionPaymentApi<Block, Balance> for Runtime {
		fn query_info(
			uxt: <Block as BlockT>::Extrinsic,
			len: u32,
		) -> pallet_transaction_payment_rpc_runtime_api::RuntimeDispatchInfo<Balance> {
			TransactionPayment::query_info(uxt, len)
		}
		fn query_fee_details(
			uxt: <Block as BlockT>::Extrinsic,
			len: u32,
		) -> pallet_transaction_payment::FeeDetails<Balance> {
			TransactionPayment::query_fee_details(uxt, len)
		}
	}

	impl sp_consensus_babe::BabeApi<Block> for Runtime {
		fn configuration() -> sp_consensus_babe::BabeGenesisConfiguration {
			// The choice of `c` parameter (where `1 - c` represents the
			// probability of a slot being empty), is done in accordance to the
			// slot duration and expected target block time, for safely
			// resisting network delays of maximum two seconds.
			// <https://research.web3.foundation/en/latest/polkadot/BABE/Babe/#6-practical-results>
			sp_consensus_babe::BabeGenesisConfiguration {
				slot_duration: Babe::slot_duration(),
				epoch_length: EpochDuration::get(),
				c: BABE_GENESIS_EPOCH_CONFIG.c,
				genesis_authorities: Babe::authorities().to_vec(),
				randomness: Babe::randomness(),
				allowed_slots: BABE_GENESIS_EPOCH_CONFIG.allowed_slots,
			}
		}

		fn current_epoch_start() -> sp_consensus_babe::Slot {
			Babe::current_epoch_start()
		}

		fn current_epoch() -> sp_consensus_babe::Epoch {
			Babe::current_epoch()
		}

		fn next_epoch() -> sp_consensus_babe::Epoch {
			Babe::next_epoch()
		}

		fn generate_key_ownership_proof(
			_slot: sp_consensus_babe::Slot,
			authority_id: sp_consensus_babe::AuthorityId,
		) -> Option<sp_consensus_babe::OpaqueKeyOwnershipProof> {
			use codec::Encode;

			Historical::prove((sp_consensus_babe::KEY_TYPE, authority_id))
				.map(|p| p.encode())
				.map(sp_consensus_babe::OpaqueKeyOwnershipProof::new)
		}

		fn submit_report_equivocation_unsigned_extrinsic(
			equivocation_proof: sp_consensus_babe::EquivocationProof<<Block as BlockT>::Header>,
			key_owner_proof: sp_consensus_babe::OpaqueKeyOwnershipProof,
		) -> Option<()> {
			let key_owner_proof = key_owner_proof.decode()?;

			Babe::submit_unsigned_equivocation_report(
				equivocation_proof,
				key_owner_proof,
			)
		}
	}

	impl fp_rpc::ConvertTransactionRuntimeApi<Block> for Runtime {
		fn convert_transaction(transaction: EthereumTransaction) -> <Block as BlockT>::Extrinsic {
			UncheckedExtrinsic::new_unsigned(
				pallet_ethereum::Call::<Runtime>::transact { transaction }.into(),
			)
		}
	}

	impl fp_rpc::EthereumRuntimeRPCApi<Block> for Runtime {
		fn chain_id() -> u64 {
			<Runtime as pallet_evm::Config>::ChainId::get()
		}

		fn account_basic(address: H160) -> EVMAccount {
			// scaling is handled by the EvmCurrencyScaler inside pallet_evm
			EVM::account_basic(&address).0
		}

		fn gas_price() -> U256 {
			BaseFee::min_gas_price().0
		}

		fn account_code_at(address: H160) -> Vec<u8> {
			EVM::account_codes(address)
		}

		fn author() -> H160 {
			<pallet_evm::Pallet<Runtime>>::find_author()
		}

		fn storage_at(address: H160, index: U256) -> H256 {
			let mut tmp = [0u8; 32];
			index.to_big_endian(&mut tmp);
			EVM::account_storages(address, H256::from_slice(&tmp[..]))
		}

		fn call(
			from: H160,
			to: H160,
			data: Vec<u8>,
			value: U256,
			gas_limit: U256,
			max_fee_per_gas: Option<U256>,
			max_priority_fee_per_gas: Option<U256>,
			nonce: Option<U256>,
			estimate: bool,
			access_list: Option<Vec<(H160, Vec<H256>)>>,
		) -> Result<pallet_evm::CallInfo, sp_runtime::DispatchError> {
			let config = if estimate {
				let mut config = <Runtime as pallet_evm::Config>::config().clone();
				config.estimate = true;
				Some(config)
			} else {
				None
			};

			<Runtime as pallet_evm::Config>::Runner::call(
				from,
				to,
				data,
				value,
				gas_limit.low_u64(),
				max_fee_per_gas,
				max_priority_fee_per_gas,
				nonce,
				access_list.unwrap_or_default(),
				false,
				false,
				config.as_ref().unwrap_or(<Runtime as pallet_evm::Config>::config()),
			).map_err(|err| err.error.into())
		}

		fn create(
			from: H160,
			data: Vec<u8>,
			value: U256,
			gas_limit: U256,
			max_fee_per_gas: Option<U256>,
			max_priority_fee_per_gas: Option<U256>,
			nonce: Option<U256>,
			estimate: bool,
			access_list: Option<Vec<(H160, Vec<H256>)>>,
		) -> Result<pallet_evm::CreateInfo, sp_runtime::DispatchError> {
			let config = if estimate {
				let mut config = <Runtime as pallet_evm::Config>::config().clone();
				config.estimate = true;
				Some(config)
			} else {
				None
			};

			<Runtime as pallet_evm::Config>::Runner::create(
				from,
				data,
				value,
				gas_limit.low_u64(),
				max_fee_per_gas,
				max_priority_fee_per_gas,
				nonce,
				access_list.unwrap_or_default(),
				false,
				false,
				config.as_ref().unwrap_or(<Runtime as pallet_evm::Config>::config()),
			).map_err(|err| err.error.into())
		}

		fn current_transaction_statuses() -> Option<Vec<TransactionStatus>> {
			Ethereum::current_transaction_statuses()
		}

		fn current_block() -> Option<pallet_ethereum::Block> {
			Ethereum::current_block()
		}

		fn current_receipts() -> Option<Vec<pallet_ethereum::Receipt>> {
			Ethereum::current_receipts()
		}

		fn current_all() -> (
			Option<pallet_ethereum::Block>,
			Option<Vec<pallet_ethereum::Receipt>>,
			Option<Vec<TransactionStatus>>
		) {
			(
				Ethereum::current_block(),
				Ethereum::current_receipts(),
				Ethereum::current_transaction_statuses()
			)
		}

		fn extrinsic_filter(
			xts: Vec<<Block as BlockT>::Extrinsic>,
		) -> Vec<EthereumTransaction> {
			xts.into_iter().filter_map(|xt| match xt.0.function {
				Call::Ethereum(transact { transaction }) => Some(transaction),
				_ => None
			}).collect::<Vec<EthereumTransaction>>()
		}

		fn elasticity() -> Option<Permill> {
			Some(BaseFee::elasticity())
		}
	}

	impl fg_primitives::GrandpaApi<Block> for Runtime {
		fn grandpa_authorities() -> GrandpaAuthorityList {
			Grandpa::grandpa_authorities()
		}

		fn current_set_id() -> fg_primitives::SetId {
			Grandpa::current_set_id()
		}

		fn submit_report_equivocation_unsigned_extrinsic(
			_equivocation_proof: fg_primitives::EquivocationProof<
				<Block as BlockT>::Hash,
				NumberFor<Block>,
			>,
			_key_owner_proof: fg_primitives::OpaqueKeyOwnershipProof,
		) -> Option<()> {
			None
		}

		fn generate_key_ownership_proof(
			_set_id: fg_primitives::SetId,
			_authority_id: GrandpaId,
		) -> Option<fg_primitives::OpaqueKeyOwnershipProof> {
			// NOTE: this is the only implementation possible since we've
			// defined our key owner proof type as a bottom type (i.e. a type
			// with no values).
			None
		}
	}

	impl seed_primitives::ethy::EthyApi<Block> for Runtime {
		fn validator_set() -> ValidatorSet<EthBridgeId> {
			EthBridge::validator_set()
		}
		fn xrpl_signers() -> ValidatorSet<EthBridgeId> {
			let door_signers = EthBridge::notary_xrpl_keys();
			ValidatorSet {
				proof_threshold: door_signers.len().saturating_sub(1) as u32, // tolerate 1 missing witness
				validators: door_signers,
				id: EthBridge::notary_set_id(), // the set Id is the same as the overall Ethy set Id
			}
		}
	}
}

impl fp_self_contained::SelfContainedCall for Call {
	type SignedInfo = H160;

	fn is_self_contained(&self) -> bool {
		match self {
			Call::Ethereum(call) => call.is_self_contained(),
			_ => false,
		}
	}

	fn check_self_contained(&self) -> Option<Result<Self::SignedInfo, TransactionValidityError>> {
		match self {
			Call::Ethereum(call) => call.check_self_contained(),
			_ => None,
		}
	}

	fn validate_self_contained(
		&self,
		signed_info: &Self::SignedInfo,
		dispatch_info: &DispatchInfoOf<Self>,
		len: usize,
	) -> Option<TransactionValidity> {
		match self {
			Call::Ethereum(ref call) =>
				Some(validate_self_contained_inner(&self, &call, signed_info, dispatch_info, len)),
			_ => None,
		}
	}

	fn pre_dispatch_self_contained(
		&self,
		signed_info: &Self::SignedInfo,
		dispatch_info: &DispatchInfoOf<Self>,
		len: usize,
	) -> Option<Result<(), TransactionValidityError>> {
		match self {
			Call::Ethereum(call) =>
				call.pre_dispatch_self_contained(signed_info, dispatch_info, len),
			_ => None,
		}
	}

	fn apply_self_contained(
		self,
		info: Self::SignedInfo,
	) -> Option<sp_runtime::DispatchResultWithInfo<PostDispatchInfoOf<Self>>> {
		match self {
			call @ Call::Ethereum(pallet_ethereum::Call::transact { .. }) => Some(
				call.dispatch(Origin::from(pallet_ethereum::RawOrigin::EthereumTransaction(info))),
			),
			_ => None,
		}
	}
}

fn validate_self_contained_inner(
	call: &Call,
	eth_call: &pallet_ethereum::Call<Runtime>,
	signed_info: &<Call as fp_self_contained::SelfContainedCall>::SignedInfo,
	dispatch_info: &DispatchInfoOf<Call>,
	len: usize,
) -> TransactionValidity {
	if let pallet_ethereum::Call::transact { ref transaction } = eth_call {
		// Previously, ethereum transactions were contained in an unsigned
		// extrinsic, we now use a new form of dedicated extrinsic defined by
		// frontier, but to keep the same behavior as before, we must perform
		// the controls that were performed on the unsigned extrinsic.
		use sp_runtime::traits::SignedExtension as _;
		let input_len = match transaction {
			pallet_ethereum::Transaction::Legacy(t) => t.input.len(),
			pallet_ethereum::Transaction::EIP2930(t) => t.input.len(),
			pallet_ethereum::Transaction::EIP1559(t) => t.input.len(),
		};
		let extra_validation =
			SignedExtra::validate_unsigned(call, &call.get_dispatch_info(), input_len)?;
		// Then, do the controls defined by the ethereum pallet.
		let self_contained_validation = eth_call
			.validate_self_contained(signed_info, dispatch_info, len)
			.ok_or(TransactionValidityError::Invalid(InvalidTransaction::BadProof))??;

		Ok(extra_validation.combine_with(self_contained_validation))
	} else {
		Err(TransactionValidityError::Unknown(
			sp_runtime::transaction_validity::UnknownTransaction::CannotLookup,
		))
	}
}<|MERGE_RESOLUTION|>--- conflicted
+++ resolved
@@ -713,13 +713,10 @@
 	/// % threshold of notarizations required to verify or prove bridge events
 	pub const NotarizationThreshold: Percent = Percent::from_percent(66_u8);
 	/// Bond amount for a relayer
-<<<<<<< HEAD
 	pub const RelayerBond: Balance = 100 * ONE_ROOT;
 	/// Max Xrpl notary (validator) public keys
 	pub const MaxXrplKeys: u8 = 8;
-=======
 	pub const RelayerBond: Balance = 100 * ONE_XRP;
->>>>>>> cfa0d5e6
 }
 
 impl pallet_ethy::Config for Runtime {
@@ -757,13 +754,10 @@
 	type Scheduler = Scheduler;
 	/// Timestamp provider
 	type UnixTime = Timestamp;
-<<<<<<< HEAD
 	/// Max Xrpl notary (validator) public keys
 	type MaxXrplKeys = MaxXrplKeys;
-=======
 	/// Pallets origin type
 	type PalletsOrigin = OriginCaller;
->>>>>>> cfa0d5e6
 }
 
 impl frame_system::offchain::SigningTypes for Runtime {
