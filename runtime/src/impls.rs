// Copyright 2022-2023 Futureverse Corporation Limited
//
// Licensed under the Apache License, Version 2.0 (the "License");
// you may not use this file except in compliance with the License.
// You may obtain a copy of the License at
//
//     http://www.apache.org/licenses/LICENSE-2.0
//
// Unless required by applicable law or agreed to in writing, software
// distributed under the License is distributed on an "AS IS" BASIS,
// WITHOUT WARRANTIES OR CONDITIONS OF ANY KIND, either express or implied.
// See the License for the specific language governing permissions and
// limitations under the License.
// You may obtain a copy of the License at the root of this project source code

//! Some configurable implementations as associated type for the substrate runtime.

use core::ops::Mul;
use evm::backend::Basic as Account;
use fp_evm::{CheckEvmTransaction, InvalidEvmTransactionError};
use frame_support::{
	dispatch::{EncodeLike, RawOrigin},
	pallet_prelude::*,
	traits::{
		fungible::Inspect,
		fungibles,
		tokens::{DepositConsequence, WithdrawConsequence},
		Currency, ExistenceRequirement, FindAuthor, Imbalance, InstanceFilter, OnUnbalanced,
		ReservableCurrency, SignedImbalance, WithdrawReasons,
	},
	weights::WeightToFee,
};
use pallet_evm::{AddressMapping as AddressMappingT, EnsureAddressOrigin, OnChargeEVMTransaction};
use sp_core::{H160, U256};
use sp_runtime::{
	generic::{Era, SignedPayload},
	traits::{AccountIdConversion, Extrinsic, SaturatedConversion, Verify, Zero},
	ConsensusEngineId, Permill,
};
use sp_std::{marker::PhantomData, prelude::*};

use precompile_utils::{
	constants::{
		FEE_PROXY_ADDRESS, FUTUREPASS_PRECOMPILE_ADDRESS_PREFIX, FUTUREPASS_REGISTRAR_PRECOMPILE,
	},
	keccak256, Address, ErcIdConversion,
};
use seed_pallet_common::{
	utils::{scale_decimals_to_wei, scale_wei_to_correct_decimals},
	EthereumEventRouter as EthereumEventRouterT, EthereumEventSubscriber, EventRouterError,
	EventRouterResult, FinalSessionTracker, OnNewAssetSubscriber,
};
use seed_primitives::{AccountId, AssetId, Balance, Index, Signature};

use crate::{
	BlockHashCount, Runtime, RuntimeCall, Session, SessionsPerEra, SlashPotId, Staking, System,
	UncheckedExtrinsic, EVM,
};
use sp_runtime::traits::{Dispatchable, Saturating, UniqueSaturatedInto};

/// Constant factor for scaling CPAY to its smallest indivisible unit
const XRP_UNIT_VALUE: Balance = 10_u128.pow(12);

/// Convert 18dp wei values to 6dp equivalents (XRP)
/// fractional amounts < `XRP_UNIT_VALUE` are rounded up by adding 1 / 0.000001 xrp
pub fn scale_wei_to_6dp(value: Balance) -> Balance {
	scale_wei_to_correct_decimals(value.into(), 6)
}

/// convert 6dp (XRP) to 18dp (wei)
pub fn scale_6dp_to_wei(value: Balance) -> Balance {
	scale_decimals_to_wei(value.into(), 6)
}

/// Wraps spending currency (XRP) for use by the EVM
/// Scales balances into 18dp equivalents which ethereum tooling and contracts expect
pub struct EvmCurrencyScaler<C>(PhantomData<C>);

impl<C: Inspect<AccountId, Balance = Balance> + Currency<AccountId>> Inspect<AccountId>
	for EvmCurrencyScaler<C>
{
	type Balance = Balance;

	/// The total amount of issuance in the system.
	fn total_issuance() -> Self::Balance {
		<C as Inspect<AccountId>>::total_issuance()
	}

	/// The minimum balance any single account may have.
	fn minimum_balance() -> Self::Balance {
		<C as Inspect<AccountId>>::minimum_balance()
	}

	/// Get the balance of `who`.
	/// Scaled up so values match expectations of an 18dp asset
	fn balance(who: &AccountId) -> Self::Balance {
		Self::reducible_balance(who, false)
	}

	/// Get the maximum amount that `who` can withdraw/transfer successfully.
	/// Scaled up so values match expectations of an 18dp asset
	/// keep_alive has been hardcoded to false to provide a similar experience to users coming
	/// from Ethereum (Following POLA principles)
	fn reducible_balance(who: &AccountId, _keep_alive: bool) -> Self::Balance {
		// Careful for overflow!
		let raw = C::reducible_balance(who, false);
		U256::from(raw).saturating_mul(U256::from(XRP_UNIT_VALUE)).saturated_into()
	}

	/// Returns `true` if the balance of `who` may be increased by `amount`.
	fn can_deposit(who: &AccountId, amount: Self::Balance, mint: bool) -> DepositConsequence {
		C::can_deposit(who, amount, mint)
	}

	/// Returns `Failed` if the balance of `who` may not be decreased by `amount`, otherwise
	/// the consequence.
	fn can_withdraw(who: &AccountId, amount: Self::Balance) -> WithdrawConsequence<Self::Balance> {
		C::can_withdraw(who, amount)
	}
}

/// Currency impl for EVM usage
/// It proxies to the inner currency impl while leaving some unused methods
/// unimplemented
impl<C> Currency<AccountId> for EvmCurrencyScaler<C>
where
	C: Currency<AccountId, Balance = Balance>,
{
	type Balance = Balance;
	type PositiveImbalance = C::PositiveImbalance;
	type NegativeImbalance = C::NegativeImbalance;

	fn free_balance(who: &AccountId) -> Self::Balance {
		C::free_balance(who)
	}
	fn total_issuance() -> Self::Balance {
		C::total_issuance()
	}
	fn minimum_balance() -> Self::Balance {
		C::minimum_balance()
	}
	fn total_balance(who: &AccountId) -> Self::Balance {
		C::total_balance(who)
	}
	fn transfer(
		from: &AccountId,
		to: &AccountId,
		value: Self::Balance,
		req: ExistenceRequirement,
	) -> DispatchResult {
		C::transfer(from, to, scale_wei_to_6dp(value), req)
	}
	fn ensure_can_withdraw(
		who: &AccountId,
		amount: Self::Balance,
		reasons: WithdrawReasons,
		new_balance: Self::Balance,
	) -> DispatchResult {
		C::ensure_can_withdraw(who, scale_wei_to_6dp(amount), reasons, new_balance)
	}
	fn withdraw(
		who: &AccountId,
		value: Self::Balance,
		reasons: WithdrawReasons,
		req: ExistenceRequirement,
	) -> Result<Self::NegativeImbalance, DispatchError> {
		C::withdraw(who, scale_wei_to_6dp(value), reasons, req)
	}
	fn deposit_into_existing(
		who: &AccountId,
		value: Self::Balance,
	) -> Result<Self::PositiveImbalance, DispatchError> {
		C::deposit_into_existing(who, scale_wei_to_6dp(value))
	}
	fn deposit_creating(who: &AccountId, value: Self::Balance) -> Self::PositiveImbalance {
		C::deposit_creating(who, scale_wei_to_6dp(value))
	}
	fn make_free_balance_be(
		who: &AccountId,
		balance: Self::Balance,
	) -> SignedImbalance<Self::Balance, Self::PositiveImbalance> {
		C::make_free_balance_be(who, scale_wei_to_6dp(balance))
	}
	fn can_slash(_who: &AccountId, _value: Self::Balance) -> bool {
		false
	}
	fn slash(who: &AccountId, value: Self::Balance) -> (Self::NegativeImbalance, Self::Balance) {
		C::slash(who, scale_wei_to_6dp(value))
	}
	fn burn(amount: Self::Balance) -> Self::PositiveImbalance {
		C::burn(scale_wei_to_6dp(amount))
	}
	fn issue(amount: Self::Balance) -> Self::NegativeImbalance {
		C::issue(scale_wei_to_6dp(amount))
	}
}

/// Find block author formatted for ethereum compat
pub struct EthereumFindAuthor<F>(PhantomData<F>);
impl<F: FindAuthor<u32>> FindAuthor<H160> for EthereumFindAuthor<F> {
	fn find_author<'a, I>(digests: I) -> Option<H160>
	where
		I: 'a + IntoIterator<Item = (ConsensusEngineId, &'a [u8])>,
	{
		if let Some(author_index) = F::find_author(digests) {
			if let Some(stash) = Session::validators().get(author_index as usize) {
				return Some(Into::<H160>::into(*stash))
			}
		}
		None
	}
}

/// EVM to Root address mapping impl
pub struct AddressMapping<AccountId>(PhantomData<AccountId>);

impl<AccountId> AddressMappingT<AccountId> for AddressMapping<AccountId>
where
	AccountId:
		From<H160> + From<seed_primitives::AccountId> + EncodeLike<seed_primitives::AccountId>,
{
	fn into_account_id(address: H160) -> AccountId {
		// metamask -> getBalance RPC -> account_basic -> EVM::account_basic ->
		// T::AddressMapping::into_account_id checked_extrinsic (apply) ->
		// pre_dispatch_self_contained -> validate_transaction_in_block -> EVM::account_basic
		if let Some(futurepass) =
			pallet_futurepass::DefaultProxy::<Runtime>::get::<AccountId>(address.into())
		{
			return futurepass.into()
		}
		address.into()
	}
}

impl<RuntimeId> ErcIdConversion<RuntimeId> for Runtime
where
	RuntimeId: From<u32> + Into<u32>,
{
	type EvmId = Address;

	// Get runtime Id from EVM address
	fn evm_id_to_runtime_id(
		evm_id: Self::EvmId,
		precompile_address_prefix: &[u8; 4],
	) -> Option<RuntimeId> {
		let h160_address: H160 = evm_id.into();
		let (prefix_part, id_part) = h160_address.as_fixed_bytes().split_at(4);

		if prefix_part == precompile_address_prefix {
			let mut buf = [0u8; 4];
			buf.copy_from_slice(&id_part[..4]);
			let runtime_id: RuntimeId = u32::from_be_bytes(buf).into();

			Some(runtime_id)
		} else {
			None
		}
	}
	// Get EVM address from runtime_id (i.e. asset_id or collection_id)
	fn runtime_id_to_evm_id(
		runtime_id: RuntimeId,
		precompile_address_prefix: &[u8; 4],
	) -> Self::EvmId {
		let mut buf = [0u8; 20];
		let id: u32 = runtime_id.into();
		buf[0..4].copy_from_slice(precompile_address_prefix);
		buf[4..8].copy_from_slice(&id.to_be_bytes());

		H160::from(buf).into()
	}
}

/// Handles negative imbalances resulting from slashes by moving the amount to a predestined holding
/// account
pub struct SlashImbalanceHandler;

/// Slash handler for pallet-staking (imbalance is in $ROOT)
/// On slash move funds to a dedicated slash pot, it could be managed by treasury later
impl OnUnbalanced<pallet_assets_ext::NegativeImbalance<Runtime>> for SlashImbalanceHandler {
	fn on_nonzero_unbalanced(amount: pallet_assets_ext::NegativeImbalance<Runtime>) {
		<Runtime as pallet_staking::Config>::Currency::resolve_creating(
			&SlashPotId::get().into_account_truncating(),
			amount,
		);
	}
}

// Slash handler for elections-phragmen-pallet (imbalance is in $ROOT)
/// On slash move funds to a dedicated slash pot, it could be managed by treasury later
impl OnUnbalanced<pallet_balances::NegativeImbalance<Runtime>> for SlashImbalanceHandler {
	fn on_nonzero_unbalanced(amount: pallet_balances::NegativeImbalance<Runtime>) {
		<Runtime as pallet_election_provider_multi_phase::Config>::Currency::resolve_creating(
			&SlashPotId::get().into_account_truncating(),
			amount,
		);
	}
}

/// Submits a transaction with the node's public and signature type. Adheres to the signed extension
/// format of the chain.
impl<LocalCall> frame_system::offchain::CreateSignedTransaction<LocalCall> for Runtime
where
	RuntimeCall: From<LocalCall>,
{
	fn create_transaction<C: frame_system::offchain::AppCrypto<Self::Public, Self::Signature>>(
		call: RuntimeCall,
		public: <Signature as Verify>::Signer,
		account: AccountId,
		nonce: Index,
	) -> Option<(RuntimeCall, <UncheckedExtrinsic as Extrinsic>::SignaturePayload)> {
		let tip = 0;
		// take the biggest period possible.
		let period =
			BlockHashCount::get().checked_next_power_of_two().map(|c| c / 2).unwrap_or(2) as u64;
		let current_block = System::block_number()
			.saturated_into::<u64>()
			// The `System::block_number` is initialized with `n+1`,
			// so the actual block number is `n`.
			.saturating_sub(1);
		let era = Era::mortal(period, current_block);
		let extra = (
			frame_system::CheckNonZeroSender::<Runtime>::new(),
			frame_system::CheckSpecVersion::<Runtime>::new(),
			frame_system::CheckTxVersion::<Runtime>::new(),
			frame_system::CheckGenesis::<Runtime>::new(),
			frame_system::CheckEra::<Runtime>::from(era),
			frame_system::CheckNonce::<Runtime>::from(nonce),
			frame_system::CheckWeight::<Runtime>::new(),
			pallet_maintenance_mode::MaintenanceChecker::<Runtime>::new(),
			pallet_transaction_payment::ChargeTransactionPayment::<Runtime>::from(tip),
		);
		let raw_payload = SignedPayload::new(call, extra)
			.map_err(|e| {
				log::error!("unable to create signed payload: {:?}", e);
			})
			.ok()?;
		let signature = raw_payload.using_encoded(|payload| C::sign(payload, public))?;
		let (call, extra, _) = raw_payload.deconstruct();
		Some((call, (account, signature.into(), extra)))
	}
}

/// Tracks session/era status of the staking pallet
pub struct StakingSessionTracker;

impl FinalSessionTracker for StakingSessionTracker {
	/// Returns whether the active session is the final session of an era
	fn is_active_session_final() -> bool {
		use pallet_staking::Forcing;
		let active_era = Staking::active_era().map(|e| e.index).unwrap_or(0);
		// This is only `Some` when current era has already progressed to the next era, while the
		// active era is one behind (i.e. in the *last session of the active era*, or *first session
		// of the new current era*, depending on how you look at it).
		if let Some(era_start_session_index) = Staking::eras_start_session_index(active_era) {
			if Session::current_index() ==
				era_start_session_index + SessionsPerEra::get().saturating_sub(1)
			{
				// natural era rotation
				return true
			}
		}

		// check if era is going to be forced e.g. due to forced re-election
		return match Staking::force_era() {
			Forcing::ForceNew | Forcing::ForceAlways => true,
			Forcing::NotForcing | Forcing::ForceNone => false,
		}
	}
}

/// Handles routing verified bridge messages to other pallets
pub struct EthereumEventRouter;

impl EthereumEventRouterT for EthereumEventRouter {
	/// Route an event to a handler at `destination`
	/// - `source` the sender address on Ethereum
	/// - `destination` the intended handler (pseudo) address
	/// - `data` the Ethereum ABI encoded event data
	fn route(source: &H160, destination: &H160, data: &[u8]) -> EventRouterResult {
		// Route event to specific subscriber pallet
		if destination == &<pallet_echo::Pallet<Runtime> as EthereumEventSubscriber>::address() {
			<pallet_echo::Pallet<Runtime> as EthereumEventSubscriber>::process_event(source, data)
				.map_err(|(w, err)| (w, EventRouterError::FailedProcessing(err)))
		} else if destination ==
			&<pallet_erc20_peg::Pallet<Runtime> as EthereumEventSubscriber>::address()
		{
			<pallet_erc20_peg::Pallet<Runtime> as EthereumEventSubscriber>::process_event(
				source, data,
			)
			.map_err(|(w, err)| (w, EventRouterError::FailedProcessing(err)))
		} else if destination ==
			&<pallet_nft_peg::Pallet<Runtime> as EthereumEventSubscriber>::address()
		{
			<pallet_nft_peg::Pallet<Runtime> as EthereumEventSubscriber>::process_event(
				source, data,
			)
			.map_err(|(w, err)| (w, EventRouterError::FailedProcessing(err)))
		} else {
			Err((Weight::zero(), EventRouterError::NoReceiver))
		}
	}
}

pub struct OnNewAssetSubscription;

impl<RuntimeId> OnNewAssetSubscriber<RuntimeId> for OnNewAssetSubscription
where
	RuntimeId: From<u32> + Into<u32>,
{
	fn on_asset_create(runtime_id: RuntimeId, precompile_address_prefix: &[u8; 4]) {
		// Insert some code into the evm for the precompile address,
		// This will mean the precompile address passes checks that reference an address's byte code
		// i.e. EXTCODESIZE
		let address = <Runtime as ErcIdConversion<RuntimeId>>::runtime_id_to_evm_id(
			runtime_id,
			precompile_address_prefix,
		);
		pallet_evm::Pallet::<Runtime>::create_account(
			address.into(),
			b"TRN Asset Precompile".to_vec(),
		);
	}
}

/// `WeightToFee` implementation converts weight to fee using a fixed % deduction
pub struct PercentageOfWeight<M>(sp_std::marker::PhantomData<M>);

impl<M> WeightToFee for PercentageOfWeight<M>
where
	M: Get<Permill>,
{
	type Balance = Balance;

	fn weight_to_fee(weight: &Weight) -> Balance {
		M::get().mul(weight.ref_time() as Balance)
	}
}

pub struct HandleTxValidation<E: From<InvalidEvmTransactionError>>(PhantomData<E>);

impl<E: From<InvalidEvmTransactionError>> fp_evm::HandleTxValidation<E> for HandleTxValidation<E> {
	fn with_balance_for(evm_config: &CheckEvmTransaction<E>, who: &Account) -> Result<(), E> {
		let decoded_override_destination = H160::from_low_u64_be(FEE_PROXY_ADDRESS);
		// If we are not overriding with a fee preference, proceed with calculating a fee
		if evm_config.transaction.to != Some(decoded_override_destination) {
			// call default trait function instead
			<() as fp_evm::HandleTxValidation<E>>::with_balance_for(evm_config, who)?
		}
		Ok(())
	}
}

pub struct FutureverseEnsureAddressSame<AccountId>(sp_std::marker::PhantomData<AccountId>);

impl<OuterOrigin, AccountId> EnsureAddressOrigin<OuterOrigin>
	for FutureverseEnsureAddressSame<AccountId>
where
	OuterOrigin: Into<Result<RawOrigin<AccountId>, OuterOrigin>> + From<RawOrigin<AccountId>>,
	AccountId: Into<H160> + Copy,
{
	type Success = AccountId;

	fn try_address_origin(address: &H160, origin: OuterOrigin) -> Result<AccountId, OuterOrigin> {
		origin.into().and_then(|o| match o {
			RawOrigin::Signed(who) if &who.into() == address => Ok(who),
			r => Err(OuterOrigin::from(r)),
		})
	}
}

pub struct ProxyPalletProvider;

impl pallet_futurepass::ProxyProvider<Runtime> for ProxyPalletProvider {
	fn exists(futurepass: &AccountId, delegate: &AccountId, proxy_type: Option<ProxyType>) -> bool {
		pallet_proxy::Pallet::<Runtime>::find_proxy(futurepass, delegate, proxy_type).is_ok()
	}

	fn owner(futurepass: &AccountId) -> Option<AccountId> {
		let (proxy_definitions, _) = pallet_proxy::Proxies::<Runtime>::get(futurepass);
		proxy_definitions
			.into_iter()
			.map(|proxy_def| (proxy_def.delegate, proxy_def.proxy_type))
			.filter(|(_, proxy_type)| proxy_type == &ProxyType::Owner)
			.map(|(owner, _)| owner)
			.next()
	}

	fn delegates(futurepass: &AccountId) -> Vec<(AccountId, ProxyType)> {
		let (proxy_definitions, _) = pallet_proxy::Proxies::<Runtime>::get(futurepass);
		proxy_definitions
			.into_iter()
			.map(|proxy_def| (proxy_def.delegate, proxy_def.proxy_type))
			.collect()
	}

	/// Adding a delegate requires funding the futurepass account (from funder) with the cost of the
	/// proxy creation.
	/// The futurepass cannot pay for itself as it may not have any funds.
	fn add_delegate(
		funder: &AccountId,
		futurepass: &AccountId,
		delegate: &AccountId,
		proxy_type: &u8,
	) -> DispatchResult {
		// pay cost for proxy creation; transfer funds/deposit from delegator to FP account (which
		// executes proxy creation)
		let (proxy_definitions, reserve_amount) = pallet_proxy::Proxies::<Runtime>::get(futurepass);
		// get proxy_definitions length + 1 (cost of upcoming insertion); cost to reserve
		let new_reserve =
			pallet_proxy::Pallet::<Runtime>::deposit(proxy_definitions.len() as u32 + 1);
		let extra_reserve_required = new_reserve - reserve_amount;
		<pallet_balances::Pallet<Runtime> as Currency<_>>::transfer(
			funder,
			futurepass,
			extra_reserve_required,
			ExistenceRequirement::KeepAlive,
		)?;
		let proxy_type = ProxyType::try_from(*proxy_type)?;

		pallet_proxy::Pallet::<Runtime>::add_proxy_delegate(futurepass, *delegate, proxy_type, 0)
	}

	/// Removing a delegate requires refunding the potential funder (who may have funded the
	/// creation of futurepass or added the delegates) with the cost of the proxy creation.
	/// The futurepass accrues deposits (as reserved balance) by the funder(s) when delegates are
	/// added to the futurepass account.
	/// Removing delegates unreserves the deposits (funds) from the futurepass account - which
	/// should be paid back out to potential receiver(s).
	fn remove_delegate(
		receiver: &AccountId,
		futurepass: &AccountId,
		delegate: &AccountId,
	) -> DispatchResult {
		let proxy_def = pallet_proxy::Pallet::<Runtime>::find_proxy(futurepass, delegate, None)?;
		// get deposits before proxy removal (value gets mutated in removal)
		let (_, pre_removal_deposit) = pallet_proxy::Proxies::<Runtime>::get(futurepass);

		let result = pallet_proxy::Pallet::<Runtime>::remove_proxy_delegate(
			futurepass,
			*delegate,
			proxy_def.proxy_type,
			0,
		);
		if result.is_ok() {
			let (_, post_removal_deposit) = pallet_proxy::Proxies::<Runtime>::get(futurepass);
			let removal_refund = pre_removal_deposit - post_removal_deposit;
			<pallet_balances::Pallet<Runtime> as Currency<_>>::transfer(
				futurepass,
				receiver,
				removal_refund,
				ExistenceRequirement::KeepAlive,
			)?;
		}
		result
	}

	/// Removing futurepass refunds caller with reserved balance (deposits) of the futurepass.
	fn remove_account(receiver: &AccountId, futurepass: &AccountId) -> DispatchResult {
		let (_, old_deposit) = pallet_proxy::Proxies::<Runtime>::take(futurepass);
		<pallet_balances::Pallet<Runtime> as ReservableCurrency<_>>::unreserve(
			futurepass,
			old_deposit,
		);
		<pallet_balances::Pallet<Runtime> as Currency<_>>::transfer(
			futurepass,
			receiver,
			old_deposit,
			ExistenceRequirement::AllowDeath,
		)?;
		Ok(())
	}

	fn proxy_call(
		caller: <Runtime as frame_system::Config>::RuntimeOrigin,
		futurepass: AccountId,
		call: RuntimeCall,
	) -> DispatchResult {
		let call = pallet_proxy::Call::<Runtime>::proxy {
			real: futurepass.into(),
			force_proxy_type: None,
			call: call.into(),
		};

		RuntimeCall::dispatch(call.into(), caller).map_err(|e| e.error)?;
		Ok(())
	}
}

#[derive(
	Copy,
	Clone,
	Default,
	Eq,
	PartialEq,
	Ord,
	PartialOrd,
	Encode,
	Decode,
	RuntimeDebug,
	MaxEncodedLen,
	TypeInfo,
)]
pub enum ProxyType {
	NoPermission = 0,
	#[default]
	Any = 1,
	NonTransfer = 2,
	Governance = 3,
	Staking = 4,
	Owner = 255,
}

impl TryFrom<u8> for ProxyType {
	type Error = &'static str;
	fn try_from(value: u8) -> Result<Self, Self::Error> {
		match value {
			0 => Ok(ProxyType::NoPermission),
			1 => Ok(ProxyType::Any),
			2 => Ok(ProxyType::NonTransfer),
			3 => Ok(ProxyType::Governance),
			4 => Ok(ProxyType::Staking),
			255 => Ok(ProxyType::Owner),
			_ => Err("Invalid value for ProxyType"),
		}
	}
}

impl Into<u8> for ProxyType {
	fn into(self) -> u8 {
		match self {
			ProxyType::NoPermission => 0,
			ProxyType::Any => 1,
			ProxyType::NonTransfer => 2,
			ProxyType::Governance => 3,
			ProxyType::Staking => 4,
			ProxyType::Owner => 255,
		}
	}
}

// Precompile side proxy filter.
// NOTE - Precompile and Substrate side filters should be in sync
// TODO(surangap): check if the granualarity can be improved to the call level (V2)
impl pallet_evm_precompiles_futurepass::EvmProxyCallFilter for ProxyType {
	fn is_evm_proxy_call_allowed(
		&self,
		call: &pallet_evm_precompiles_futurepass::EvmSubCall,
		_recipient_has_code: bool,
	) -> bool {
		if call.to.0 == H160::from_low_u64_be(FUTUREPASS_REGISTRAR_PRECOMPILE) ||
			call.to.0.as_bytes().starts_with(FUTUREPASS_PRECOMPILE_ADDRESS_PREFIX)
		{
			// Whitelist for precompile side
			let sub_call_selector = &call.call_data.inner[..4];
			if sub_call_selector ==
				&keccak256!("registerDelegateWithSignature(address,uint8,uint32,bytes)")[..4] ||
				sub_call_selector == &keccak256!("unregisterDelegate(address)")[..4] ||
				sub_call_selector == &keccak256!("transferOwnership(address)")[..4]
			{
				return true
			}
			return false
		}
		match self {
			ProxyType::Owner => true,
			ProxyType::Any => true,
			// ProxyType::NonTransfer can not have value. i.e call.value == U256::zero()
			ProxyType::NonTransfer => false,
			ProxyType::Governance => false,
			ProxyType::Staking => false,
			ProxyType::NoPermission => false,
		}
	}
}

// substrate side proxy filter
impl InstanceFilter<RuntimeCall> for ProxyType {
	fn filter(&self, c: &RuntimeCall) -> bool {
		// NOTE - any call for Proxy, Futurepass pallets can not be proxied except the Whitelist.
		// this may seems extra restrictive than Proxy pallet. But if a delegate has permission to
		// proxy a call of the proxy pallet, they should be able to call it directly in the pallet.
		// This keeps the logic simple and avoids unnecessary loops
		// TODO - implement the whitelist as a list that can be configured in the runtime.
		if matches!(c, RuntimeCall::Proxy(..) | RuntimeCall::Futurepass(..)) {
			// Whitelist currently includes pallet_futurepass::Call::register_delegate,
			// pallet_futurepass::Call::unregister_delegate
			// pallet_futurepass::Call::transfer_futurepass
			if !matches!(
				c,
				RuntimeCall::Futurepass(
					pallet_futurepass::Call::register_delegate_with_signature { .. }
				) | RuntimeCall::Futurepass(pallet_futurepass::Call::unregister_delegate { .. }) |
					RuntimeCall::Futurepass(pallet_futurepass::Call::transfer_futurepass { .. })
			) {
				return false
			}
		}
		match self {
			ProxyType::Owner => true,
			ProxyType::Any => true,
			// TODO - need to add allowed calls under this category in v2. allowing all for now.
			ProxyType::NonTransfer => false,
			ProxyType::Governance => false,
			ProxyType::Staking => false,
			ProxyType::NoPermission => false,
		}
	}

	fn is_superset(&self, o: &Self) -> bool {
		match (self, o) {
			(x, y) if x == y => true,
			(ProxyType::Owner, _) | (ProxyType::Any, _) => true,
			(_, ProxyType::Owner) | (_, ProxyType::Any) => false,
			_ => false,
		}
	}
}

<<<<<<< HEAD
/// Switch gas payer to Futurepass if proxy called with a Futurepass account
pub struct FuturepassTransactionFee;

impl<T> OnChargeTransaction<T> for FuturepassTransactionFee
where
	T: frame_system::Config<AccountId = AccountId>
		+ pallet_transaction_payment::Config
		+ pallet_futurepass::Config
		+ pallet_fee_proxy::Config
		+ pallet_dex::Config
		+ pallet_evm::Config
		+ pallet_assets_ext::Config
		+ pallet_sudo::Config,
	<T as frame_system::Config>::RuntimeCall: IsSubType<frame_system::Call<T>>,
	<T as frame_system::Config>::RuntimeCall: IsSubType<pallet_futurepass::Call<T>>,
	<T as frame_system::Config>::RuntimeCall: IsSubType<pallet_fee_proxy::Call<T>>,
	<T as pallet_fee_proxy::Config>::RuntimeCall: IsSubType<pallet_evm::Call<T>>,
	<T as pallet_fee_proxy::Config>::RuntimeCall: IsSubType<pallet_futurepass::Call<T>>,
	<T as frame_system::Config>::RuntimeCall: IsSubType<pallet_sudo::Call<T>>,
	<T as pallet_sudo::Config>::RuntimeCall: IsSubType<frame_system::Call<T>>,
	<T as pallet_fee_proxy::Config>::OnChargeTransaction: OnChargeTransaction<T>,
	<T as pallet_fee_proxy::Config>::ErcIdConversion: ErcIdConversion<AssetId, EvmId = Address>,
	Balance: From<
		<<T as pallet_fee_proxy::Config>::OnChargeTransaction as OnChargeTransaction<T>>::Balance,
	>,
{
	type Balance =
		<<T as pallet_fee_proxy::Config>::OnChargeTransaction as OnChargeTransaction<T>>::Balance;
	type LiquidityInfo = <<T as pallet_fee_proxy::Config>::OnChargeTransaction as OnChargeTransaction<T>>::LiquidityInfo;

	fn withdraw_fee(
		who: &T::AccountId,
		call: &<T as frame_system::Config>::RuntimeCall,
		info: &DispatchInfoOf<<T as frame_system::Config>::RuntimeCall>,
		fee: Self::Balance,
		tip: Self::Balance,
	) -> Result<Self::LiquidityInfo, TransactionValidityError> {
		let mut who = who;

		// if the call is pallet_futurepass::Call::proxy_extrinsic(), and the caller is a delegate
		// of the FP(futurepass), we switch the gas payer to the FP
		if let Some(pallet_futurepass::Call::proxy_extrinsic { futurepass, .. }) =
			call.is_sub_type()
		{
			if ProxyPalletProvider::exists(futurepass, who, None) {
				who = futurepass;
			}
		}
		<pallet_fee_proxy::Pallet<T> as OnChargeTransaction<T>>::withdraw_fee(
			who, call, info, fee, tip,
		)
	}

	fn correct_and_deposit_fee(
		who: &T::AccountId,
		dispatch_info: &DispatchInfoOf<<T as frame_system::Config>::RuntimeCall>,
		post_info: &PostDispatchInfoOf<<T as frame_system::Config>::RuntimeCall>,
		corrected_fee: Self::Balance,
		tip: Self::Balance,
		already_withdrawn: Self::LiquidityInfo,
	) -> Result<(), TransactionValidityError> {
		// NOTE - ideally we should check and switch the account to FP here also, But we don't have
		// the call information within this function. What this means, if any extra fee was charged,
		// that fee wont return to FP but the caller. Ideally we could pass the required info via
		// pre, But this requires a new signed extension and some research.
		<<T as pallet_fee_proxy::Config>::OnChargeTransaction>::correct_and_deposit_fee(
			who,
			dispatch_info,
			post_info,
			corrected_fee,
			tip,
			already_withdrawn,
		)
	}
}

=======
>>>>>>> 9ee07199
pub struct FuturepassMigrationProvider;

impl<T: pallet_nft::Config + pallet_assets_ext::Config> pallet_futurepass::FuturepassMigrator<T>
	for FuturepassMigrationProvider
where
	<T as frame_system::Config>::AccountId: From<sp_core::H160>,
{
	fn transfer_asset(
		asset_id: AssetId,
		current_owner: &T::AccountId,
		new_owner: &T::AccountId,
	) -> DispatchResult {
		let amount = <pallet_assets_ext::Pallet<T> as fungibles::Inspect<
			<T as frame_system::Config>::AccountId,
		>>::reducible_balance(asset_id, current_owner, false);
		<pallet_assets_ext::Pallet<T> as fungibles::Transfer<
			<T as frame_system::Config>::AccountId,
		>>::transfer(asset_id, current_owner, new_owner, amount, false)?;
		Ok(())
	}

	fn transfer_nfts(
		collection_id: u32,
		current_owner: &T::AccountId,
		new_owner: &T::AccountId,
	) -> DispatchResult {
		let collection_info = pallet_nft::CollectionInfo::<T>::get(collection_id)
			.ok_or(pallet_nft::Error::<T>::NoCollectionFound)?;
		let serials = collection_info
			.owned_tokens
			.into_iter()
			.filter(|ownership| ownership.owner == *current_owner)
			.flat_map(|ownership| ownership.owned_serials)
			.collect::<Vec<_>>();
		let serials_bounded: BoundedVec<_, <T as pallet_nft::Config>::MaxTokensPerCollection> =
			BoundedVec::try_from(serials)
				.map_err(|_| pallet_nft::Error::<T>::TokenLimitExceeded)?;

		pallet_nft::Pallet::<T>::do_transfer(
			collection_id,
			serials_bounded,
			current_owner,
			new_owner,
		)?;
		Ok(())
	}
}

/// Futureverse EVM currency adapter, mainly handles tx fees and associated 18DP(wei) to 6DP(XRP)
/// conversion for fees.
pub struct FutureverseEVMCurrencyAdapter<C, OU>(PhantomData<(C, OU)>);

type NegativeImbalanceOf<C, T> =
	<C as Currency<<T as frame_system::Config>::AccountId>>::NegativeImbalance;

impl<T, C, OU> OnChargeEVMTransaction<T> for FutureverseEVMCurrencyAdapter<C, OU>
where
	T: pallet_evm::Config + pallet_assets_ext::Config,
	C: Currency<<T as frame_system::Config>::AccountId>,
	C::PositiveImbalance: Imbalance<
		<C as Currency<<T as frame_system::Config>::AccountId>>::Balance,
		Opposite = C::NegativeImbalance,
	>,
	C::NegativeImbalance: Imbalance<
		<C as Currency<<T as frame_system::Config>::AccountId>>::Balance,
		Opposite = C::PositiveImbalance,
	>,
	OU: OnUnbalanced<NegativeImbalanceOf<C, T>>,
	U256: UniqueSaturatedInto<<C as Currency<<T as frame_system::Config>::AccountId>>::Balance>,
	C::Balance: From<u128>,
	u128: From<C::Balance>,
{
	type LiquidityInfo = Option<NegativeImbalanceOf<C, T>>;

	fn withdraw_fee(who: &H160, fee: U256) -> Result<Self::LiquidityInfo, pallet_evm::Error<T>> {
		if fee.is_zero() {
			return Ok(None)
		}
		let account_id = T::AddressMapping::into_account_id(*who);
		let imbalance = C::withdraw(
			&account_id,
			fee.unique_saturated_into(),
			WithdrawReasons::FEE,
			ExistenceRequirement::AllowDeath,
		)
		.map_err(|e| {
			log::error!(target: "assets", "failed to withdraw fee {:?}; amount (XRP): {}", e, fee.as_u128());
			pallet_evm::Error::<T>::BalanceLow
		})?;
		Ok(Some(imbalance)) // Imbalance returned here is 6DP
	}

	fn correct_and_deposit_fee(
		who: &H160,
		corrected_fee: U256,
		base_fee: U256,
		already_withdrawn: Self::LiquidityInfo,
	) -> Self::LiquidityInfo {
		if let Some(paid) = already_withdrawn {
			let account_id = T::AddressMapping::into_account_id(*who);

			// NOTE: Here paid is in 6DP and corrected_fee is in 18DP. Hence convert paid to 18DP
			// before any calculation.
			let paid_18dp: C::Balance = scale_6dp_to_wei(paid.peek().into()).into();

			// Calculate how much refund we should return
			let refund_amount = paid_18dp.saturating_sub(corrected_fee.unique_saturated_into());
			// refund to the account that paid the fees. If this fails, the
			// account might have dropped below the existential balance. In
			// that case we don't refund anything.
			let refund_imbalance = C::deposit_into_existing(&account_id, refund_amount)
				.unwrap_or_else(|_| C::PositiveImbalance::zero());

			// Make sure this works with 0 ExistentialDeposit
			// https://github.com/paritytech/substrate/issues/10117
			// If we tried to refund something, the account still empty and the ED is set to 0,
			// we call `make_free_balance_be` with the refunded amount.
			let refund_imbalance = if C::minimum_balance().is_zero() &&
				refund_amount > C::Balance::zero() &&
				C::total_balance(&account_id).is_zero()
			{
				// Known bug: Substrate tried to refund to a zeroed AccountData, but
				// interpreted the account to not exist.
				match C::make_free_balance_be(&account_id, refund_amount) {
					SignedImbalance::Positive(p) => p,
					_ => C::PositiveImbalance::zero(),
				}
			} else {
				refund_imbalance
			};

			// merge the imbalance caused by paying the fees and refunding parts of it again.
			let adjusted_paid = paid
				.offset(refund_imbalance)
				.same()
				.unwrap_or_else(|_| C::NegativeImbalance::zero());

			// base_fee is in 18DP, adjusted_paid is in 6DP. Hence we need to scale base_fee to 6DP
			// before the split
			let base_fee_6dp: C::Balance =
				scale_wei_to_6dp(base_fee.unique_saturated_into().into()).into();

			let (base_fee, tip) = adjusted_paid.split(base_fee_6dp);
			// Handle base fee. Can be either burned, rationed, etc ...
			OU::on_unbalanced(base_fee); // base_fee here is in 6DP
			return Some(tip) // tip here is in 6DP
		}
		None
	}

	fn pay_priority_fee(tip: Self::LiquidityInfo) {
		// Default Ethereum behaviour: issue the tip to the block author.
		if let Some(tip) = tip {
			let account_id = T::AddressMapping::into_account_id(EVM::find_author());
			// tip is in 6DP. We should convert it to 18DP before passing it down to C, as another
			// 18DP to 6DP conversion happening there.
			let tip_18dp: C::Balance = scale_6dp_to_wei(tip.peek().into()).into();
			let _ = C::deposit_into_existing(&account_id, tip_18dp);
		}
	}
}

#[cfg(test)]
mod tests {
	use super::*;

	#[test]
	fn wei_to_xrp_units_scaling() {
		let amounts_18 = vec![
			0_u128,
			1_u128,
			999_u128,                       // entirely < 0.0001
			1_000_000_000_000_000_000_u128, // no fractional bits < 0.0001
			1_000_000_000_000_000_001_u128, // fractional bits <  0.0001
			1_000_000_500_000_000_000_u128, // fractional bits <  0.0001
			1_000_001_000_000_000_000_u128, // fractional bits at 0.0001
		];
		let amounts_6 = vec![0, 1, 1, 1_000_000, 1_000_001, 1_000_001, 1_000_001];
		for (amount_18, amount_6) in amounts_18.into_iter().zip(amounts_6.into_iter()) {
			println!("{:?}/{:?}", amount_18, amount_6);
			assert_eq!(scale_wei_to_6dp(amount_18), amount_6);
		}
	}
}<|MERGE_RESOLUTION|>--- conflicted
+++ resolved
@@ -716,85 +716,6 @@
 	}
 }
 
-<<<<<<< HEAD
-/// Switch gas payer to Futurepass if proxy called with a Futurepass account
-pub struct FuturepassTransactionFee;
-
-impl<T> OnChargeTransaction<T> for FuturepassTransactionFee
-where
-	T: frame_system::Config<AccountId = AccountId>
-		+ pallet_transaction_payment::Config
-		+ pallet_futurepass::Config
-		+ pallet_fee_proxy::Config
-		+ pallet_dex::Config
-		+ pallet_evm::Config
-		+ pallet_assets_ext::Config
-		+ pallet_sudo::Config,
-	<T as frame_system::Config>::RuntimeCall: IsSubType<frame_system::Call<T>>,
-	<T as frame_system::Config>::RuntimeCall: IsSubType<pallet_futurepass::Call<T>>,
-	<T as frame_system::Config>::RuntimeCall: IsSubType<pallet_fee_proxy::Call<T>>,
-	<T as pallet_fee_proxy::Config>::RuntimeCall: IsSubType<pallet_evm::Call<T>>,
-	<T as pallet_fee_proxy::Config>::RuntimeCall: IsSubType<pallet_futurepass::Call<T>>,
-	<T as frame_system::Config>::RuntimeCall: IsSubType<pallet_sudo::Call<T>>,
-	<T as pallet_sudo::Config>::RuntimeCall: IsSubType<frame_system::Call<T>>,
-	<T as pallet_fee_proxy::Config>::OnChargeTransaction: OnChargeTransaction<T>,
-	<T as pallet_fee_proxy::Config>::ErcIdConversion: ErcIdConversion<AssetId, EvmId = Address>,
-	Balance: From<
-		<<T as pallet_fee_proxy::Config>::OnChargeTransaction as OnChargeTransaction<T>>::Balance,
-	>,
-{
-	type Balance =
-		<<T as pallet_fee_proxy::Config>::OnChargeTransaction as OnChargeTransaction<T>>::Balance;
-	type LiquidityInfo = <<T as pallet_fee_proxy::Config>::OnChargeTransaction as OnChargeTransaction<T>>::LiquidityInfo;
-
-	fn withdraw_fee(
-		who: &T::AccountId,
-		call: &<T as frame_system::Config>::RuntimeCall,
-		info: &DispatchInfoOf<<T as frame_system::Config>::RuntimeCall>,
-		fee: Self::Balance,
-		tip: Self::Balance,
-	) -> Result<Self::LiquidityInfo, TransactionValidityError> {
-		let mut who = who;
-
-		// if the call is pallet_futurepass::Call::proxy_extrinsic(), and the caller is a delegate
-		// of the FP(futurepass), we switch the gas payer to the FP
-		if let Some(pallet_futurepass::Call::proxy_extrinsic { futurepass, .. }) =
-			call.is_sub_type()
-		{
-			if ProxyPalletProvider::exists(futurepass, who, None) {
-				who = futurepass;
-			}
-		}
-		<pallet_fee_proxy::Pallet<T> as OnChargeTransaction<T>>::withdraw_fee(
-			who, call, info, fee, tip,
-		)
-	}
-
-	fn correct_and_deposit_fee(
-		who: &T::AccountId,
-		dispatch_info: &DispatchInfoOf<<T as frame_system::Config>::RuntimeCall>,
-		post_info: &PostDispatchInfoOf<<T as frame_system::Config>::RuntimeCall>,
-		corrected_fee: Self::Balance,
-		tip: Self::Balance,
-		already_withdrawn: Self::LiquidityInfo,
-	) -> Result<(), TransactionValidityError> {
-		// NOTE - ideally we should check and switch the account to FP here also, But we don't have
-		// the call information within this function. What this means, if any extra fee was charged,
-		// that fee wont return to FP but the caller. Ideally we could pass the required info via
-		// pre, But this requires a new signed extension and some research.
-		<<T as pallet_fee_proxy::Config>::OnChargeTransaction>::correct_and_deposit_fee(
-			who,
-			dispatch_info,
-			post_info,
-			corrected_fee,
-			tip,
-			already_withdrawn,
-		)
-	}
-}
-
-=======
->>>>>>> 9ee07199
 pub struct FuturepassMigrationProvider;
 
 impl<T: pallet_nft::Config + pallet_assets_ext::Config> pallet_futurepass::FuturepassMigrator<T>
