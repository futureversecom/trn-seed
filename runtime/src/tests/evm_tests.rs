//! Integration tests for evm config
#![cfg(test)]

<<<<<<< HEAD
=======
use ethereum::EIP1559Transaction;
use frame_support::{assert_ok, traits::fungible::Inspect};
use pallet_ethereum::{Transaction, TransactionAction};
use sp_core::{H256, U256};
use sp_runtime::DispatchError::BadOrigin;

>>>>>>> 252807ee
use crate::{
	constants::ONE_XRP,
	impls::scale_wei_to_6dp,
	tests::{alice, bob, charlie, ExtBuilder},
<<<<<<< HEAD
	Assets, AssetsExt, BaseFee, Dex, Ethereum, EthereumChainId, FeeProxy, Origin, Runtime, System,
	XrpCurrency,
};
use ethabi::Token;
use ethereum::EIP1559Transaction;
use frame_support::{
	assert_ok,
	dispatch::{GetDispatchInfo, RawOrigin},
	traits::fungible::Inspect,
	traits::fungibles::Inspect as Inspects,
=======
	BaseFee, Ethereum, EthereumChainId, Origin, XrpCurrency, EVM,
>>>>>>> 252807ee
};
use pallet_ethereum::{Transaction, TransactionAction};
use pallet_transaction_payment::ChargeTransactionPayment;
use precompile_utils::{constants::ERC20_PRECOMPILE_ADDRESS_PREFIX, ErcIdConversion};
use seed_client::chain_spec::get_account_id_from_seed;
use seed_primitives::{AssetId, Balance};
use sp_core::{ecdsa, H160, H256, U256};
use sp_runtime::traits::SignedExtension;

/// Base gas used for an EVM transaction
pub const BASE_TX_GAS_COST: u128 = 21000;
pub const MINIMUM_XRP_TX_COST: u128 = 315_000;

#[test]
fn evm_base_transaction_cost_uses_xrp() {
	ExtBuilder::default().build().execute_with(|| {
		let base_tx_gas_cost_scaled =
			scale_wei_to_6dp(BASE_TX_GAS_COST * BaseFee::base_fee_per_gas().as_u128());
		let charlie_initial_balance = XrpCurrency::balance(&charlie());
		assert_eq!(base_tx_gas_cost_scaled, MINIMUM_XRP_TX_COST); // ensure minimum tx price is 0.315 XRP

		let transaction = Transaction::EIP1559(EIP1559Transaction {
			nonce: U256::zero(),
			max_priority_fee_per_gas: U256::from(1_u64),
			max_fee_per_gas: BaseFee::base_fee_per_gas(),
			gas_limit: U256::from(BASE_TX_GAS_COST),
			action: TransactionAction::Call(bob().into()),
			value: U256::zero(),
			input: vec![],
			access_list: vec![],
			chain_id: EthereumChainId::get(),
			r: H256::default(),
			s: H256::default(),
			odd_y_parity: true,
		});

		// gas only in xrp
		assert_ok!(Ethereum::transact(
			Origin::from(pallet_ethereum::RawOrigin::EthereumTransaction(charlie().into())),
			transaction,
		));

		let charlie_new_balance = XrpCurrency::balance(&charlie());
		assert!(charlie_new_balance < charlie_initial_balance);
		let empty_call_gas_cost = charlie_initial_balance - charlie_new_balance;
		assert_eq!(empty_call_gas_cost, base_tx_gas_cost_scaled); // 0.315 XRP is lowest cost of TX
	});
}

#[test]
fn evm_transfer_transaction_uses_xrp() {
	ExtBuilder::default().build().execute_with(|| {
		let charlie_initial_balance = XrpCurrency::balance(&charlie());

		// transfer in xrp
		let transaction = Transaction::EIP1559(EIP1559Transaction {
			nonce: U256::one(),
			max_priority_fee_per_gas: U256::from(1_u64),
			max_fee_per_gas: BaseFee::base_fee_per_gas(),
			gas_limit: U256::from(BASE_TX_GAS_COST),
			action: TransactionAction::Call(bob().into()),
			value: U256::from(5 * 10_u128.pow(18_u32)), // transfer value, 5 XRP
			chain_id: EthereumChainId::get(),
			input: vec![],
			access_list: vec![],
			r: H256::default(),
			s: H256::default(),
			odd_y_parity: true,
		});
		assert_ok!(Ethereum::transact(
			Origin::from(pallet_ethereum::RawOrigin::EthereumTransaction(charlie().into())),
			transaction,
		));

		let expected_total_cost_of_tx = scale_wei_to_6dp(
			BASE_TX_GAS_COST * BaseFee::base_fee_per_gas().as_u128() + 5 * 10_u128.pow(18_u32),
		);
		let charlie_balance_change = charlie_initial_balance - XrpCurrency::balance(&charlie());
		assert_eq!(charlie_balance_change, expected_total_cost_of_tx);
		assert_eq!(charlie_initial_balance + 5 * ONE_XRP, XrpCurrency::balance(&bob()),);
	});
}

#[test]
<<<<<<< HEAD
/// This test tests whether we can call evm.call using FeeProxy.call_with_fee_preferences()
fn fee_proxy_call_evm_with_fee_preferences() {
	ExtBuilder::default().build().execute_with(|| {
		let new_account = get_account_id_from_seed::<ecdsa::Public>("Im Broke");

		// The next minted asset id
		let payment_asset = AssetsExt::next_asset_uuid().unwrap();

		// Lets create an asset
		assert_ok!(AssetsExt::create_asset(RawOrigin::Signed(alice()).into()));

		// Check Bob's initial balance is 0
		assert_eq!(AssetsExt::reducible_balance(payment_asset, &bob(), false), 0);

		// Mint these assets into Alice and new_account
		assert_ok!(Assets::mint(
			RawOrigin::Signed(alice()).into(),
			payment_asset,
			alice(),
			10_000_000_000_000_000
		));
		assert_ok!(Assets::mint(
			RawOrigin::Signed(alice()).into(),
			payment_asset,
			new_account,
			10_000_000_000_000_000
		));

		// Add liquidity to the dex, this will allow for exchange internally when the call is made
		assert_ok!(Dex::add_liquidity(
			RawOrigin::Signed(alice()).into(),
			2,
			payment_asset,
			1_000_000_000_000,
			10_000,
			1,
			1,
			1
		));

		let transfer_amount: Balance = 12345;
		let target: H160 = <Runtime as ErcIdConversion<AssetId>>::runtime_id_to_evm_id(
			payment_asset,
			ERC20_PRECOMPILE_ADDRESS_PREFIX,
		)
		.into();

		// Setup input for an erc20 transfer to Bob
		let mut input: Vec<u8> = [0xa9, 0x05, 0x9c, 0xbb].to_vec();
		input.append(&mut ethabi::encode(&[
			Token::Address(bob().into()),
			Token::Uint(transfer_amount.into()),
		]));
		// Setup inner EVM.call call
		let access_list: Vec<(H160, Vec<H256>)> = vec![];
		let inner_call = crate::Call::EVM(pallet_evm::Call::call {
			source: new_account.into(),
			target,
			input,
			value: U256::default(),
			gas_limit: 50_000,
			max_fee_per_gas: U256::from(1_600_000_000_000_000_u64),
			max_priority_fee_per_gas: None,
			nonce: None,
			access_list,
		});

		let max_payment: Balance = 10_000_000_000_000_000;
		let call = crate::Call::FeeProxy(pallet_fee_proxy::Call::call_with_fee_preferences {
			payment_asset,
			max_payment,
			call: Box::new(inner_call.clone()),
		});

		let dispatch_info = call.get_dispatch_info();

		// Call pre_dispatch, which hits OnChargeTransaction and exchanges the fee
		assert_ok!(<ChargeTransactionPayment<Runtime> as SignedExtension>::pre_dispatch(
			ChargeTransactionPayment::from(0),
			&new_account,
			&call,
			&dispatch_info,
			1,
		));

		// call.dispatch();
		assert_ok!(FeeProxy::call_with_fee_preferences(
			RawOrigin::Signed(new_account).into(),
			payment_asset,
			max_payment,
			Box::new(inner_call)
		));

		// Check Bob has been transferred the correct amount
		assert_eq!(AssetsExt::reducible_balance(payment_asset, &bob(), false), transfer_amount);
=======
fn evm_call_success_by_any_address() {
	ExtBuilder::default().build().execute_with(|| {
		let result = EVM::call(
			Origin::signed(charlie()),
			charlie().into(),
			bob().into(),
			Vec::new(),
			U256::default(),
			1000000,
			U256::from(1_500_000_000_000_000u64),
			None,
			None,
			Vec::new(),
		);
		result.expect("EVM can be called");
	});
}

#[test]
fn evm_call_fail_by_origin_mismatch() {
	ExtBuilder::default().build().execute_with(|| {
		let result = EVM::call(
			Origin::signed(alice()),
			charlie().into(),
			bob().into(),
			Vec::new(),
			U256::default(),
			1000000,
			U256::from(1_500_000_000_000_000u64),
			None,
			None,
			Vec::new(),
		);
		assert!(result.is_err());
		assert_eq!(result.unwrap_err().error, BadOrigin);
>>>>>>> 252807ee
	});
}<|MERGE_RESOLUTION|>--- conflicted
+++ resolved
@@ -1,21 +1,11 @@
 //! Integration tests for evm config
 #![cfg(test)]
 
-<<<<<<< HEAD
-=======
-use ethereum::EIP1559Transaction;
-use frame_support::{assert_ok, traits::fungible::Inspect};
-use pallet_ethereum::{Transaction, TransactionAction};
-use sp_core::{H256, U256};
-use sp_runtime::DispatchError::BadOrigin;
-
->>>>>>> 252807ee
 use crate::{
 	constants::ONE_XRP,
 	impls::scale_wei_to_6dp,
 	tests::{alice, bob, charlie, ExtBuilder},
-<<<<<<< HEAD
-	Assets, AssetsExt, BaseFee, Dex, Ethereum, EthereumChainId, FeeProxy, Origin, Runtime, System,
+	Assets, AssetsExt, BaseFee, Dex, Ethereum, EthereumChainId, FeeProxy, Origin, Runtime, System, EVM
 	XrpCurrency,
 };
 use ethabi::Token;
@@ -25,9 +15,6 @@
 	dispatch::{GetDispatchInfo, RawOrigin},
 	traits::fungible::Inspect,
 	traits::fungibles::Inspect as Inspects,
-=======
-	BaseFee, Ethereum, EthereumChainId, Origin, XrpCurrency, EVM,
->>>>>>> 252807ee
 };
 use pallet_ethereum::{Transaction, TransactionAction};
 use pallet_transaction_payment::ChargeTransactionPayment;
@@ -35,7 +22,7 @@
 use seed_client::chain_spec::get_account_id_from_seed;
 use seed_primitives::{AssetId, Balance};
 use sp_core::{ecdsa, H160, H256, U256};
-use sp_runtime::traits::SignedExtension;
+use sp_runtime::{traits::SignedExtension, DispatchError::BadOrigin};
 
 /// Base gas used for an EVM transaction
 pub const BASE_TX_GAS_COST: u128 = 21000;
@@ -112,7 +99,45 @@
 }
 
 #[test]
-<<<<<<< HEAD
+fn evm_call_success_by_any_address() {
+	ExtBuilder::default().build().execute_with(|| {
+		let result = EVM::call(
+			Origin::signed(charlie()),
+			charlie().into(),
+			bob().into(),
+			Vec::new(),
+			U256::default(),
+			1000000,
+			U256::from(1_500_000_000_000_000u64),
+			None,
+			None,
+			Vec::new(),
+		);
+		result.expect("EVM can be called");
+	});
+}
+
+#[test]
+fn evm_call_fail_by_origin_mismatch() {
+	ExtBuilder::default().build().execute_with(|| {
+		let result = EVM::call(
+			Origin::signed(alice()),
+			charlie().into(),
+			bob().into(),
+			Vec::new(),
+			U256::default(),
+			1000000,
+			U256::from(1_500_000_000_000_000u64),
+			None,
+			None,
+			Vec::new(),
+		);
+		assert!(result.is_err());
+		assert_eq!(result.unwrap_err().error, BadOrigin);
+	});
+}
+
+#[test]
 /// This test tests whether we can call evm.call using FeeProxy.call_with_fee_preferences()
 fn fee_proxy_call_evm_with_fee_preferences() {
 	ExtBuilder::default().build().execute_with(|| {
@@ -208,42 +233,5 @@
 
 		// Check Bob has been transferred the correct amount
 		assert_eq!(AssetsExt::reducible_balance(payment_asset, &bob(), false), transfer_amount);
-=======
-fn evm_call_success_by_any_address() {
-	ExtBuilder::default().build().execute_with(|| {
-		let result = EVM::call(
-			Origin::signed(charlie()),
-			charlie().into(),
-			bob().into(),
-			Vec::new(),
-			U256::default(),
-			1000000,
-			U256::from(1_500_000_000_000_000u64),
-			None,
-			None,
-			Vec::new(),
-		);
-		result.expect("EVM can be called");
-	});
-}
-
-#[test]
-fn evm_call_fail_by_origin_mismatch() {
-	ExtBuilder::default().build().execute_with(|| {
-		let result = EVM::call(
-			Origin::signed(alice()),
-			charlie().into(),
-			bob().into(),
-			Vec::new(),
-			U256::default(),
-			1000000,
-			U256::from(1_500_000_000_000_000u64),
-			None,
-			None,
-			Vec::new(),
-		);
-		assert!(result.is_err());
-		assert_eq!(result.unwrap_err().error, BadOrigin);
->>>>>>> 252807ee
 	});
 }