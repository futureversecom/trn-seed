//! Integration tests for evm config
#![cfg(test)]

use ethereum::EIP1559Transaction;
use frame_support::{assert_ok, traits::fungible::Inspect};
use pallet_ethereum::{Transaction, TransactionAction};
use sp_core::{H256, U256};
use sp_runtime::DispatchError::BadOrigin;

use crate::{
	constants::ONE_XRP,
<<<<<<< HEAD
	tests::{alice, bob, charlie, ExtBuilder},
	BaseFee, Ethereum, EthereumChainId, Origin, XrpCurrency, EVM,
=======
	impls::scale_wei_to_6dp,
	tests::{bob, charlie, ExtBuilder},
	BaseFee, Ethereum, EthereumChainId, Origin, XrpCurrency,
>>>>>>> b2517202
};

/// Base gas used for an EVM transaction
pub const BASE_TX_GAS_COST: u128 = 21000;
pub const MINIMUM_XRP_TX_COST: u128 = 315_000;

#[test]
fn evm_base_transaction_cost_uses_xrp() {
	ExtBuilder::default().build().execute_with(|| {
		let base_tx_gas_cost_scaled =
			scale_wei_to_6dp(BASE_TX_GAS_COST * BaseFee::base_fee_per_gas().as_u128());
		let charlie_initial_balance = XrpCurrency::balance(&charlie());
		assert_eq!(base_tx_gas_cost_scaled, MINIMUM_XRP_TX_COST); // ensure minimum tx price is 0.315 XRP

		let transaction = Transaction::EIP1559(EIP1559Transaction {
			nonce: U256::zero(),
			max_priority_fee_per_gas: U256::from(1_u64),
			max_fee_per_gas: BaseFee::base_fee_per_gas(),
			gas_limit: U256::from(BASE_TX_GAS_COST),
			action: TransactionAction::Call(bob().into()),
			value: U256::zero(),
			input: vec![],
			access_list: vec![],
			chain_id: EthereumChainId::get(),
			r: H256::default(),
			s: H256::default(),
			odd_y_parity: true,
		});

		// gas only in xrp
		assert_ok!(Ethereum::transact(
			Origin::from(pallet_ethereum::RawOrigin::EthereumTransaction(charlie().into())),
			transaction,
		));

		let charlie_new_balance = XrpCurrency::balance(&charlie());
		assert!(charlie_new_balance < charlie_initial_balance);
		let empty_call_gas_cost = charlie_initial_balance - charlie_new_balance;
		assert_eq!(empty_call_gas_cost, base_tx_gas_cost_scaled); // 0.315 XRP is lowest cost of TX
	});
}

#[test]
fn evm_transfer_transaction_uses_xrp() {
	ExtBuilder::default().build().execute_with(|| {
		let base_tx_gas_cost_scaled =
			scale_wei_to_6dp(BASE_TX_GAS_COST * BaseFee::base_fee_per_gas().as_u128());
		let charlie_initial_balance = XrpCurrency::balance(&charlie());

		// transfer in xrp
		let transaction = Transaction::EIP1559(EIP1559Transaction {
			nonce: U256::one(),
			max_priority_fee_per_gas: U256::from(1_u64),
			max_fee_per_gas: BaseFee::base_fee_per_gas(),
			gas_limit: U256::from(BASE_TX_GAS_COST),
			action: TransactionAction::Call(bob().into()),
			value: U256::from(5 * 10_u128.pow(18_u32)), // transfer value, 5 XRP
			chain_id: EthereumChainId::get(),
			input: vec![],
			access_list: vec![],
			r: H256::default(),
			s: H256::default(),
			odd_y_parity: true,
		});
		assert_ok!(Ethereum::transact(
			Origin::from(pallet_ethereum::RawOrigin::EthereumTransaction(charlie().into())),
			transaction,
		));

		let expected_total_cost_of_tx = scale_wei_to_6dp(
			BASE_TX_GAS_COST * BaseFee::base_fee_per_gas().as_u128() + 5 * 10_u128.pow(18_u32),
		);
		let charlie_balance_change = charlie_initial_balance - XrpCurrency::balance(&charlie());
		assert_eq!(charlie_balance_change, expected_total_cost_of_tx);
		assert_eq!(charlie_initial_balance + 5 * ONE_XRP, XrpCurrency::balance(&bob()),);
	});
}

#[test]
fn evm_call_success_by_any_address() {
	ExtBuilder::default().build().execute_with(|| {
		let result = EVM::call(
			Origin::signed(charlie()),
			charlie().into(),
			bob().into(),
			Vec::new(),
			U256::default(),
			1000000,
			U256::from(1_500_000_000_000_u64),
			None,
			None,
			Vec::new(),
		);
		result.expect("EVM can be called");
	});
}

#[test]
fn evm_call_fail_by_origin_mismatch() {
	ExtBuilder::default().build().execute_with(|| {
		let result = EVM::call(
			Origin::signed(alice()),
			charlie().into(),
			bob().into(),
			Vec::new(),
			U256::default(),
			1000000,
			U256::from(1_500_000_000_000_u64),
			None,
			None,
			Vec::new(),
		);
		assert!(result.is_err());
		assert_eq!(result.unwrap_err().error, BadOrigin);
	});
}<|MERGE_RESOLUTION|>--- conflicted
+++ resolved
@@ -9,14 +9,9 @@
 
 use crate::{
 	constants::ONE_XRP,
-<<<<<<< HEAD
+	impls::scale_wei_to_6dp,
 	tests::{alice, bob, charlie, ExtBuilder},
 	BaseFee, Ethereum, EthereumChainId, Origin, XrpCurrency, EVM,
-=======
-	impls::scale_wei_to_6dp,
-	tests::{bob, charlie, ExtBuilder},
-	BaseFee, Ethereum, EthereumChainId, Origin, XrpCurrency,
->>>>>>> b2517202
 };
 
 /// Base gas used for an EVM transaction
