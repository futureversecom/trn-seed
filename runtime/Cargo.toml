[package]
name = "seed-runtime"
version = "0.1.0"
authors = ["The Root Network Team"]
edition = "2021"

[dependencies]
codec = { workspace = true }
log = { workspace = true }
scale-info = { workspace = true }

# Substrate
frame-executive = { workspace = true }
frame-election-provider-support = { workspace = true }
frame-support = { workspace = true }
frame-system = { workspace = true }
frame-system-rpc-runtime-api = { workspace = true }
pallet-assets = { workspace = true }
pallet-authorship = { workspace = true }
pallet-babe = { workspace = true }
pallet-balances = { workspace = true }
pallet-bags-list = { workspace = true }
pallet-election-provider-multi-phase = { workspace = true }
pallet-grandpa = { workspace = true }
pallet-im-online = { workspace = true }
pallet-multisig = { workspace = true }
pallet-nomination-pools = { workspace = true }
pallet-offences = { workspace = true }
pallet-proxy = { workspace = true }
pallet-recovery = { workspace = true }
pallet-scheduler = { workspace = true }
pallet-preimage = { workspace = true }
pallet-session = { workspace = true }
pallet-staking = { workspace = true }
pallet-sudo = { workspace = true }
pallet-timestamp = { workspace = true }
pallet-transaction-payment = { workspace = true }
pallet-transaction-payment-rpc-runtime-api = { workspace = true }
pallet-utility = { workspace = true }
sp-api = { workspace = true }
sp-block-builder = { workspace = true }
sp-consensus-babe = { workspace = true }
sp-core = { workspace = true }
sp-npos-elections = { workspace = true }
sp-inherents = { workspace = true }
sp-io = { workspace = true }
sp-offchain = { workspace = true }
sp-runtime = { workspace = true }
sp-session = { workspace = true }
sp-staking = { workspace = true }
sp-std = { workspace = true }
sp-transaction-pool = { workspace = true }
sp-version = { workspace = true }

# EVM support
fp-rpc = { workspace = true }
fp-self-contained = { workspace = true, features = ["serde"] }
fp-evm = { workspace = true }
evm = { workspace = true }
pallet-base-fee = { workspace = true }
pallet-ethereum = { workspace = true }
pallet-evm = { workspace = true }
pallet-evm-chain-id = { workspace = true }
pallet-evm-precompile-blake2 = { workspace = true }
pallet-evm-precompile-modexp = { workspace = true }
pallet-evm-precompile-simple = { workspace = true }
pallet-evm-precompile-sha3fips = { workspace = true }
pallet-evm-precompiles-erc721 = { workspace = true }
pallet-evm-precompiles-erc1155 = { workspace = true }
pallet-evm-precompiles-erc20 = { workspace = true }
pallet-evm-precompiles-nft = { workspace = true }
pallet-evm-precompiles-sft = { workspace = true }
pallet-evm-precompiles-peg = { workspace = true }
pallet-evm-precompiles-dex = { workspace = true }
pallet-evm-precompiles-futurepass = { workspace = true }
pallet-evm-precompiles-futurepass-registrar = { workspace = true }
pallet-evm-precompiles-marketplace = { workspace = true }
precompile-utils = { workspace = true }

<<<<<<< HEAD
hex = { version = "0.4.3", default-features= false }
hex-literal = { version = "0.3.4", default-features = false }
pallet-base-fee = { default-features = false, git = "https://github.com/futureversecom/frontier", branch = "polkadot-v0.9.30-TRN" }
pallet-ethereum = { default-features = false, git = "https://github.com/futureversecom/frontier", branch = "polkadot-v0.9.30-TRN" }
pallet-evm = { default-features = false, git = "https://github.com/futureversecom/frontier", branch = "polkadot-v0.9.30-TRN" }
pallet-evm-chain-id = { path = "../pallet/evm-chain-id", default-features = false }
pallet-evm-precompile-blake2 = { default-features = false, git = "https://github.com/futureversecom/frontier", branch = "polkadot-v0.9.30-TRN" }
pallet-evm-precompile-bn128 = { default-features = false, git = "https://github.com/futureversecom/frontier", branch = "polkadot-v0.9.30-TRN" }
pallet-evm-precompile-modexp = { default-features = false, git = "https://github.com/futureversecom/frontier", branch = "polkadot-v0.9.30-TRN" }
pallet-evm-precompile-simple = { default-features = false, git = "https://github.com/futureversecom/frontier", branch = "polkadot-v0.9.30-TRN" }
pallet-evm-precompile-sha3fips = { default-features = false, git = "https://github.com/futureversecom/frontier", branch = "polkadot-v0.9.30-TRN" }
precompile-utils = { path = "../evm-precompiles/utils", default-features = false }
pallet-evm-precompiles-erc721 = { path = "../evm-precompiles/erc721", default-features = false }
pallet-evm-precompiles-erc1155 = { path = "../evm-precompiles/erc1155", default-features = false }
pallet-evm-precompiles-erc20 = { path = "../evm-precompiles/erc20", default-features = false }
pallet-evm-precompiles-nft = { path = "../evm-precompiles/nft", default-features = false }
pallet-evm-precompiles-sft = { path = "../evm-precompiles/sft", default-features = false }
pallet-evm-precompiles-peg = { path = "../evm-precompiles/peg", default-features = false }
pallet-evm-precompiles-dex = { path = "../evm-precompiles/dex", default-features = false }
pallet-evm-precompiles-futurepass = { path = "../evm-precompiles/futurepass", default-features = false }
pallet-evm-precompiles-futurepass-registrar = { path = "../evm-precompiles/futurepass_registrar", default-features = false }
pallet-evm-precompiles-marketplace = { path = "../evm-precompiles/marketplace", default-features = false }
rustc-hex = { version = "2.1.0", default-features = false }
doughnut-rs = { version = "0.2.2", default-features = false }
trn-pact = { version = "0.2.1", default-features = false }
=======
pallet-assets-ext = { workspace = true }
pallet-assets-ext-rpc-runtime-api = { workspace = true }
pallet-dex = { workspace = true }
pallet-dex-rpc-runtime-api = { workspace = true }
pallet-echo = { workspace = true }
pallet-ethy = { workspace = true }
pallet-fee-proxy = { workspace = true }
pallet-nft = { workspace = true }
pallet-nft-rpc-runtime-api = { workspace = true }
pallet-sft = { workspace = true }
pallet-sft-rpc-runtime-api = { workspace = true }
pallet-token-approvals = { workspace = true }
pallet-tx-fee-pot = { workspace = true }
pallet-xrpl-bridge = { workspace = true }
pallet-xrpl = { workspace = true }
pallet-erc20-peg = { workspace = true }
pallet-nft-peg = { workspace = true }
pallet-fee-control = { workspace = true }
pallet-xls20 = { workspace = true }
pallet-futurepass = { workspace = true }
pallet-marketplace = { workspace = true }
pallet-vortex-distribution = { workspace = true }
pallet-doughnut = { workspace = true }
pallet-maintenance-mode = { workspace = true }
pallet-crowdsale = { workspace = true }
>>>>>>> 5e3703fa

seed-pallet-common = { workspace = true }
seed-primitives = { workspace = true }
seed-runtime-constants = { workspace = true }

# External deps
hex = { workspace = true  }
hex-literal = { workspace = true }
rustc-hex = { workspace = true }
doughnut-rs = { workspace = true }
trn-pact = { version = "0.2.1", default-features = false }

# Try-runtime
frame-try-runtime = { workspace = true, optional = true }
try-runtime-cli = { workspace = true, optional = true }

# Benchmark dependencies
frame-benchmarking  = { workspace = true, optional = true }
frame-system-benchmarking  = { workspace = true, optional = true }
pallet-session-benchmarking = { workspace = true,  optional = true }
pallet-election-provider-support-benchmarking = { workspace = true,  optional = true }

[build-dependencies]
substrate-wasm-builder = { workspace = true, default-features = true }

[dev-dependencies]
seed-client = { workspace = true }
ethabi = { workspace = true }
substrate-test-runtime-client = { workspace = true }
tokio = { workspace = true }
ethereum = { version = "0.14.0", default-features = false }
frame-remote-externalities = { workspace = true }
sp-externalities  = { workspace = true }

[features]
default = [ "std" ]
std = [
	"codec/std",
	"log/std",
	"scale-info/std",
	"frame-executive/std",
	"frame-election-provider-support/std",
	"frame-support/std",
	"frame-system/std",
	"frame-system-rpc-runtime-api/std",
	"frame-try-runtime/std",
	"pallet-authorship/std",
	"pallet-assets/std",
	"pallet-babe/std",
	"pallet-bags-list/std",
	"pallet-balances/std",
	"pallet-echo/std",
	"pallet-election-provider-multi-phase/std",
	"pallet-grandpa/std",
	"pallet-im-online/std",
	'pallet-multisig/std',
	"pallet-nomination-pools/std",
	"pallet-offences/std",
	"pallet-proxy/std",
	"pallet-recovery/std",
	"pallet-session/std",
	"pallet-staking/std",
	"pallet-sudo/std",
	"pallet-timestamp/std",
	"pallet-transaction-payment/std",
	"pallet-transaction-payment-rpc-runtime-api/std",
	"pallet-utility/std",
	"sp-api/std",
	"sp-block-builder/std",
	"sp-consensus-babe/std",
	"sp-core/std",
	"sp-inherents/std",
	"sp-io/std",
	"sp-npos-elections/std",
	"sp-offchain/std",
	"sp-runtime/std",
	"sp-session/std",
	"sp-staking/std",
	"sp-std/std",
	"sp-transaction-pool/std",
	"sp-version/std",
	"seed-pallet-common/std",
	"pallet-assets-ext/std",
	"pallet-assets-ext-rpc-runtime-api/std",
	"pallet-dex/std",
	"pallet-dex-rpc-runtime-api/std",
	"pallet-ethy/std",
	"pallet-fee-proxy/std",
	"pallet-nft/std",
	"pallet-nft-rpc-runtime-api/std",
	"pallet-sft/std",
	"pallet-sft-rpc-runtime-api/std",
	"pallet-xrpl-bridge/std",
	"pallet-xrpl/std",
	"pallet-tx-fee-pot/std",
	"pallet-token-approvals/std",
	"pallet-xls20/std",
	"pallet-futurepass/std",
	"pallet-marketplace/std",
	"pallet-vortex-distribution/std",
	"pallet-maintenance-mode/std",
	"pallet-crowdsale/std",
	"seed-primitives/std",
	"fp-rpc/std",
	"fp-self-contained/std",
	"pallet-base-fee/std",
	"pallet-ethereum/std",
	"pallet-evm/std",
	"pallet-evm-chain-id/std",
	"pallet-evm-precompile-blake2/std",
	"pallet-evm-precompile-modexp/std",
	"pallet-evm-precompile-simple/std",
	"pallet-evm-precompile-sha3fips/std",
	"pallet-evm-precompiles-erc721/std",
	"pallet-evm-precompiles-erc1155/std",
	"pallet-evm-precompiles-erc20/std",
	"pallet-evm-precompiles-nft/std",
	"pallet-evm-precompiles-sft/std",
	"pallet-evm-precompiles-peg/std",
	"pallet-evm-precompiles-marketplace/std",
	"pallet-evm-precompiles-dex/std",
	"pallet-evm-precompiles-futurepass/std",
	"pallet-evm-precompiles-futurepass-registrar/std",
	"pallet-fee-control/std",
	"precompile-utils/std",
	"rustc-hex/std",
	"pallet-erc20-peg/std",
	"pallet-nft-peg/std",
	"evm/std",
	"try-runtime-cli",
	"frame-benchmarking?/std",
	"frame-system-benchmarking?/std",
	"pallet-session-benchmarking?/std",
	"pallet-election-provider-support-benchmarking?/std",
	"pallet-preimage/std",
	"pallet-doughnut/std",
	"doughnut-rs/std",
	"trn-pact/std",
]

try-runtime = [
	"frame-try-runtime",
	"frame-executive/try-runtime",
	"frame-support/try-runtime",
	"frame-system/try-runtime",
	"pallet-babe/try-runtime",
	"pallet-timestamp/try-runtime",
	"pallet-proxy/try-runtime",
	"pallet-recovery/try-runtime",
	"pallet-scheduler/try-runtime",
	"pallet-preimage/try-runtime",
	"pallet-utility/try-runtime",
	"pallet-balances/try-runtime",
	"pallet-assets/try-runtime",
	"pallet-authorship/try-runtime",
	"pallet-staking/try-runtime",
	"pallet-offences/try-runtime",
	"pallet-session/try-runtime",
	"pallet-grandpa/try-runtime",
	"pallet-im-online/try-runtime",
	"pallet-multisig/try-runtime",
	"pallet-sudo/try-runtime",
	"pallet-transaction-payment/try-runtime",
	"pallet-election-provider-multi-phase/try-runtime",
	"pallet-bags-list/try-runtime",
	"pallet-ethereum/try-runtime",
	"fp-self-contained/try-runtime",
	# "pallet-base-fee/try-runtime",
	# Local
	"pallet-assets-ext/try-runtime",
	"pallet-dex/try-runtime",
	"pallet-nft/try-runtime",
	"pallet-sft/try-runtime",
	"pallet-xrpl-bridge/try-runtime",
	"pallet-xrpl/try-runtime",
	"pallet-token-approvals/try-runtime",
	"pallet-echo/try-runtime",
	"pallet-tx-fee-pot/try-runtime",
	"pallet-ethy/try-runtime",
	"pallet-erc20-peg/try-runtime",
	"pallet-nft-peg/try-runtime",
	"pallet-xls20/try-runtime",
	"pallet-futurepass/try-runtime",
	"pallet-marketplace/try-runtime",
	"pallet-vortex-distribution/try-runtime",
	"pallet-evm/try-runtime",
	"pallet-fee-control/try-runtime",
	"pallet-fee-proxy/try-runtime",
	"pallet-evm-chain-id/try-runtime",
	"pallet-doughnut/try-runtime",
	"pallet-maintenance-mode/try-runtime",
	"pallet-crowdsale/try-runtime",
]

runtime-benchmarks = [
	# Substrate
	"frame-benchmarking/runtime-benchmarks",
	"frame-system-benchmarking/runtime-benchmarks",
	"pallet-session-benchmarking/runtime-benchmarks",
	"pallet-election-provider-support-benchmarking/runtime-benchmarks",
	"frame-support/runtime-benchmarks",
	"frame-system/runtime-benchmarks",
	"frame-election-provider-support/runtime-benchmarks",
	"sp-runtime/runtime-benchmarks",
	"pallet-babe/runtime-benchmarks",
	"pallet-balances/runtime-benchmarks",
	"pallet-timestamp/runtime-benchmarks",
	"pallet-proxy/runtime-benchmarks",
	"pallet-recovery/runtime-benchmarks",
	"pallet-scheduler/runtime-benchmarks",
	"pallet-preimage/runtime-benchmarks",
	"pallet-utility/runtime-benchmarks",
	"pallet-assets/runtime-benchmarks",
	"pallet-staking/runtime-benchmarks",
	"pallet-sudo/runtime-benchmarks",
	"pallet-grandpa/runtime-benchmarks",
	"pallet-im-online/runtime-benchmarks",
	"pallet-multisig/runtime-benchmarks",
	"pallet-bags-list/runtime-benchmarks",
	"pallet-ethereum/runtime-benchmarks",
	"pallet-election-provider-multi-phase/runtime-benchmarks",
	# Local
	"pallet-nft/runtime-benchmarks",
	"pallet-sft/runtime-benchmarks",
	"pallet-xrpl-bridge/runtime-benchmarks",
	"pallet-xrpl/runtime-benchmarks",
	"pallet-dex/runtime-benchmarks",
	"pallet-fee-control/runtime-benchmarks",
	"pallet-nft-peg/runtime-benchmarks",
	"pallet-erc20-peg/runtime-benchmarks",
	"pallet-ethy/runtime-benchmarks",
	"pallet-echo/runtime-benchmarks",
	"pallet-assets-ext/runtime-benchmarks",
	"pallet-evm-chain-id/runtime-benchmarks",
	"pallet-token-approvals/runtime-benchmarks",
	"pallet-xls20/runtime-benchmarks",
	"pallet-futurepass/runtime-benchmarks",
	"pallet-marketplace/runtime-benchmarks",
	"pallet-vortex-distribution/runtime-benchmarks",
	"pallet-evm/runtime-benchmarks",
	"pallet-fee-proxy/runtime-benchmarks",
	"pallet-doughnut/runtime-benchmarks",
	"pallet-maintenance-mode/runtime-benchmarks",
	"pallet-crowdsale/runtime-benchmarks",
]<|MERGE_RESOLUTION|>--- conflicted
+++ resolved
@@ -62,6 +62,7 @@
 pallet-evm = { workspace = true }
 pallet-evm-chain-id = { workspace = true }
 pallet-evm-precompile-blake2 = { workspace = true }
+pallet-evm-precompile-bn128 = { workspace = true }
 pallet-evm-precompile-modexp = { workspace = true }
 pallet-evm-precompile-simple = { workspace = true }
 pallet-evm-precompile-sha3fips = { workspace = true }
@@ -77,33 +78,6 @@
 pallet-evm-precompiles-marketplace = { workspace = true }
 precompile-utils = { workspace = true }
 
-<<<<<<< HEAD
-hex = { version = "0.4.3", default-features= false }
-hex-literal = { version = "0.3.4", default-features = false }
-pallet-base-fee = { default-features = false, git = "https://github.com/futureversecom/frontier", branch = "polkadot-v0.9.30-TRN" }
-pallet-ethereum = { default-features = false, git = "https://github.com/futureversecom/frontier", branch = "polkadot-v0.9.30-TRN" }
-pallet-evm = { default-features = false, git = "https://github.com/futureversecom/frontier", branch = "polkadot-v0.9.30-TRN" }
-pallet-evm-chain-id = { path = "../pallet/evm-chain-id", default-features = false }
-pallet-evm-precompile-blake2 = { default-features = false, git = "https://github.com/futureversecom/frontier", branch = "polkadot-v0.9.30-TRN" }
-pallet-evm-precompile-bn128 = { default-features = false, git = "https://github.com/futureversecom/frontier", branch = "polkadot-v0.9.30-TRN" }
-pallet-evm-precompile-modexp = { default-features = false, git = "https://github.com/futureversecom/frontier", branch = "polkadot-v0.9.30-TRN" }
-pallet-evm-precompile-simple = { default-features = false, git = "https://github.com/futureversecom/frontier", branch = "polkadot-v0.9.30-TRN" }
-pallet-evm-precompile-sha3fips = { default-features = false, git = "https://github.com/futureversecom/frontier", branch = "polkadot-v0.9.30-TRN" }
-precompile-utils = { path = "../evm-precompiles/utils", default-features = false }
-pallet-evm-precompiles-erc721 = { path = "../evm-precompiles/erc721", default-features = false }
-pallet-evm-precompiles-erc1155 = { path = "../evm-precompiles/erc1155", default-features = false }
-pallet-evm-precompiles-erc20 = { path = "../evm-precompiles/erc20", default-features = false }
-pallet-evm-precompiles-nft = { path = "../evm-precompiles/nft", default-features = false }
-pallet-evm-precompiles-sft = { path = "../evm-precompiles/sft", default-features = false }
-pallet-evm-precompiles-peg = { path = "../evm-precompiles/peg", default-features = false }
-pallet-evm-precompiles-dex = { path = "../evm-precompiles/dex", default-features = false }
-pallet-evm-precompiles-futurepass = { path = "../evm-precompiles/futurepass", default-features = false }
-pallet-evm-precompiles-futurepass-registrar = { path = "../evm-precompiles/futurepass_registrar", default-features = false }
-pallet-evm-precompiles-marketplace = { path = "../evm-precompiles/marketplace", default-features = false }
-rustc-hex = { version = "2.1.0", default-features = false }
-doughnut-rs = { version = "0.2.2", default-features = false }
-trn-pact = { version = "0.2.1", default-features = false }
-=======
 pallet-assets-ext = { workspace = true }
 pallet-assets-ext-rpc-runtime-api = { workspace = true }
 pallet-dex = { workspace = true }
@@ -129,7 +103,6 @@
 pallet-doughnut = { workspace = true }
 pallet-maintenance-mode = { workspace = true }
 pallet-crowdsale = { workspace = true }
->>>>>>> 5e3703fa
 
 seed-pallet-common = { workspace = true }
 seed-primitives = { workspace = true }
@@ -240,6 +213,7 @@
 	"pallet-evm/std",
 	"pallet-evm-chain-id/std",
 	"pallet-evm-precompile-blake2/std",
+	"pallet-evm-precompile-bn128/std",
 	"pallet-evm-precompile-modexp/std",
 	"pallet-evm-precompile-simple/std",
 	"pallet-evm-precompile-sha3fips/std",
