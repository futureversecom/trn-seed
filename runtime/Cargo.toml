[package]
name = "seed-runtime"
version = "0.1.0"
authors = ["The Root Network Team"]
edition = "2021"

[dependencies]
codec = { package = "parity-scale-codec", version = "3.0.0", default-features = false, features = ["derive"] }
log = { version = "0.4.17", default-features = false }
scale-info = { version = "2.3.0", default-features = false, features = ["derive"] }
serde = { version = "1.0.145", default-features = false, optional = true, features = ["derive"] }

# Substrate
frame-executive = { git = "https://github.com/paritytech/substrate", branch = "polkadot-v0.9.30", default-features = false }
frame-election-provider-support = { git = "https://github.com/paritytech/substrate", branch = "polkadot-v0.9.30", default-features = false }
frame-support = { git = "https://github.com/paritytech/substrate", branch = "polkadot-v0.9.30", default-features = false }
frame-system = { git = "https://github.com/paritytech/substrate", branch = "polkadot-v0.9.30", default-features = false }
frame-system-rpc-runtime-api = { git = "https://github.com/paritytech/substrate", branch = "polkadot-v0.9.30", default-features = false }
pallet-assets = { git = "https://github.com/paritytech/substrate", branch = "polkadot-v0.9.30", default-features = false }
pallet-authorship = { git = "https://github.com/paritytech/substrate", branch = "polkadot-v0.9.30", default-features = false }
pallet-babe = { git = "https://github.com/paritytech/substrate", branch = "polkadot-v0.9.30", default-features = false }
pallet-balances = { git = "https://github.com/paritytech/substrate", branch = "polkadot-v0.9.30", default-features = false }
pallet-bags-list = { git = "https://github.com/paritytech/substrate", branch = "polkadot-v0.9.30", default-features = false }
pallet-election-provider-multi-phase = { git = "https://github.com/paritytech/substrate", branch = "polkadot-v0.9.30", default-features = false }
pallet-grandpa = { git = "https://github.com/paritytech/substrate", branch = "polkadot-v0.9.30", default-features = false }
pallet-im-online = { git = "https://github.com/paritytech/substrate", branch = "polkadot-v0.9.30", default-features = false }
pallet-multisig = { version = "4.0.0-dev", git = "https://github.com/paritytech/substrate", branch = "polkadot-v0.9.30", default-features = false }
pallet-nomination-pools = { git = "https://github.com/paritytech/substrate", branch = "polkadot-v0.9.30", default-features = false }
pallet-offences = { git = "https://github.com/paritytech/substrate", branch = "polkadot-v0.9.30", default-features = false }
pallet-proxy = { git = "https://github.com/paritytech/substrate", branch = "polkadot-v0.9.30", default-features = false }
pallet-recovery = { git = "https://github.com/paritytech/substrate", branch = "polkadot-v0.9.30", default-features = false }
pallet-scheduler = { git = "https://github.com/paritytech/substrate", branch = "polkadot-v0.9.30", default-features = false }
pallet-preimage = { git = "https://github.com/paritytech/substrate", branch = "polkadot-v0.9.30", default-features = false }
pallet-session = { git = "https://github.com/paritytech/substrate", branch = "polkadot-v0.9.30", default-features = false }
pallet-staking = { git = "https://github.com/paritytech/substrate", branch = "polkadot-v0.9.30", default-features = false }
pallet-sudo = { git = "https://github.com/paritytech/substrate", branch = "polkadot-v0.9.30", default-features = false }
pallet-timestamp = { git = "https://github.com/paritytech/substrate", branch = "polkadot-v0.9.30", default-features = false }
pallet-transaction-payment = { git = "https://github.com/paritytech/substrate", branch = "polkadot-v0.9.30", default-features = false }
pallet-transaction-payment-rpc-runtime-api = { git = "https://github.com/paritytech/substrate", branch = "polkadot-v0.9.30", default-features = false }
pallet-utility = { git = "https://github.com/paritytech/substrate", branch = "polkadot-v0.9.30", default-features = false }
sp-api = { git = "https://github.com/paritytech/substrate", branch = "polkadot-v0.9.30", default-features = false }
sp-block-builder = { git = "https://github.com/paritytech/substrate", branch = "polkadot-v0.9.30", default-features = false }
sp-consensus-babe = { git = "https://github.com/paritytech/substrate", branch = "polkadot-v0.9.30", default-features = false }
sp-core = { git = "https://github.com/paritytech/substrate", branch = "polkadot-v0.9.30", default-features = false }
sp-npos-elections = { git = "https://github.com/paritytech/substrate", branch = "polkadot-v0.9.30", default-features = false }
sp-inherents = { git = "https://github.com/paritytech/substrate", branch = "polkadot-v0.9.30", default-features = false }
sp-io = { git = "https://github.com/paritytech/substrate", branch = "polkadot-v0.9.30", default-features = false }
sp-offchain = { git = "https://github.com/paritytech/substrate", branch = "polkadot-v0.9.30", default-features = false }
sp-runtime = { git = "https://github.com/paritytech/substrate", branch = "polkadot-v0.9.30", default-features = false }
sp-session = { git = "https://github.com/paritytech/substrate", branch = "polkadot-v0.9.30", default-features = false }
sp-staking = { git = "https://github.com/paritytech/substrate", branch = "polkadot-v0.9.30", default-features = false }
sp-std = { git = "https://github.com/paritytech/substrate", branch = "polkadot-v0.9.30", default-features = false }
sp-transaction-pool = { git = "https://github.com/paritytech/substrate", branch = "polkadot-v0.9.30", default-features = false }
sp-version = { git = "https://github.com/paritytech/substrate", branch = "polkadot-v0.9.30", default-features = false }

# EVM support
fp-rpc = { default-features = false, git = "https://github.com/futureversecom/frontier", branch = "polkadot-v0.9.30-TRN" }
fp-self-contained = { default-features = false, git = "https://github.com/futureversecom/frontier", branch = "polkadot-v0.9.30-TRN" }
fp-evm = { default-features = false, git = "https://github.com/futureversecom/frontier", branch = "polkadot-v0.9.30-TRN" }
evm = { version = "0.36.0", default-features = false, features = ["with-codec"] }

hex={ version = "0.4.3", default-features= false }
hex-literal = { version = "0.3.4", default-features = false }
pallet-base-fee = { default-features = false, git = "https://github.com/futureversecom/frontier", branch = "polkadot-v0.9.30-TRN" }
pallet-ethereum = { default-features = false, git = "https://github.com/futureversecom/frontier", branch = "polkadot-v0.9.30-TRN" }
pallet-evm = { default-features = false, git = "https://github.com/futureversecom/frontier", branch = "polkadot-v0.9.30-TRN" }
pallet-evm-chain-id = { path = "../pallet/evm-chain-id", default-features = false }
pallet-evm-precompile-blake2 = { default-features = false, git = "https://github.com/futureversecom/frontier", branch = "polkadot-v0.9.30-TRN" }
pallet-evm-precompile-modexp = { default-features = false, git = "https://github.com/futureversecom/frontier", branch = "polkadot-v0.9.30-TRN" }
pallet-evm-precompile-simple = { default-features = false, git = "https://github.com/futureversecom/frontier", branch = "polkadot-v0.9.30-TRN" }
pallet-evm-precompile-sha3fips = { default-features = false, git = "https://github.com/futureversecom/frontier", branch = "polkadot-v0.9.30-TRN" }
precompile-utils = { path = "../evm-precompiles/utils", default-features = false }
pallet-evm-precompiles-erc721 = { path = "../evm-precompiles/erc721", default-features = false }
pallet-evm-precompiles-erc1155 = { path = "../evm-precompiles/erc1155", default-features = false }
pallet-evm-precompiles-erc20 = { path = "../evm-precompiles/erc20", default-features = false }
pallet-evm-precompiles-nft = { path = "../evm-precompiles/nft", default-features = false }
pallet-evm-precompiles-sft = { path = "../evm-precompiles/sft", default-features = false }
pallet-evm-precompiles-peg = { path = "../evm-precompiles/peg", default-features = false }
pallet-evm-precompiles-dex = { path = "../evm-precompiles/dex", default-features = false }
pallet-evm-precompiles-futurepass = { path = "../evm-precompiles/futurepass", default-features = false }
pallet-evm-precompiles-futurepass-registrar = { path = "../evm-precompiles/futurepass_registrar", default-features = false }
rustc-hex = { version = "2.1.0", default-features = false }

pallet-assets-ext = { path = "../pallet/assets-ext", default-features = false }
pallet-dex = { path = "../pallet/dex", default-features = false }
pallet-dex-rpc-runtime-api = { path = "../pallet/dex/rpc/runtime-api", default-features = false }
pallet-echo = { path = "../pallet/echo", default-features = false }
pallet-ethy = { path = "../pallet/ethy", default-features = false }
pallet-fee-proxy = { path = "../pallet/fee-proxy", default-features = false }
pallet-nft = { path = "../pallet/nft", default-features = false }
pallet-nft-rpc-runtime-api = { path = "../pallet/nft/rpc/runtime-api", default-features = false }
pallet-sft = { path = "../pallet/sft", default-features = false }
pallet-sft-rpc-runtime-api = { path = "../pallet/sft/rpc/runtime-api", default-features = false }
pallet-token-approvals = { path = "../pallet/token-approvals", default-features = false }
pallet-tx-fee-pot = { path = "../pallet/tx-fee-pot", default-features = false }
pallet-xrpl-bridge = { path = "../pallet/xrpl-bridge", default-features = false }
pallet-erc20-peg = { path = "../pallet/erc20-peg", default-features = false }
pallet-nft-peg = { path = "../pallet/nft-peg", default-features = false }
pallet-fee-control = { path = "../pallet/fee-control", default-features = false }
pallet-xls20 = { path = "../pallet/xls20", default-features = false }
pallet-futurepass = { path = "../pallet/futurepass", default-features = false }
pallet-marketplace = { path = "../pallet/marketplace", default-features = false }
<<<<<<< HEAD
pallet-maintenance-mode = { path = "../pallet/maintenance-mode", default-features = false }
=======
pallet-vortex = { path = "../pallet/vortex-distribution", default-features = false }
>>>>>>> 9ee07199

seed-pallet-common = { path = "../pallet/common", default-features = false }
seed-primitives = { path = "../primitives", default-features = false }
seed-runtime-constants = { path = "constants", default-features = false }
primitive-types = {version = "0.11.1", default-features = false, features = ["impl-codec", "impl-serde"] }

# Try-runtime
frame-try-runtime = { git = "https://github.com/paritytech/substrate", branch = "polkadot-v0.9.30", default-features = false, optional = true }
try-runtime-cli = { git = "https://github.com/paritytech/substrate", branch = "polkadot-v0.9.30", default-features = false, optional = true }

# Benchmark dependencies
frame-benchmarking  = { git = "https://github.com/paritytech/substrate", branch = "polkadot-v0.9.30", default-features = false, optional = true }
frame-system-benchmarking  = { git = "https://github.com/paritytech/substrate", branch = "polkadot-v0.9.30", default-features = false, optional = true }
pallet-session-benchmarking = { git = "https://github.com/paritytech/substrate", branch = "polkadot-v0.9.30", default-features = false, optional = true }
pallet-election-provider-support-benchmarking = { git = "https://github.com/paritytech/substrate", branch = "polkadot-v0.9.30", default-features = false, optional = true }

[build-dependencies]
substrate-wasm-builder = { git = "https://github.com/paritytech/substrate", branch = "polkadot-v0.9.30" }

[dev-dependencies]
ethereum = { version = "0.12.0", features = ["with-codec"] }
seed-client = { path = "../client" }
ethabi = { version = "17.1.0" }
remote-externalities = { git = "https://github.com/paritytech/substrate", branch = "polkadot-v0.9.30" }
tokio = { version = "1.19.2", features = ["macros"] }
substrate-test-runtime-client = { version = "2.0.0", git = "https://github.com/paritytech/substrate", branch = "polkadot-v0.9.30" }
sp-externalities  = { git = "https://github.com/paritytech/substrate", branch = "polkadot-v0.9.30", default-features = false }

[features]
default = [ "std" ]
std = [
	"codec/std",
	"log/std",
	"scale-info/std",
	"serde",
	"frame-executive/std",
	"frame-election-provider-support/std",
	"frame-support/std",
	"frame-system/std",
	"frame-system-rpc-runtime-api/std",
	"frame-try-runtime/std",
	"pallet-authorship/std",
	"pallet-assets/std",
	"pallet-babe/std",
	"pallet-bags-list/std",
	"pallet-balances/std",
	"pallet-echo/std",
	"pallet-election-provider-multi-phase/std",
	"pallet-grandpa/std",
	"pallet-im-online/std",
	'pallet-multisig/std',
	"pallet-nomination-pools/std",
	"pallet-offences/std",
	"pallet-proxy/std",
	"pallet-recovery/std",
	"pallet-session/std",
	"pallet-staking/std",
	"pallet-sudo/std",
	"pallet-timestamp/std",
	"pallet-transaction-payment/std",
	"pallet-transaction-payment-rpc-runtime-api/std",
	"pallet-utility/std",
	"sp-api/std",
	"sp-block-builder/std",
	"sp-consensus-babe/std",
	"sp-core/std",
	"sp-inherents/std",
	"sp-io/std",
	"sp-npos-elections/std",
	"sp-offchain/std",
	"sp-runtime/std",
	"sp-session/std",
	"sp-staking/std",
	"sp-std/std",
	"sp-transaction-pool/std",
	"sp-version/std",
	"seed-pallet-common/std",
	"pallet-assets-ext/std",
	"pallet-dex/std",
	"pallet-dex-rpc-runtime-api/std",
	"pallet-ethy/std",
	"pallet-fee-proxy/std",
	"pallet-nft/std",
	"pallet-nft-rpc-runtime-api/std",
	"pallet-sft/std",
	"pallet-sft-rpc-runtime-api/std",
	"pallet-xrpl-bridge/std",
	"pallet-tx-fee-pot/std",
	"pallet-token-approvals/std",
	"pallet-xls20/std",
	"pallet-futurepass/std",
	"pallet-marketplace/std",
<<<<<<< HEAD
	"pallet-maintenance-mode/std",
=======
	"pallet-vortex/std",
>>>>>>> 9ee07199
	"seed-primitives/std",
	"primitive-types/std",
	"fp-rpc/std",
	"fp-self-contained/std",
	"pallet-base-fee/std",
	"pallet-ethereum/std",
	"pallet-evm/std",
	"pallet-evm-chain-id/std",
	"pallet-evm-precompile-blake2/std",
	"pallet-evm-precompile-modexp/std",
	"pallet-evm-precompile-simple/std",
	"pallet-evm-precompile-sha3fips/std",
	"pallet-evm-precompiles-erc721/std",
	"pallet-evm-precompiles-erc1155/std",
	"pallet-evm-precompiles-erc20/std",
	"pallet-evm-precompiles-nft/std",
	"pallet-evm-precompiles-sft/std",
	"pallet-evm-precompiles-peg/std",
	"pallet-evm-precompiles-dex/std",
	"pallet-evm-precompiles-futurepass/std",
	"pallet-evm-precompiles-futurepass-registrar/std",
	"pallet-fee-control/std",
	"precompile-utils/std",
	"rustc-hex/std",
	"pallet-erc20-peg/std",
	"pallet-nft-peg/std",
	"evm/std",
	"try-runtime-cli",
	"frame-benchmarking?/std",
	"frame-system-benchmarking?/std",
	"pallet-session-benchmarking?/std",
	"pallet-election-provider-support-benchmarking?/std",
	"pallet-preimage/std",
]

try-runtime = [
	"frame-try-runtime",
	"frame-executive/try-runtime",
	"frame-support/try-runtime",
	"frame-system/try-runtime",
	"pallet-babe/try-runtime",
	"pallet-timestamp/try-runtime",
	"pallet-proxy/try-runtime",
	"pallet-recovery/try-runtime",
	"pallet-scheduler/try-runtime",
	"pallet-preimage/try-runtime",
	"pallet-utility/try-runtime",
	"pallet-balances/try-runtime",
	"pallet-assets/try-runtime",
	"pallet-authorship/try-runtime",
	"pallet-staking/try-runtime",
	"pallet-offences/try-runtime",
	"pallet-session/try-runtime",
	"pallet-grandpa/try-runtime",
	"pallet-im-online/try-runtime",
	"pallet-multisig/try-runtime",
	"pallet-sudo/try-runtime",
	"pallet-transaction-payment/try-runtime",
	"pallet-election-provider-multi-phase/try-runtime",
	"pallet-bags-list/try-runtime",
	"pallet-ethereum/try-runtime",
	# "pallet-base-fee/try-runtime",
	# Local
	"pallet-assets-ext/try-runtime",
	"pallet-dex/try-runtime",
	"pallet-nft/try-runtime",
	"pallet-sft/try-runtime",
	"pallet-xrpl-bridge/try-runtime",
	"pallet-token-approvals/try-runtime",
	"pallet-echo/try-runtime",
	"pallet-tx-fee-pot/try-runtime",
	"pallet-ethy/try-runtime",
	"pallet-erc20-peg/try-runtime",
	"pallet-nft-peg/try-runtime",
	"pallet-xls20/try-runtime",
	"pallet-futurepass/try-runtime",
	"pallet-marketplace/try-runtime",
	"pallet-vortex/try-runtime",
	"pallet-evm/try-runtime",
	"pallet-fee-control/try-runtime",
	"pallet-fee-proxy/try-runtime",
	"pallet-evm-chain-id/try-runtime",
	"pallet-maintenance-mode/try-runtime",
]

runtime-benchmarks = [
	# Substrate
	"frame-benchmarking/runtime-benchmarks",
	"frame-system-benchmarking/runtime-benchmarks",
	"pallet-session-benchmarking/runtime-benchmarks",
	"pallet-election-provider-support-benchmarking/runtime-benchmarks",
	"frame-support/runtime-benchmarks",
	"frame-system/runtime-benchmarks",
	"frame-election-provider-support/runtime-benchmarks",
	"sp-runtime/runtime-benchmarks",
	"pallet-babe/runtime-benchmarks",
	"pallet-balances/runtime-benchmarks",
	"pallet-timestamp/runtime-benchmarks",
	"pallet-proxy/runtime-benchmarks",
	"pallet-recovery/runtime-benchmarks",
	"pallet-scheduler/runtime-benchmarks",
	"pallet-preimage/runtime-benchmarks",
	"pallet-utility/runtime-benchmarks",
	"pallet-assets/runtime-benchmarks",
	"pallet-staking/runtime-benchmarks",
	"pallet-grandpa/runtime-benchmarks",
	"pallet-im-online/runtime-benchmarks",
	"pallet-multisig/runtime-benchmarks",
	"pallet-bags-list/runtime-benchmarks",
	"pallet-election-provider-multi-phase/runtime-benchmarks",
	# Local
	"pallet-nft/runtime-benchmarks",
	"pallet-sft/runtime-benchmarks",
	"pallet-xrpl-bridge/runtime-benchmarks",
	"pallet-dex/runtime-benchmarks",
	"pallet-fee-control/runtime-benchmarks",
	"pallet-nft-peg/runtime-benchmarks",
	"pallet-erc20-peg/runtime-benchmarks",
	"pallet-echo/runtime-benchmarks",
	"pallet-assets-ext/runtime-benchmarks",
	"pallet-evm-chain-id/runtime-benchmarks",
	"pallet-token-approvals/runtime-benchmarks",
	"pallet-xls20/runtime-benchmarks",
	"pallet-futurepass/runtime-benchmarks",
	"pallet-marketplace/runtime-benchmarks",
	"pallet-vortex/runtime-benchmarks",
	"pallet-evm/runtime-benchmarks",
	"pallet-fee-proxy/runtime-benchmarks",
	"pallet-maintenance-mode/runtime-benchmarks",
]<|MERGE_RESOLUTION|>--- conflicted
+++ resolved
@@ -100,11 +100,8 @@
 pallet-xls20 = { path = "../pallet/xls20", default-features = false }
 pallet-futurepass = { path = "../pallet/futurepass", default-features = false }
 pallet-marketplace = { path = "../pallet/marketplace", default-features = false }
-<<<<<<< HEAD
+pallet-vortex = { path = "../pallet/vortex-distribution", default-features = false }
 pallet-maintenance-mode = { path = "../pallet/maintenance-mode", default-features = false }
-=======
-pallet-vortex = { path = "../pallet/vortex-distribution", default-features = false }
->>>>>>> 9ee07199
 
 seed-pallet-common = { path = "../pallet/common", default-features = false }
 seed-primitives = { path = "../primitives", default-features = false }
@@ -197,11 +194,8 @@
 	"pallet-xls20/std",
 	"pallet-futurepass/std",
 	"pallet-marketplace/std",
-<<<<<<< HEAD
+	"pallet-vortex/std",
 	"pallet-maintenance-mode/std",
-=======
-	"pallet-vortex/std",
->>>>>>> 9ee07199
 	"seed-primitives/std",
 	"primitive-types/std",
 	"fp-rpc/std",
