[package]
name = "seed-runtime"
version = "0.1.0"
authors = ["Centrality Developers <support@centrality.ai>"]
edition = "2021"

[dependencies]
codec = { package = "parity-scale-codec", version = "3.0.0", default-features = false, features = ["derive"] }
log = { version = "0.4.17", default-features = false }
scale-info = { version = "2.1.2", default-features = false, features = ["derive"] }
serde = { version = "1.0.144", default-features = false, optional = true, features = ["derive"] }

# Substrate
<<<<<<< HEAD
frame-executive = { git = "https://github.com/futureversecom/substrate", branch = "polkadot-v0.9.23", default-features = false }
frame-election-provider-support = { git = "https://github.com/futureversecom/substrate", branch = "polkadot-v0.9.23", default-features = false }
frame-support = { git = "https://github.com/futureversecom/substrate", branch = "polkadot-v0.9.23", default-features = false }
frame-system = { git = "https://github.com/futureversecom/substrate", branch = "polkadot-v0.9.23", default-features = false }
frame-system-rpc-runtime-api = { git = "https://github.com/futureversecom/substrate", branch = "polkadot-v0.9.23", default-features = false }
frame-try-runtime = { git = "https://github.com/futureversecom/substrate", branch = "polkadot-v0.9.23", default-features = false, optional = true }
pallet-aura = { git = "https://github.com/futureversecom/substrate", branch = "polkadot-v0.9.23", default-features = false }
pallet-assets = { git = "https://github.com/futureversecom/substrate", branch = "polkadot-v0.9.23", default-features = false }
pallet-authorship = { git = "https://github.com/futureversecom/substrate", branch = "polkadot-v0.9.23", default-features = false }
pallet-balances = { git = "https://github.com/futureversecom/substrate", branch = "polkadot-v0.9.23", default-features = false }
pallet-bags-list = { git = "https://github.com/futureversecom/substrate", branch = "polkadot-v0.9.23", default-features = false }
pallet-election-provider-multi-phase = { git = "https://github.com/futureversecom/substrate", branch = "polkadot-v0.9.23", default-features = false }
pallet-grandpa = { git = "https://github.com/futureversecom/substrate", branch = "polkadot-v0.9.23", default-features = false }
pallet-im-online = { git = "https://github.com/futureversecom/substrate", branch = "polkadot-v0.9.23", default-features = false }
pallet-nomination-pools = { git = "https://github.com/futureversecom/substrate", branch = "polkadot-v0.9.23", default-features = false }
pallet-offences = { git = "https://github.com/futureversecom/substrate", branch = "polkadot-v0.9.23", default-features = false }
pallet-session = { git = "https://github.com/futureversecom/substrate", branch = "polkadot-v0.9.23", default-features = false }
pallet-staking = { git = "https://github.com/futureversecom/substrate", branch = "polkadot-v0.9.23", default-features = false }
pallet-sudo = { git = "https://github.com/futureversecom/substrate", branch = "polkadot-v0.9.23", default-features = false }
pallet-timestamp = { git = "https://github.com/futureversecom/substrate", branch = "polkadot-v0.9.23", default-features = false }
pallet-transaction-payment = { git = "https://github.com/futureversecom/substrate", branch = "polkadot-v0.9.23", default-features = false }
pallet-transaction-payment-rpc-runtime-api = { git = "https://github.com/futureversecom/substrate", branch = "polkadot-v0.9.23", default-features = false }
sp-api = { git = "https://github.com/futureversecom/substrate", branch = "polkadot-v0.9.23", default-features = false }
sp-block-builder = { git = "https://github.com/futureversecom/substrate", branch = "polkadot-v0.9.23", default-features = false }
sp-consensus-aura = { git = "https://github.com/futureversecom/substrate", branch = "polkadot-v0.9.23", default-features = false }
sp-core = { git = "https://github.com/futureversecom/substrate", branch = "polkadot-v0.9.23", default-features = false }
sp-npos-elections = { git = "https://github.com/futureversecom/substrate", branch = "polkadot-v0.9.23", default-features = false }
sp-inherents = { git = "https://github.com/futureversecom/substrate", branch = "polkadot-v0.9.23", default-features = false }
sp-io = { git = "https://github.com/futureversecom/substrate", branch = "polkadot-v0.9.23", default-features = false }
sp-offchain = { git = "https://github.com/futureversecom/substrate", branch = "polkadot-v0.9.23", default-features = false }
sp-runtime = { git = "https://github.com/futureversecom/substrate", branch = "polkadot-v0.9.23", default-features = false }
sp-session = { git = "https://github.com/futureversecom/substrate", branch = "polkadot-v0.9.23", default-features = false }
sp-staking = { git = "https://github.com/futureversecom/substrate", branch = "polkadot-v0.9.23", default-features = false }
sp-std = { git = "https://github.com/futureversecom/substrate", branch = "polkadot-v0.9.23", default-features = false }
sp-transaction-pool = { git = "https://github.com/futureversecom/substrate", branch = "polkadot-v0.9.23", default-features = false }
sp-version = { git = "https://github.com/futureversecom/substrate", branch = "polkadot-v0.9.23", default-features = false }
=======
frame-executive = { git = "https://github.com/futureversecom/substrate", default-features = false , branch = "polkadot-v0.9.27" }
frame-support = { git = "https://github.com/futureversecom/substrate", default-features = false , branch = "polkadot-v0.9.27" }
frame-system = { git = "https://github.com/futureversecom/substrate", default-features = false , branch = "polkadot-v0.9.27" }
frame-system-rpc-runtime-api = { git = "https://github.com/futureversecom/substrate", default-features = false , branch = "polkadot-v0.9.27" }
frame-try-runtime = { git = "https://github.com/futureversecom/substrate", default-features = false, optional = true , branch = "polkadot-v0.9.27" }
pallet-aura = { git = "https://github.com/futureversecom/substrate", default-features = false , branch = "polkadot-v0.9.27" }
pallet-assets = { git = "https://github.com/futureversecom/substrate", default-features = false , branch = "polkadot-v0.9.27" }
pallet-authorship = { git = "https://github.com/futureversecom/substrate", default-features = false , branch = "polkadot-v0.9.27" }
pallet-balances = { git = "https://github.com/futureversecom/substrate", default-features = false , branch = "polkadot-v0.9.27" }
pallet-grandpa = { git = "https://github.com/futureversecom/substrate", default-features = false , branch = "polkadot-v0.9.27" }
pallet-session = { git = "https://github.com/futureversecom/substrate", default-features = false , branch = "polkadot-v0.9.27" }
pallet-sudo = { git = "https://github.com/futureversecom/substrate", default-features = false , branch = "polkadot-v0.9.27" }
pallet-timestamp = { git = "https://github.com/futureversecom/substrate", default-features = false , branch = "polkadot-v0.9.27" }
pallet-transaction-payment = { git = "https://github.com/futureversecom/substrate", default-features = false , branch = "polkadot-v0.9.27" }
pallet-transaction-payment-rpc-runtime-api = { git = "https://github.com/futureversecom/substrate", default-features = false , branch = "polkadot-v0.9.27" }
sp-api = { git = "https://github.com/futureversecom/substrate", default-features = false , branch = "polkadot-v0.9.27" }
sp-block-builder = { git = "https://github.com/futureversecom/substrate", default-features = false , branch = "polkadot-v0.9.27" }
sp-consensus-aura = { git = "https://github.com/futureversecom/substrate", default-features = false , branch = "polkadot-v0.9.27" }
sp-core = { git = "https://github.com/futureversecom/substrate", default-features = false , branch = "polkadot-v0.9.27" }
sp-inherents = { git = "https://github.com/futureversecom/substrate", default-features = false , branch = "polkadot-v0.9.27" }
sp-io = { git = "https://github.com/futureversecom/substrate", default-features = false , branch = "polkadot-v0.9.27" }
sp-offchain = { git = "https://github.com/futureversecom/substrate", default-features = false , branch = "polkadot-v0.9.27" }
sp-runtime = { git = "https://github.com/futureversecom/substrate", default-features = false , branch = "polkadot-v0.9.27" }
sp-session = { git = "https://github.com/futureversecom/substrate", default-features = false , branch = "polkadot-v0.9.27" }
sp-std = { git = "https://github.com/futureversecom/substrate", default-features = false , branch = "polkadot-v0.9.27" }
sp-transaction-pool = { git = "https://github.com/futureversecom/substrate", default-features = false , branch = "polkadot-v0.9.27" }
sp-version = { git = "https://github.com/futureversecom/substrate", default-features = false , branch = "polkadot-v0.9.27" }
>>>>>>> 0b1f43c7

# EVM support
fp-rpc = { default-features = false, git = "https://github.com/futureversecom/frontier", branch = "polkadot-v0.9.27" }
fp-self-contained = { default-features = false, git = "https://github.com/futureversecom/frontier", branch = "polkadot-v0.9.27" }
pallet-base-fee = { default-features = false, git = "https://github.com/futureversecom/frontier", branch = "polkadot-v0.9.27" }
pallet-ethereum = { default-features = false, git = "https://github.com/futureversecom/frontier", branch = "polkadot-v0.9.27" }
pallet-evm = { default-features = false, git = "https://github.com/futureversecom/frontier", branch = "polkadot-v0.9.27" }
pallet-evm-precompile-blake2 = { default-features = false, git = "https://github.com/futureversecom/frontier", branch = "polkadot-v0.9.27" }
pallet-evm-precompile-modexp = { default-features = false, git = "https://github.com/futureversecom/frontier", branch = "polkadot-v0.9.27" }
pallet-evm-precompile-simple = { default-features = false, git = "https://github.com/futureversecom/frontier", branch = "polkadot-v0.9.27" }
pallet-evm-precompile-sha3fips = { default-features = false, git = "https://github.com/futureversecom/frontier", branch = "polkadot-v0.9.27" }
precompile-utils = { path = "../evm-precompiles/utils", default-features = false }
rustc-hex = { version = "2.1.0", default-features = false }

pallet-assets-ext = { path = "../pallet/assets-ext", default-features = false }
pallet-dex = { path = "../pallet/dex", default-features = false }
pallet-nft = { path = "../pallet/nft", default-features = false }
pallet-tx-fee-pot = { path = "../pallet/tx-fee-pot", default-features = false }

seed-primitives = { path = "../primitives", default-features = false }

[build-dependencies]
substrate-wasm-builder = { git = "https://github.com/futureversecom/substrate", branch = "polkadot-v0.9.27" }

[dev-dependencies]
seed-client = { path = "../client", default-features = false }
# When running tests for the seed-runtime use the "fast_epoch" feature.
# This save us from cases such as 24 hour eras in staking/session tests.
# https://github.com/rust-lang/cargo/issues/2911#issuecomment-749580481
seed-runtime = { path = ".", features = ["fast_epoch"] }

[features]
default = [ "std" ]
fast_epoch = []
std = [
	"codec/std",
	"log/std",
	"scale-info/std",
	"serde",
	"frame-executive/std",
	"frame-election-provider-support/std",
	"frame-support/std",
	"frame-system/std",
	"frame-system-rpc-runtime-api/std",
	"pallet-authorship/std",
	"pallet-aura/std",
	"pallet-assets/std",
	"pallet-bags-list/std",
	"pallet-balances/std",
	"pallet-election-provider-multi-phase/std",
	"pallet-grandpa/std",
	"pallet-im-online/std",
	"pallet-nomination-pools/std",
	"pallet-offences/std",
	"pallet-session/std",
	"pallet-staking/std",
	"pallet-sudo/std",
	"pallet-timestamp/std",
	"pallet-transaction-payment/std",
	"pallet-transaction-payment-rpc-runtime-api/std",
	"sp-api/std",
	"sp-block-builder/std",
	"sp-consensus-aura/std",
	"sp-core/std",
	"sp-inherents/std",
	"sp-io/std",
	"sp-npos-elections/std",
	"sp-offchain/std",
	"sp-runtime/std",
	"sp-session/std",
	"sp-staking/std",
	"sp-std/std",
	"sp-transaction-pool/std",
	"sp-version/std",
	"pallet-assets-ext/std",
	"pallet-dex/std",
	"pallet-nft/std",
	"pallet-tx-fee-pot/std",
	"seed-primitives/std",
	"fp-rpc/std",
	"fp-self-contained/std",
	"pallet-base-fee/std",
	"pallet-ethereum/std",
	"pallet-evm/std",
	"pallet-evm-precompile-blake2/std",
	"pallet-evm-precompile-modexp/std",
	"pallet-evm-precompile-simple/std",
	"pallet-evm-precompile-sha3fips/std",
	"precompile-utils/std",
	"rustc-hex/std",
]
try-runtime = [
	"frame-executive/try-runtime",
	"frame-try-runtime",
]<|MERGE_RESOLUTION|>--- conflicted
+++ resolved
@@ -11,72 +11,42 @@
 serde = { version = "1.0.144", default-features = false, optional = true, features = ["derive"] }
 
 # Substrate
-<<<<<<< HEAD
-frame-executive = { git = "https://github.com/futureversecom/substrate", branch = "polkadot-v0.9.23", default-features = false }
-frame-election-provider-support = { git = "https://github.com/futureversecom/substrate", branch = "polkadot-v0.9.23", default-features = false }
-frame-support = { git = "https://github.com/futureversecom/substrate", branch = "polkadot-v0.9.23", default-features = false }
-frame-system = { git = "https://github.com/futureversecom/substrate", branch = "polkadot-v0.9.23", default-features = false }
-frame-system-rpc-runtime-api = { git = "https://github.com/futureversecom/substrate", branch = "polkadot-v0.9.23", default-features = false }
-frame-try-runtime = { git = "https://github.com/futureversecom/substrate", branch = "polkadot-v0.9.23", default-features = false, optional = true }
-pallet-aura = { git = "https://github.com/futureversecom/substrate", branch = "polkadot-v0.9.23", default-features = false }
-pallet-assets = { git = "https://github.com/futureversecom/substrate", branch = "polkadot-v0.9.23", default-features = false }
-pallet-authorship = { git = "https://github.com/futureversecom/substrate", branch = "polkadot-v0.9.23", default-features = false }
-pallet-balances = { git = "https://github.com/futureversecom/substrate", branch = "polkadot-v0.9.23", default-features = false }
-pallet-bags-list = { git = "https://github.com/futureversecom/substrate", branch = "polkadot-v0.9.23", default-features = false }
-pallet-election-provider-multi-phase = { git = "https://github.com/futureversecom/substrate", branch = "polkadot-v0.9.23", default-features = false }
-pallet-grandpa = { git = "https://github.com/futureversecom/substrate", branch = "polkadot-v0.9.23", default-features = false }
-pallet-im-online = { git = "https://github.com/futureversecom/substrate", branch = "polkadot-v0.9.23", default-features = false }
-pallet-nomination-pools = { git = "https://github.com/futureversecom/substrate", branch = "polkadot-v0.9.23", default-features = false }
-pallet-offences = { git = "https://github.com/futureversecom/substrate", branch = "polkadot-v0.9.23", default-features = false }
-pallet-session = { git = "https://github.com/futureversecom/substrate", branch = "polkadot-v0.9.23", default-features = false }
-pallet-staking = { git = "https://github.com/futureversecom/substrate", branch = "polkadot-v0.9.23", default-features = false }
-pallet-sudo = { git = "https://github.com/futureversecom/substrate", branch = "polkadot-v0.9.23", default-features = false }
-pallet-timestamp = { git = "https://github.com/futureversecom/substrate", branch = "polkadot-v0.9.23", default-features = false }
-pallet-transaction-payment = { git = "https://github.com/futureversecom/substrate", branch = "polkadot-v0.9.23", default-features = false }
-pallet-transaction-payment-rpc-runtime-api = { git = "https://github.com/futureversecom/substrate", branch = "polkadot-v0.9.23", default-features = false }
-sp-api = { git = "https://github.com/futureversecom/substrate", branch = "polkadot-v0.9.23", default-features = false }
-sp-block-builder = { git = "https://github.com/futureversecom/substrate", branch = "polkadot-v0.9.23", default-features = false }
-sp-consensus-aura = { git = "https://github.com/futureversecom/substrate", branch = "polkadot-v0.9.23", default-features = false }
-sp-core = { git = "https://github.com/futureversecom/substrate", branch = "polkadot-v0.9.23", default-features = false }
-sp-npos-elections = { git = "https://github.com/futureversecom/substrate", branch = "polkadot-v0.9.23", default-features = false }
-sp-inherents = { git = "https://github.com/futureversecom/substrate", branch = "polkadot-v0.9.23", default-features = false }
-sp-io = { git = "https://github.com/futureversecom/substrate", branch = "polkadot-v0.9.23", default-features = false }
-sp-offchain = { git = "https://github.com/futureversecom/substrate", branch = "polkadot-v0.9.23", default-features = false }
-sp-runtime = { git = "https://github.com/futureversecom/substrate", branch = "polkadot-v0.9.23", default-features = false }
-sp-session = { git = "https://github.com/futureversecom/substrate", branch = "polkadot-v0.9.23", default-features = false }
-sp-staking = { git = "https://github.com/futureversecom/substrate", branch = "polkadot-v0.9.23", default-features = false }
-sp-std = { git = "https://github.com/futureversecom/substrate", branch = "polkadot-v0.9.23", default-features = false }
-sp-transaction-pool = { git = "https://github.com/futureversecom/substrate", branch = "polkadot-v0.9.23", default-features = false }
-sp-version = { git = "https://github.com/futureversecom/substrate", branch = "polkadot-v0.9.23", default-features = false }
-=======
-frame-executive = { git = "https://github.com/futureversecom/substrate", default-features = false , branch = "polkadot-v0.9.27" }
-frame-support = { git = "https://github.com/futureversecom/substrate", default-features = false , branch = "polkadot-v0.9.27" }
-frame-system = { git = "https://github.com/futureversecom/substrate", default-features = false , branch = "polkadot-v0.9.27" }
-frame-system-rpc-runtime-api = { git = "https://github.com/futureversecom/substrate", default-features = false , branch = "polkadot-v0.9.27" }
-frame-try-runtime = { git = "https://github.com/futureversecom/substrate", default-features = false, optional = true , branch = "polkadot-v0.9.27" }
-pallet-aura = { git = "https://github.com/futureversecom/substrate", default-features = false , branch = "polkadot-v0.9.27" }
-pallet-assets = { git = "https://github.com/futureversecom/substrate", default-features = false , branch = "polkadot-v0.9.27" }
-pallet-authorship = { git = "https://github.com/futureversecom/substrate", default-features = false , branch = "polkadot-v0.9.27" }
-pallet-balances = { git = "https://github.com/futureversecom/substrate", default-features = false , branch = "polkadot-v0.9.27" }
-pallet-grandpa = { git = "https://github.com/futureversecom/substrate", default-features = false , branch = "polkadot-v0.9.27" }
-pallet-session = { git = "https://github.com/futureversecom/substrate", default-features = false , branch = "polkadot-v0.9.27" }
-pallet-sudo = { git = "https://github.com/futureversecom/substrate", default-features = false , branch = "polkadot-v0.9.27" }
-pallet-timestamp = { git = "https://github.com/futureversecom/substrate", default-features = false , branch = "polkadot-v0.9.27" }
-pallet-transaction-payment = { git = "https://github.com/futureversecom/substrate", default-features = false , branch = "polkadot-v0.9.27" }
-pallet-transaction-payment-rpc-runtime-api = { git = "https://github.com/futureversecom/substrate", default-features = false , branch = "polkadot-v0.9.27" }
-sp-api = { git = "https://github.com/futureversecom/substrate", default-features = false , branch = "polkadot-v0.9.27" }
-sp-block-builder = { git = "https://github.com/futureversecom/substrate", default-features = false , branch = "polkadot-v0.9.27" }
-sp-consensus-aura = { git = "https://github.com/futureversecom/substrate", default-features = false , branch = "polkadot-v0.9.27" }
-sp-core = { git = "https://github.com/futureversecom/substrate", default-features = false , branch = "polkadot-v0.9.27" }
-sp-inherents = { git = "https://github.com/futureversecom/substrate", default-features = false , branch = "polkadot-v0.9.27" }
-sp-io = { git = "https://github.com/futureversecom/substrate", default-features = false , branch = "polkadot-v0.9.27" }
-sp-offchain = { git = "https://github.com/futureversecom/substrate", default-features = false , branch = "polkadot-v0.9.27" }
-sp-runtime = { git = "https://github.com/futureversecom/substrate", default-features = false , branch = "polkadot-v0.9.27" }
-sp-session = { git = "https://github.com/futureversecom/substrate", default-features = false , branch = "polkadot-v0.9.27" }
-sp-std = { git = "https://github.com/futureversecom/substrate", default-features = false , branch = "polkadot-v0.9.27" }
-sp-transaction-pool = { git = "https://github.com/futureversecom/substrate", default-features = false , branch = "polkadot-v0.9.27" }
-sp-version = { git = "https://github.com/futureversecom/substrate", default-features = false , branch = "polkadot-v0.9.27" }
->>>>>>> 0b1f43c7
+frame-executive = { git = "https://github.com/futureversecom/substrate", branch = "polkadot-v0.9.27", default-features = false }
+frame-election-provider-support = { git = "https://github.com/futureversecom/substrate", branch = "polkadot-v0.9.27", default-features = false }
+frame-support = { git = "https://github.com/futureversecom/substrate", branch = "polkadot-v0.9.27", default-features = false }
+frame-system = { git = "https://github.com/futureversecom/substrate", branch = "polkadot-v0.9.27", default-features = false }
+frame-system-rpc-runtime-api = { git = "https://github.com/futureversecom/substrate", branch = "polkadot-v0.9.27", default-features = false }
+frame-try-runtime = { git = "https://github.com/futureversecom/substrate", branch = "polkadot-v0.9.27", default-features = false, optional = true }
+pallet-aura = { git = "https://github.com/futureversecom/substrate", branch = "polkadot-v0.9.27", default-features = false }
+pallet-assets = { git = "https://github.com/futureversecom/substrate", branch = "polkadot-v0.9.27", default-features = false }
+pallet-authorship = { git = "https://github.com/futureversecom/substrate", branch = "polkadot-v0.9.27", default-features = false }
+pallet-balances = { git = "https://github.com/futureversecom/substrate", branch = "polkadot-v0.9.27", default-features = false }
+pallet-bags-list = { git = "https://github.com/futureversecom/substrate", branch = "polkadot-v0.9.27", default-features = false }
+pallet-election-provider-multi-phase = { git = "https://github.com/futureversecom/substrate", branch = "polkadot-v0.9.27", default-features = false }
+pallet-grandpa = { git = "https://github.com/futureversecom/substrate", branch = "polkadot-v0.9.27", default-features = false }
+pallet-im-online = { git = "https://github.com/futureversecom/substrate", branch = "polkadot-v0.9.27", default-features = false }
+pallet-nomination-pools = { git = "https://github.com/futureversecom/substrate", branch = "polkadot-v0.9.27", default-features = false }
+pallet-offences = { git = "https://github.com/futureversecom/substrate", branch = "polkadot-v0.9.27", default-features = false }
+pallet-session = { git = "https://github.com/futureversecom/substrate", branch = "polkadot-v0.9.27", default-features = false }
+pallet-staking = { git = "https://github.com/futureversecom/substrate", branch = "polkadot-v0.9.27", default-features = false }
+pallet-sudo = { git = "https://github.com/futureversecom/substrate", branch = "polkadot-v0.9.27", default-features = false }
+pallet-timestamp = { git = "https://github.com/futureversecom/substrate", branch = "polkadot-v0.9.27", default-features = false }
+pallet-transaction-payment = { git = "https://github.com/futureversecom/substrate", branch = "polkadot-v0.9.27", default-features = false }
+pallet-transaction-payment-rpc-runtime-api = { git = "https://github.com/futureversecom/substrate", branch = "polkadot-v0.9.27", default-features = false }
+sp-api = { git = "https://github.com/futureversecom/substrate", branch = "polkadot-v0.9.27", default-features = false }
+sp-block-builder = { git = "https://github.com/futureversecom/substrate", branch = "polkadot-v0.9.27", default-features = false }
+sp-consensus-aura = { git = "https://github.com/futureversecom/substrate", branch = "polkadot-v0.9.27", default-features = false }
+sp-core = { git = "https://github.com/futureversecom/substrate", branch = "polkadot-v0.9.27", default-features = false }
+sp-npos-elections = { git = "https://github.com/futureversecom/substrate", branch = "polkadot-v0.9.27", default-features = false }
+sp-inherents = { git = "https://github.com/futureversecom/substrate", branch = "polkadot-v0.9.27", default-features = false }
+sp-io = { git = "https://github.com/futureversecom/substrate", branch = "polkadot-v0.9.27", default-features = false }
+sp-offchain = { git = "https://github.com/futureversecom/substrate", branch = "polkadot-v0.9.27", default-features = false }
+sp-runtime = { git = "https://github.com/futureversecom/substrate", branch = "polkadot-v0.9.27", default-features = false }
+sp-session = { git = "https://github.com/futureversecom/substrate", branch = "polkadot-v0.9.27", default-features = false }
+sp-staking = { git = "https://github.com/futureversecom/substrate", branch = "polkadot-v0.9.27", default-features = false }
+sp-std = { git = "https://github.com/futureversecom/substrate", branch = "polkadot-v0.9.27", default-features = false }
+sp-transaction-pool = { git = "https://github.com/futureversecom/substrate", branch = "polkadot-v0.9.27", default-features = false }
+sp-version = { git = "https://github.com/futureversecom/substrate", branch = "polkadot-v0.9.27", default-features = false }
 
 # EVM support
 fp-rpc = { default-features = false, git = "https://github.com/futureversecom/frontier", branch = "polkadot-v0.9.27" }
