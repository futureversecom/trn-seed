--- conflicted
+++ resolved
@@ -89,11 +89,8 @@
 pallet-nft-peg = { path = "../pallet/nft-peg", default-features = false }
 pallet-fee-control = { path = "../pallet/fee-control", default-features = false }
 pallet-xls20 = { path = "../pallet/xls20", default-features = false }
-<<<<<<< HEAD
+pallet-futurepass = { path = "../pallet/futurepass", default-features = false }
 pallet-marketplace = { path = "../pallet/marketplace", default-features = false }
-=======
-pallet-futurepass = { path = "../pallet/futurepass", default-features = false }
->>>>>>> d018d4d1
 
 seed-pallet-common = { path = "../pallet/common", default-features = false }
 seed-primitives = { path = "../primitives", default-features = false }
@@ -180,11 +177,8 @@
 	"pallet-tx-fee-pot/std",
 	"pallet-token-approvals/std",
 	"pallet-xls20/std",
-<<<<<<< HEAD
+	"pallet-futurepass/std",
 	"pallet-marketplace/std",
-=======
-	"pallet-futurepass/std",
->>>>>>> d018d4d1
 	"seed-primitives/std",
 	"primitive-types/std",
 	"fp-rpc/std",
@@ -249,11 +243,8 @@
 	"pallet-erc20-peg/try-runtime",
 	"pallet-nft-peg/try-runtime",
 	"pallet-xls20/try-runtime",
-<<<<<<< HEAD
+	"pallet-futurepass/try-runtime",
 	"pallet-marketplace/try-runtime",
-=======
-	"pallet-futurepass/try-runtime",
->>>>>>> d018d4d1
 ]
 
 runtime-benchmarks = [
@@ -291,9 +282,6 @@
 	"pallet-evm-chain-id/runtime-benchmarks",
 	"pallet-token-approvals/runtime-benchmarks",
 	"pallet-xls20/runtime-benchmarks",
-<<<<<<< HEAD
+	"pallet-futurepass/runtime-benchmarks",
 	"pallet-marketplace/runtime-benchmarks",
-=======
-	"pallet-futurepass/runtime-benchmarks",
->>>>>>> d018d4d1
 ]