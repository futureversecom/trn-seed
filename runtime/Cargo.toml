[package]
name = "seed-runtime"
version = "0.1.0"
authors = ["Centrality Developers <support@centrality.ai>"]
edition = "2021"

[dependencies]
codec = { package = "parity-scale-codec", version = "3.0.0", default-features = false, features = ["derive"] }
log = { version = "0.4.17", default-features = false }
scale-info = { version = "2.3.0", default-features = false, features = ["derive"] }
serde = { version = "1.0.145", default-features = false, optional = true, features = ["derive"] }

# Substrate
frame-executive = { git = "https://github.com/futureversecom/substrate", branch = "polkadot-v0.9.27", default-features = false }
frame-election-provider-support = { git = "https://github.com/futureversecom/substrate", branch = "polkadot-v0.9.27", default-features = false }
frame-support = { git = "https://github.com/futureversecom/substrate", branch = "polkadot-v0.9.27", default-features = false }
frame-system = { git = "https://github.com/futureversecom/substrate", branch = "polkadot-v0.9.27", default-features = false }
frame-system-rpc-runtime-api = { git = "https://github.com/futureversecom/substrate", branch = "polkadot-v0.9.27", default-features = false }
pallet-assets = { git = "https://github.com/futureversecom/substrate", branch = "polkadot-v0.9.27", default-features = false }
pallet-authorship = { git = "https://github.com/futureversecom/substrate", branch = "polkadot-v0.9.27", default-features = false }
pallet-babe = { git = "https://github.com/futureversecom/substrate", branch = "polkadot-v0.9.27", default-features = false }
pallet-balances = { git = "https://github.com/futureversecom/substrate", branch = "polkadot-v0.9.27", default-features = false }
pallet-bags-list = { git = "https://github.com/futureversecom/substrate", branch = "polkadot-v0.9.27", default-features = false }
pallet-election-provider-multi-phase = { git = "https://github.com/futureversecom/substrate", branch = "polkadot-v0.9.27", default-features = false }
pallet-grandpa = { git = "https://github.com/futureversecom/substrate", branch = "polkadot-v0.9.27", default-features = false }
pallet-im-online = { git = "https://github.com/futureversecom/substrate", branch = "polkadot-v0.9.27", default-features = false }
pallet-nomination-pools = { git = "https://github.com/futureversecom/substrate", branch = "polkadot-v0.9.27", default-features = false }
pallet-offences = { git = "https://github.com/futureversecom/substrate", branch = "polkadot-v0.9.27", default-features = false }
pallet-scheduler = { git = "https://github.com/futureversecom/substrate", branch = "polkadot-v0.9.27", default-features = false }
pallet-session = { git = "https://github.com/futureversecom/substrate", branch = "polkadot-v0.9.27", default-features = false }
pallet-staking = { git = "https://github.com/futureversecom/substrate", branch = "polkadot-v0.9.27", default-features = false }
pallet-sudo = { git = "https://github.com/futureversecom/substrate", branch = "polkadot-v0.9.27", default-features = false }
pallet-timestamp = { git = "https://github.com/futureversecom/substrate", branch = "polkadot-v0.9.27", default-features = false }
pallet-transaction-payment = { git = "https://github.com/futureversecom/substrate", branch = "polkadot-v0.9.27", default-features = false }
pallet-transaction-payment-rpc-runtime-api = { git = "https://github.com/futureversecom/substrate", branch = "polkadot-v0.9.27", default-features = false }
pallet-utility = { git = "https://github.com/futureversecom/substrate", branch = "polkadot-v0.9.27", default-features = false }
sp-api = { git = "https://github.com/futureversecom/substrate", branch = "polkadot-v0.9.27", default-features = false }
sp-block-builder = { git = "https://github.com/futureversecom/substrate", branch = "polkadot-v0.9.27", default-features = false }
sp-consensus-babe = { git = "https://github.com/futureversecom/substrate", branch = "polkadot-v0.9.27", default-features = false }
sp-core = { git = "https://github.com/futureversecom/substrate", branch = "polkadot-v0.9.27", default-features = false }
sp-npos-elections = { git = "https://github.com/futureversecom/substrate", branch = "polkadot-v0.9.27", default-features = false }
sp-inherents = { git = "https://github.com/futureversecom/substrate", branch = "polkadot-v0.9.27", default-features = false }
sp-io = { git = "https://github.com/futureversecom/substrate", branch = "polkadot-v0.9.27", default-features = false }
sp-offchain = { git = "https://github.com/futureversecom/substrate", branch = "polkadot-v0.9.27", default-features = false }
sp-runtime = { git = "https://github.com/futureversecom/substrate", branch = "polkadot-v0.9.27", default-features = false }
sp-session = { git = "https://github.com/futureversecom/substrate", branch = "polkadot-v0.9.27", default-features = false }
sp-staking = { git = "https://github.com/futureversecom/substrate", branch = "polkadot-v0.9.27", default-features = false }
sp-std = { git = "https://github.com/futureversecom/substrate", branch = "polkadot-v0.9.27", default-features = false }
sp-transaction-pool = { git = "https://github.com/futureversecom/substrate", branch = "polkadot-v0.9.27", default-features = false }
sp-version = { git = "https://github.com/futureversecom/substrate", branch = "polkadot-v0.9.27", default-features = false }

# EVM support
fp-rpc = { default-features = false, git = "https://github.com/futureversecom/frontier", branch = "polkadot-v0.9.27-TRN" }
fp-self-contained = { default-features = false, git = "https://github.com/futureversecom/frontier", branch = "polkadot-v0.9.27-TRN" }
fp-evm = { default-features = false, git = "https://github.com/futureversecom/frontier", branch = "polkadot-v0.9.27-TRN" }
evm = { git = "https://github.com/futureversecom/evm", rev = "01bcbd2205a212c34451d3b4fabc962793b057d3", default-features = false, features = ["with-codec"] }

hex-literal = { version = "0.3.4", default-features = false }
pallet-base-fee = { default-features = false, git = "https://github.com/futureversecom/frontier", branch = "polkadot-v0.9.27-TRN" }
pallet-ethereum = { default-features = false, git = "https://github.com/futureversecom/frontier", branch = "polkadot-v0.9.27-TRN" }
pallet-evm = { default-features = false, git = "https://github.com/futureversecom/frontier", branch = "polkadot-v0.9.27-TRN" }
pallet-evm-chain-id = { path = "../pallet/evm-chain-id", default-features = false }
pallet-evm-precompile-blake2 = { default-features = false, git = "https://github.com/futureversecom/frontier", branch = "polkadot-v0.9.27-TRN" }
pallet-evm-precompile-modexp = { default-features = false, git = "https://github.com/futureversecom/frontier", branch = "polkadot-v0.9.27-TRN" }
pallet-evm-precompile-simple = { default-features = false, git = "https://github.com/futureversecom/frontier", branch = "polkadot-v0.9.27-TRN" }
pallet-evm-precompile-sha3fips = { default-features = false, git = "https://github.com/futureversecom/frontier", branch = "polkadot-v0.9.27-TRN" }
precompile-utils = { path = "../evm-precompiles/utils", default-features = false }
pallet-evm-precompiles-erc721 = { path = "../evm-precompiles/erc721", default-features = false }
pallet-evm-precompiles-erc20 = { path = "../evm-precompiles/erc20", default-features = false }
pallet-evm-precompiles-nft = { path = "../evm-precompiles/nft", default-features = false }
rustc-hex = { version = "2.1.0", default-features = false }

pallet-assets-ext = { path = "../pallet/assets-ext", default-features = false }
pallet-dex = { path = "../pallet/dex", default-features = false }
pallet-dex-rpc-runtime-api = { path = "../pallet/dex/rpc/runtime-api", default-features = false }
pallet-echo = { path = "../pallet/echo", default-features = false }
pallet-fee-proxy = { path = "../pallet/fee-proxy", default-features = false }
pallet-nft = { path = "../pallet/nft", default-features = false }
pallet-nft-rpc-runtime-api = { path = "../pallet/nft/rpc/runtime-api", default-features = false }
pallet-token-approvals = { path = "../pallet/token-approvals", default-features = false }
pallet-tx-fee-pot = { path = "../pallet/tx-fee-pot", default-features = false }
pallet-xrpl-bridge = { path = "../pallet/xrpl-bridge", default-features = false }
pallet-erc20-peg = { path = "../pallet/erc20-peg", default-features = false }
pallet-nft-peg = { path = "../pallet/nft-peg", default-features = false }
pallet-fee-control = { path = "../pallet/fee-control", default-features = false }
<<<<<<< HEAD
pallet-ethy = { path = "../pallet/ethy", default-features = false }
pallet-validator-set = { path = "../pallet/validator-set", default-features = false }
pallet-validator-set-runtime-api = { path = "../pallet/validator-set/runtime-api", default-features = false }
pallet-eth-bridge = { path = "../pallet/eth-bridge", default-features = false }


=======
pallet-xls20 = { path = "../pallet/xls20", default-features = false }
>>>>>>> f062f593

seed-pallet-common = { path = "../pallet/common", default-features = false }
seed-primitives = { path = "../primitives", default-features = false }
seed-runtime-constants = { path = "constants", default-features = false }
primitive-types = {version = "0.11.1", default-features = false, features = ["impl-codec", "impl-serde"] }

# Try-runtime
frame-try-runtime = { git = "https://github.com/futureversecom/substrate", branch = "polkadot-v0.9.27", default-features = false, optional = true }
try-runtime-cli = { git = "https://github.com/futureversecom/substrate", branch = "polkadot-v0.9.27", default-features = false, optional = true }

# Benchmark dependencies
frame-benchmarking  = { git = "https://github.com/futureversecom/substrate", branch = "polkadot-v0.9.27", default-features = false, optional = true }
frame-system-benchmarking  = { git = "https://github.com/futureversecom/substrate", branch = "polkadot-v0.9.27", default-features = false, optional = true }
pallet-session-benchmarking = { git = "https://github.com/futureversecom/substrate", branch = "polkadot-v0.9.27", default-features = false, optional = true }
pallet-election-provider-support-benchmarking = { git = "https://github.com/futureversecom/substrate", branch = "polkadot-v0.9.27", default-features = false, optional = true }

[build-dependencies]
substrate-wasm-builder = { git = "https://github.com/futureversecom/substrate", branch = "polkadot-v0.9.27" }

[dev-dependencies]
ethereum = { version = "0.12.0", features = ["with-codec"] }
seed-client = { path = "../client" }
ethabi = { version = "17.1.0" }

[features]
default = [ "std" ]
std = [
	"codec/std",
	"log/std",
	"scale-info/std",
	"serde",
	"frame-executive/std",
	"frame-election-provider-support/std",
	"frame-support/std",
	"frame-system/std",
	"frame-system-rpc-runtime-api/std",
	"frame-try-runtime/std",
	"pallet-authorship/std",
	"pallet-assets/std",
	"pallet-babe/std",
	"pallet-bags-list/std",
	"pallet-balances/std",
	"pallet-echo/std",
	"pallet-election-provider-multi-phase/std",
	"pallet-grandpa/std",
	"pallet-im-online/std",
	"pallet-nomination-pools/std",
	"pallet-offences/std",
	"pallet-session/std",
	"pallet-staking/std",
	"pallet-sudo/std",
	"pallet-timestamp/std",
	"pallet-transaction-payment/std",
	"pallet-transaction-payment-rpc-runtime-api/std",
	"pallet-utility/std",
	"sp-api/std",
	"sp-block-builder/std",
	"sp-consensus-babe/std",
	"sp-core/std",
	"sp-inherents/std",
	"sp-io/std",
	"sp-npos-elections/std",
	"sp-offchain/std",
	"sp-runtime/std",
	"sp-session/std",
	"sp-staking/std",
	"sp-std/std",
	"sp-transaction-pool/std",
	"sp-version/std",
	"seed-pallet-common/std",
	"pallet-assets-ext/std",
	"pallet-dex/std",
	"pallet-dex-rpc-runtime-api/std",
	"pallet-ethy/std",
	"pallet-fee-proxy/std",
	"pallet-nft/std",
	"pallet-nft-rpc-runtime-api/std",
	"pallet-xrpl-bridge/std",
	"pallet-tx-fee-pot/std",
	"pallet-token-approvals/std",
	"pallet-xls20/std",
	"seed-primitives/std",
	"primitive-types/std",
	"fp-rpc/std",
	"fp-self-contained/std",
	"pallet-base-fee/std",
	"pallet-ethereum/std",
	"pallet-evm/std",
	"pallet-evm-chain-id/std",
	"pallet-evm-precompile-blake2/std",
	"pallet-evm-precompile-modexp/std",
	"pallet-evm-precompile-simple/std",
	"pallet-evm-precompile-sha3fips/std",
	"pallet-evm-precompiles-erc721/std",
	"pallet-evm-precompiles-erc20/std",
	"pallet-evm-precompiles-nft/std",
	"pallet-fee-control/std",
	"precompile-utils/std",
	"rustc-hex/std",
	"pallet-erc20-peg/std",
	"pallet-nft-peg/std",
	"evm/std",
	"try-runtime-cli",
	"pallet-validator-set/std",
	"pallet-validator-set-runtime-api/std",
	"pallet-eth-bridge/std",
]

try-runtime = [
	"frame-try-runtime",
	"frame-executive/try-runtime",
	"frame-support/try-runtime",
	"frame-system/try-runtime",
	"pallet-babe/try-runtime",
	"pallet-timestamp/try-runtime",
	"pallet-scheduler/try-runtime",
	"pallet-utility/try-runtime",
	"pallet-balances/try-runtime",
	"pallet-assets/try-runtime",
	"pallet-authorship/try-runtime",
	"pallet-staking/try-runtime",
	"pallet-offences/try-runtime",
	"pallet-session/try-runtime",
	"pallet-grandpa/try-runtime",
	"pallet-im-online/try-runtime",
	"pallet-sudo/try-runtime",
	"pallet-transaction-payment/try-runtime",
	"pallet-election-provider-multi-phase/try-runtime",
	"pallet-bags-list/try-runtime",
	"pallet-ethereum/try-runtime",
	# "pallet-evm/try-runtime",
	# "pallet-base-fee/try-runtime",
	# Local
	"pallet-assets-ext/try-runtime",
	"pallet-dex/try-runtime",
	"pallet-nft/try-runtime",
	"pallet-xrpl-bridge/try-runtime",
	"pallet-token-approvals/try-runtime",
	"pallet-echo/try-runtime",
	"pallet-tx-fee-pot/try-runtime",
	"pallet-ethy/try-runtime",
	"pallet-erc20-peg/try-runtime",
	"pallet-nft-peg/try-runtime",
<<<<<<< HEAD
	"pallet-validator-set/try-runtime",
	"pallet-eth-bridge/try-runtime",
=======
	"pallet-xls20/try-runtime",
>>>>>>> f062f593
]

runtime-benchmarks = [
	# Substrate
	"frame-benchmarking",
	"frame-system-benchmarking",
	"frame-support/runtime-benchmarks",
	"frame-system/runtime-benchmarks",
	"frame-election-provider-support/runtime-benchmarks",
	"sp-runtime/runtime-benchmarks",
	"pallet-babe/runtime-benchmarks",
	"pallet-balances/runtime-benchmarks",
	"pallet-timestamp/runtime-benchmarks",
	"pallet-scheduler/runtime-benchmarks",
	"pallet-utility/runtime-benchmarks",
	"pallet-assets/runtime-benchmarks",
	"pallet-staking/runtime-benchmarks",
	"pallet-grandpa/runtime-benchmarks",
	"pallet-im-online/runtime-benchmarks",
	"pallet-session-benchmarking",
	"pallet-bags-list/runtime-benchmarks",
	"pallet-election-provider-multi-phase/runtime-benchmarks",
	"pallet-election-provider-support-benchmarking/runtime-benchmarks",
	# Local
	"pallet-nft/runtime-benchmarks",
	"pallet-xrpl-bridge/runtime-benchmarks",
	"pallet-dex/runtime-benchmarks",
	"pallet-fee-control/runtime-benchmarks",
	"pallet-nft-peg/runtime-benchmarks",
	"pallet-erc20-peg/runtime-benchmarks",
	"pallet-echo/runtime-benchmarks",
	"pallet-assets-ext/runtime-benchmarks",
	"pallet-evm-chain-id/runtime-benchmarks",
	"pallet-token-approvals/runtime-benchmarks",
<<<<<<< HEAD
	"pallet-ethy/runtime-benchmarks",
	"pallet-eth-bridge/runtime-benchmarks",
	"pallet-validator-set/runtime-benchmarks",
=======
	"pallet-xls20/runtime-benchmarks",
>>>>>>> f062f593
]<|MERGE_RESOLUTION|>--- conflicted
+++ resolved
@@ -83,16 +83,13 @@
 pallet-erc20-peg = { path = "../pallet/erc20-peg", default-features = false }
 pallet-nft-peg = { path = "../pallet/nft-peg", default-features = false }
 pallet-fee-control = { path = "../pallet/fee-control", default-features = false }
-<<<<<<< HEAD
+pallet-xls20 = { path = "../pallet/xls20", default-features = false }
 pallet-ethy = { path = "../pallet/ethy", default-features = false }
 pallet-validator-set = { path = "../pallet/validator-set", default-features = false }
 pallet-validator-set-runtime-api = { path = "../pallet/validator-set/runtime-api", default-features = false }
 pallet-eth-bridge = { path = "../pallet/eth-bridge", default-features = false }
 
 
-=======
-pallet-xls20 = { path = "../pallet/xls20", default-features = false }
->>>>>>> f062f593
 
 seed-pallet-common = { path = "../pallet/common", default-features = false }
 seed-primitives = { path = "../primitives", default-features = false }
@@ -236,12 +233,9 @@
 	"pallet-ethy/try-runtime",
 	"pallet-erc20-peg/try-runtime",
 	"pallet-nft-peg/try-runtime",
-<<<<<<< HEAD
+	"pallet-xls20/try-runtime",
 	"pallet-validator-set/try-runtime",
 	"pallet-eth-bridge/try-runtime",
-=======
-	"pallet-xls20/try-runtime",
->>>>>>> f062f593
 ]
 
 runtime-benchmarks = [
@@ -276,11 +270,8 @@
 	"pallet-assets-ext/runtime-benchmarks",
 	"pallet-evm-chain-id/runtime-benchmarks",
 	"pallet-token-approvals/runtime-benchmarks",
-<<<<<<< HEAD
+	"pallet-xls20/runtime-benchmarks",
 	"pallet-ethy/runtime-benchmarks",
 	"pallet-eth-bridge/runtime-benchmarks",
 	"pallet-validator-set/runtime-benchmarks",
-=======
-	"pallet-xls20/runtime-benchmarks",
->>>>>>> f062f593
 ]