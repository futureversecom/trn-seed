[package]
name = "seed-runtime"
version = "0.1.0"
authors = ["The Root Network Team"]
edition = "2021"

[dependencies]
codec = { package = "parity-scale-codec", version = "3.0.0", default-features = false, features = ["derive"] }
log = { version = "0.4.17", default-features = false }
scale-info = { version = "2.3.0", default-features = false, features = ["derive"] }
serde = { version = "1.0.145", default-features = false, optional = true, features = ["derive"] }

# Substrate
frame-executive = { git = "https://github.com/futureversecom/substrate", branch = "polkadot-v0.9.27", default-features = false }
frame-election-provider-support = { git = "https://github.com/futureversecom/substrate", branch = "polkadot-v0.9.27", default-features = false }
frame-support = { git = "https://github.com/futureversecom/substrate", branch = "polkadot-v0.9.27", default-features = false }
frame-system = { git = "https://github.com/futureversecom/substrate", branch = "polkadot-v0.9.27", default-features = false }
frame-system-rpc-runtime-api = { git = "https://github.com/futureversecom/substrate", branch = "polkadot-v0.9.27", default-features = false }
pallet-assets = { git = "https://github.com/futureversecom/substrate", branch = "polkadot-v0.9.27", default-features = false }
pallet-authorship = { git = "https://github.com/futureversecom/substrate", branch = "polkadot-v0.9.27", default-features = false }
pallet-babe = { git = "https://github.com/futureversecom/substrate", branch = "polkadot-v0.9.27", default-features = false }
pallet-balances = { git = "https://github.com/futureversecom/substrate", branch = "polkadot-v0.9.27", default-features = false }
pallet-bags-list = { git = "https://github.com/futureversecom/substrate", branch = "polkadot-v0.9.27", default-features = false }
pallet-election-provider-multi-phase = { git = "https://github.com/futureversecom/substrate", branch = "polkadot-v0.9.27", default-features = false }
pallet-grandpa = { git = "https://github.com/futureversecom/substrate", branch = "polkadot-v0.9.27", default-features = false }
pallet-im-online = { git = "https://github.com/futureversecom/substrate", branch = "polkadot-v0.9.27", default-features = false }
pallet-nomination-pools = { git = "https://github.com/futureversecom/substrate", branch = "polkadot-v0.9.27", default-features = false }
pallet-offences = { git = "https://github.com/futureversecom/substrate", branch = "polkadot-v0.9.27", default-features = false }
pallet-proxy = { git = "https://github.com/futureversecom/substrate", branch = "polkadot-v0.9.27", default-features = false }
pallet-recovery = { git = "https://github.com/futureversecom/substrate", branch = "polkadot-v0.9.27", default-features = false }
pallet-scheduler = { git = "https://github.com/futureversecom/substrate", branch = "polkadot-v0.9.27", default-features = false }
pallet-session = { git = "https://github.com/futureversecom/substrate", branch = "polkadot-v0.9.27", default-features = false }
pallet-staking = { git = "https://github.com/futureversecom/substrate", branch = "polkadot-v0.9.27", default-features = false }
pallet-sudo = { git = "https://github.com/futureversecom/substrate", branch = "polkadot-v0.9.27", default-features = false }
pallet-timestamp = { git = "https://github.com/futureversecom/substrate", branch = "polkadot-v0.9.27", default-features = false }
pallet-transaction-payment = { git = "https://github.com/futureversecom/substrate", branch = "polkadot-v0.9.27", default-features = false }
pallet-transaction-payment-rpc-runtime-api = { git = "https://github.com/futureversecom/substrate", branch = "polkadot-v0.9.27", default-features = false }
pallet-utility = { git = "https://github.com/futureversecom/substrate", branch = "polkadot-v0.9.27", default-features = false }
sp-api = { git = "https://github.com/futureversecom/substrate", branch = "polkadot-v0.9.27", default-features = false }
sp-block-builder = { git = "https://github.com/futureversecom/substrate", branch = "polkadot-v0.9.27", default-features = false }
sp-consensus-babe = { git = "https://github.com/futureversecom/substrate", branch = "polkadot-v0.9.27", default-features = false }
sp-core = { git = "https://github.com/futureversecom/substrate", branch = "polkadot-v0.9.27", default-features = false }
sp-npos-elections = { git = "https://github.com/futureversecom/substrate", branch = "polkadot-v0.9.27", default-features = false }
sp-inherents = { git = "https://github.com/futureversecom/substrate", branch = "polkadot-v0.9.27", default-features = false }
sp-io = { git = "https://github.com/futureversecom/substrate", branch = "polkadot-v0.9.27", default-features = false }
sp-offchain = { git = "https://github.com/futureversecom/substrate", branch = "polkadot-v0.9.27", default-features = false }
sp-runtime = { git = "https://github.com/futureversecom/substrate", branch = "polkadot-v0.9.27", default-features = false }
sp-session = { git = "https://github.com/futureversecom/substrate", branch = "polkadot-v0.9.27", default-features = false }
sp-staking = { git = "https://github.com/futureversecom/substrate", branch = "polkadot-v0.9.27", default-features = false }
sp-std = { git = "https://github.com/futureversecom/substrate", branch = "polkadot-v0.9.27", default-features = false }
sp-transaction-pool = { git = "https://github.com/futureversecom/substrate", branch = "polkadot-v0.9.27", default-features = false }
sp-version = { git = "https://github.com/futureversecom/substrate", branch = "polkadot-v0.9.27", default-features = false }

# EVM support
fp-rpc = { default-features = false, git = "https://github.com/futureversecom/frontier", branch = "polkadot-v0.9.27-TRN" }
fp-self-contained = { default-features = false, git = "https://github.com/futureversecom/frontier", branch = "polkadot-v0.9.27-TRN" }
fp-evm = { default-features = false, git = "https://github.com/futureversecom/frontier", branch = "polkadot-v0.9.27-TRN" }
evm = { git = "https://github.com/futureversecom/evm", rev = "01bcbd2205a212c34451d3b4fabc962793b057d3", default-features = false, features = ["with-codec"] }

hex={ version = "0.4.3", default-features= false }
hex-literal = { version = "0.3.4", default-features = false }
pallet-base-fee = { default-features = false, git = "https://github.com/futureversecom/frontier", branch = "polkadot-v0.9.27-TRN" }
pallet-ethereum = { default-features = false, git = "https://github.com/futureversecom/frontier", branch = "polkadot-v0.9.27-TRN" }
pallet-evm = { default-features = false, git = "https://github.com/futureversecom/frontier", branch = "polkadot-v0.9.27-TRN" }
pallet-evm-chain-id = { path = "../pallet/evm-chain-id", default-features = false }
pallet-evm-precompile-blake2 = { default-features = false, git = "https://github.com/futureversecom/frontier", branch = "polkadot-v0.9.27-TRN" }
pallet-evm-precompile-modexp = { default-features = false, git = "https://github.com/futureversecom/frontier", branch = "polkadot-v0.9.27-TRN" }
pallet-evm-precompile-simple = { default-features = false, git = "https://github.com/futureversecom/frontier", branch = "polkadot-v0.9.27-TRN" }
pallet-evm-precompile-sha3fips = { default-features = false, git = "https://github.com/futureversecom/frontier", branch = "polkadot-v0.9.27-TRN" }
precompile-utils = { path = "../evm-precompiles/utils", default-features = false }
pallet-evm-precompiles-erc721 = { path = "../evm-precompiles/erc721", default-features = false }
pallet-evm-precompiles-erc1155 = { path = "../evm-precompiles/erc1155", default-features = false }
pallet-evm-precompiles-erc20 = { path = "../evm-precompiles/erc20", default-features = false }
pallet-evm-precompiles-nft = { path = "../evm-precompiles/nft", default-features = false }
pallet-evm-precompiles-sft = { path = "../evm-precompiles/sft", default-features = false }
pallet-evm-precompiles-peg = { path = "../evm-precompiles/peg", default-features = false }
pallet-evm-precompiles-dex = { path = "../evm-precompiles/dex", default-features = false }
pallet-evm-precompiles-futurepass = { path = "../evm-precompiles/futurepass", default-features = false }
pallet-evm-precompiles-futurepass-registrar = { path = "../evm-precompiles/futurepass_registrar", default-features = false }
rustc-hex = { version = "2.1.0", default-features = false }

pallet-assets-ext = { path = "../pallet/assets-ext", default-features = false }
pallet-dex = { path = "../pallet/dex", default-features = false }
pallet-dex-rpc-runtime-api = { path = "../pallet/dex/rpc/runtime-api", default-features = false }
pallet-echo = { path = "../pallet/echo", default-features = false }
pallet-ethy = { path = "../pallet/ethy", default-features = false }
pallet-fee-proxy = { path = "../pallet/fee-proxy", default-features = false }
pallet-nft = { path = "../pallet/nft", default-features = false }
pallet-nft-rpc-runtime-api = { path = "../pallet/nft/rpc/runtime-api", default-features = false }
pallet-sft = { path = "../pallet/sft", default-features = false }
<<<<<<< HEAD
=======
pallet-sft-rpc-runtime-api = { path = "../pallet/sft/rpc/runtime-api", default-features = false }
>>>>>>> c54a246f
pallet-token-approvals = { path = "../pallet/token-approvals", default-features = false }
pallet-tx-fee-pot = { path = "../pallet/tx-fee-pot", default-features = false }
pallet-xrpl-bridge = { path = "../pallet/xrpl-bridge", default-features = false }
pallet-erc20-peg = { path = "../pallet/erc20-peg", default-features = false }
pallet-nft-peg = { path = "../pallet/nft-peg", default-features = false }
pallet-fee-control = { path = "../pallet/fee-control", default-features = false }
pallet-xls20 = { path = "../pallet/xls20", default-features = false }
pallet-futurepass = { path = "../pallet/futurepass", default-features = false }
pallet-marketplace = { path = "../pallet/marketplace", default-features = false }

seed-pallet-common = { path = "../pallet/common", default-features = false }
seed-primitives = { path = "../primitives", default-features = false }
seed-runtime-constants = { path = "constants", default-features = false }
primitive-types = {version = "0.11.1", default-features = false, features = ["impl-codec", "impl-serde"] }

# Try-runtime
frame-try-runtime = { git = "https://github.com/futureversecom/substrate", branch = "polkadot-v0.9.27", default-features = false, optional = true }
try-runtime-cli = { git = "https://github.com/futureversecom/substrate", branch = "polkadot-v0.9.27", default-features = false, optional = true }

# Benchmark dependencies
frame-benchmarking  = { git = "https://github.com/futureversecom/substrate", branch = "polkadot-v0.9.27", default-features = false, optional = true }
frame-system-benchmarking  = { git = "https://github.com/futureversecom/substrate", branch = "polkadot-v0.9.27", default-features = false, optional = true }
pallet-session-benchmarking = { git = "https://github.com/futureversecom/substrate", branch = "polkadot-v0.9.27", default-features = false, optional = true }
pallet-election-provider-support-benchmarking = { git = "https://github.com/futureversecom/substrate", branch = "polkadot-v0.9.27", default-features = false, optional = true }

[build-dependencies]
substrate-wasm-builder = { git = "https://github.com/futureversecom/substrate", branch = "polkadot-v0.9.27" }

[dev-dependencies]
ethereum = { version = "0.12.0", features = ["with-codec"] }
seed-client = { path = "../client" }
ethabi = { version = "17.1.0" }
remote-externalities = { git = "https://github.com/futureversecom/substrate", branch = "polkadot-v0.9.27" }
tokio = { version = "1.19.2", features = ["macros"] }

[features]
default = [ "std" ]
std = [
	"codec/std",
	"log/std",
	"scale-info/std",
	"serde",
	"frame-executive/std",
	"frame-election-provider-support/std",
	"frame-support/std",
	"frame-system/std",
	"frame-system-rpc-runtime-api/std",
	"frame-try-runtime/std",
	"pallet-authorship/std",
	"pallet-assets/std",
	"pallet-babe/std",
	"pallet-bags-list/std",
	"pallet-balances/std",
	"pallet-echo/std",
	"pallet-election-provider-multi-phase/std",
	"pallet-grandpa/std",
	"pallet-im-online/std",
	"pallet-nomination-pools/std",
	"pallet-offences/std",
	"pallet-proxy/std",
	"pallet-recovery/std",
	"pallet-session/std",
	"pallet-staking/std",
	"pallet-sudo/std",
	"pallet-timestamp/std",
	"pallet-transaction-payment/std",
	"pallet-transaction-payment-rpc-runtime-api/std",
	"pallet-utility/std",
	"sp-api/std",
	"sp-block-builder/std",
	"sp-consensus-babe/std",
	"sp-core/std",
	"sp-inherents/std",
	"sp-io/std",
	"sp-npos-elections/std",
	"sp-offchain/std",
	"sp-runtime/std",
	"sp-session/std",
	"sp-staking/std",
	"sp-std/std",
	"sp-transaction-pool/std",
	"sp-version/std",
	"seed-pallet-common/std",
	"pallet-assets-ext/std",
	"pallet-dex/std",
	"pallet-dex-rpc-runtime-api/std",
	"pallet-ethy/std",
	"pallet-fee-proxy/std",
	"pallet-nft/std",
	"pallet-nft-rpc-runtime-api/std",
	"pallet-sft/std",
<<<<<<< HEAD
=======
	"pallet-sft-rpc-runtime-api/std",
>>>>>>> c54a246f
	"pallet-xrpl-bridge/std",
	"pallet-tx-fee-pot/std",
	"pallet-token-approvals/std",
	"pallet-xls20/std",
	"pallet-futurepass/std",
	"pallet-marketplace/std",
	"seed-primitives/std",
	"primitive-types/std",
	"fp-rpc/std",
	"fp-self-contained/std",
	"pallet-base-fee/std",
	"pallet-ethereum/std",
	"pallet-evm/std",
	"pallet-evm-chain-id/std",
	"pallet-evm-precompile-blake2/std",
	"pallet-evm-precompile-modexp/std",
	"pallet-evm-precompile-simple/std",
	"pallet-evm-precompile-sha3fips/std",
	"pallet-evm-precompiles-erc721/std",
	"pallet-evm-precompiles-erc1155/std",
	"pallet-evm-precompiles-erc20/std",
	"pallet-evm-precompiles-nft/std",
	"pallet-evm-precompiles-sft/std",
	"pallet-evm-precompiles-peg/std",
	"pallet-evm-precompiles-dex/std",
	"pallet-evm-precompiles-futurepass/std",
	"pallet-evm-precompiles-futurepass-registrar/std",
	"pallet-fee-control/std",
	"precompile-utils/std",
	"rustc-hex/std",
	"pallet-erc20-peg/std",
	"pallet-nft-peg/std",
	"evm/std",
	"try-runtime-cli"
]

try-runtime = [
	"frame-try-runtime",
	"frame-executive/try-runtime",
	"frame-support/try-runtime",
	"frame-system/try-runtime",
	"pallet-babe/try-runtime",
	"pallet-timestamp/try-runtime",
	"pallet-proxy/try-runtime",
	"pallet-recovery/try-runtime",
	"pallet-scheduler/try-runtime",
	"pallet-utility/try-runtime",
	"pallet-balances/try-runtime",
	"pallet-assets/try-runtime",
	"pallet-authorship/try-runtime",
	"pallet-staking/try-runtime",
	"pallet-offences/try-runtime",
	"pallet-session/try-runtime",
	"pallet-grandpa/try-runtime",
	"pallet-im-online/try-runtime",
	"pallet-sudo/try-runtime",
	"pallet-transaction-payment/try-runtime",
	"pallet-election-provider-multi-phase/try-runtime",
	"pallet-bags-list/try-runtime",
	"pallet-ethereum/try-runtime",
	# "pallet-evm/try-runtime",
	# "pallet-base-fee/try-runtime",
	# Local
	"pallet-assets-ext/try-runtime",
	"pallet-dex/try-runtime",
	"pallet-nft/try-runtime",
	"pallet-sft/try-runtime",
	"pallet-xrpl-bridge/try-runtime",
	"pallet-token-approvals/try-runtime",
	"pallet-echo/try-runtime",
	"pallet-tx-fee-pot/try-runtime",
	"pallet-ethy/try-runtime",
	"pallet-erc20-peg/try-runtime",
	"pallet-nft-peg/try-runtime",
	"pallet-xls20/try-runtime",
	"pallet-futurepass/try-runtime",
	"pallet-marketplace/try-runtime",
]

runtime-benchmarks = [
	# Substrate
	"frame-benchmarking",
	"frame-system-benchmarking",
	"frame-support/runtime-benchmarks",
	"frame-system/runtime-benchmarks",
	"frame-election-provider-support/runtime-benchmarks",
	"sp-runtime/runtime-benchmarks",
	"pallet-babe/runtime-benchmarks",
	"pallet-balances/runtime-benchmarks",
	"pallet-timestamp/runtime-benchmarks",
	"pallet-proxy/runtime-benchmarks",
	"pallet-recovery/runtime-benchmarks",
	"pallet-scheduler/runtime-benchmarks",
	"pallet-utility/runtime-benchmarks",
	"pallet-assets/runtime-benchmarks",
	"pallet-staking/runtime-benchmarks",
	"pallet-grandpa/runtime-benchmarks",
	"pallet-im-online/runtime-benchmarks",
	"pallet-session-benchmarking",
	"pallet-bags-list/runtime-benchmarks",
	"pallet-election-provider-multi-phase/runtime-benchmarks",
	"pallet-election-provider-support-benchmarking/runtime-benchmarks",
	# Local
	"pallet-nft/runtime-benchmarks",
	"pallet-sft/runtime-benchmarks",
	"pallet-xrpl-bridge/runtime-benchmarks",
	"pallet-dex/runtime-benchmarks",
	"pallet-fee-control/runtime-benchmarks",
	"pallet-nft-peg/runtime-benchmarks",
	"pallet-erc20-peg/runtime-benchmarks",
	"pallet-echo/runtime-benchmarks",
	"pallet-assets-ext/runtime-benchmarks",
	"pallet-evm-chain-id/runtime-benchmarks",
	"pallet-token-approvals/runtime-benchmarks",
	"pallet-xls20/runtime-benchmarks",
	"pallet-futurepass/runtime-benchmarks",
	"pallet-marketplace/runtime-benchmarks",
]<|MERGE_RESOLUTION|>--- conflicted
+++ resolved
@@ -88,10 +88,7 @@
 pallet-nft = { path = "../pallet/nft", default-features = false }
 pallet-nft-rpc-runtime-api = { path = "../pallet/nft/rpc/runtime-api", default-features = false }
 pallet-sft = { path = "../pallet/sft", default-features = false }
-<<<<<<< HEAD
-=======
 pallet-sft-rpc-runtime-api = { path = "../pallet/sft/rpc/runtime-api", default-features = false }
->>>>>>> c54a246f
 pallet-token-approvals = { path = "../pallet/token-approvals", default-features = false }
 pallet-tx-fee-pot = { path = "../pallet/tx-fee-pot", default-features = false }
 pallet-xrpl-bridge = { path = "../pallet/xrpl-bridge", default-features = false }
@@ -183,10 +180,7 @@
 	"pallet-nft/std",
 	"pallet-nft-rpc-runtime-api/std",
 	"pallet-sft/std",
-<<<<<<< HEAD
-=======
 	"pallet-sft-rpc-runtime-api/std",
->>>>>>> c54a246f
 	"pallet-xrpl-bridge/std",
 	"pallet-tx-fee-pot/std",
 	"pallet-token-approvals/std",
