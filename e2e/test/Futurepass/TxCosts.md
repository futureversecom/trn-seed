--- conflicted
+++ resolved
@@ -2,35 +2,19 @@
 
 | Function Call                 | Contract gas | Precompile gas | (Extrinsic fee/Gas price) |
 |:------------------------------|:------------:|:--------------:|:-------------------------:|
-<<<<<<< HEAD
-| create                        |      0       |     45155      |           19001           |
-| registerDelegateWithSignature |      0       |     46056      |           34001           |
-| unregisterDelegate            |      0       |     43622      |           22334           |
-| transferOwnership             |      0       |     52086      |           22501           |
-| proxyCall                     |      0       |     65694      |           24001           |
-=======
 | create                        |      0       |     37062      |           16354           |
 | registerDelegateWithSignature |      0       |     38495      |           20190           |
 | unregisterDelegate            |      0       |     35566      |           16202           |
 | transferOwnership             |      0       |     43883      |           20410           |
 | proxyCall                     |      0       |     65262      |           21155           |
->>>>>>> e9d85ee9
 
 
 ## Generated tx costs(fees) for Futurepass Precompiles
 
 | Function Call                 | Contract cost (Drops) | Precompile cost (Drops) | Extrinsic cost (Drops) |
 |:------------------------------|:---------------------:|:-----------------------:|:----------------------:|
-<<<<<<< HEAD
-| create                        |           0           |         657200          |         285016         |
-| registerDelegateWithSignature |           0           |         677797          |         510016         |
-| unregisterDelegate            |           0           |         622142          |         335016         |
-| transferOwnership             |           0           |         768256          |         337516         |
-| proxyCall                     |           0           |         899654          |         360016         |
-=======
 | create                        |           0           |         276040          |         122660         |
 | registerDelegateWithSignature |           0           |         288305          |         151429         |
 | unregisterDelegate            |           0           |         264442          |         121520         |
 | transferOwnership             |           0           |         314095          |         153075         |
-| proxyCall                     |           0           |         446031          |         158664         |
->>>>>>> e9d85ee9
+| proxyCall                     |           0           |         446031          |         158664         |