--- conflicted
+++ resolved
@@ -104,11 +104,7 @@
     // First 5 tokens
     cursor = 0;
     limit = 5;
-<<<<<<< HEAD
-    [new_cursor, total_owned, tokens] = await nftContract.ownedTokens(bobSigner.address, limit, cursor);
-=======
-    [new_cursor, tokens] = await erc721Precompile.ownedTokens(bobSigner.address, limit, cursor);
->>>>>>> 827a4eaf
+    [new_cursor, total_owned, tokens] = await erc721Precompile.ownedTokens(bobSigner.address, limit, cursor);
     expect(new_cursor).to.equal(5);
     expect(total_owned).to.equal(initial_balance);
     expect(tokens).to.eql([0, 1, 2, 3, 4]);
@@ -116,11 +112,7 @@
     // Last 5 tokens, cursor should be 0 to indicate end of owned tokens
     cursor = 5;
     limit = 5;
-<<<<<<< HEAD
-    [new_cursor, total_owned, tokens] = await nftContract.ownedTokens(bobSigner.address, limit, cursor);
-=======
-    [new_cursor, tokens] = await erc721Precompile.ownedTokens(bobSigner.address, limit, cursor);
->>>>>>> 827a4eaf
+    [new_cursor, total_owned, tokens] = await erc721Precompile.ownedTokens(bobSigner.address, limit, cursor);
     expect(new_cursor).to.equal(0);
     expect(total_owned).to.equal(initial_balance);
     expect(tokens).to.eql([5, 6, 7, 8, 9]);
@@ -128,11 +120,7 @@
     // Tokens over owned tokens should return empty
     cursor = 10;
     limit = 5;
-<<<<<<< HEAD
-    [new_cursor, total_owned, tokens] = await nftContract.ownedTokens(bobSigner.address, limit, cursor);
-=======
-    [new_cursor, tokens] = await erc721Precompile.ownedTokens(bobSigner.address, limit, cursor);
->>>>>>> 827a4eaf
+    [new_cursor, total_owned, tokens] = await erc721Precompile.ownedTokens(bobSigner.address, limit, cursor);
     expect(new_cursor).to.equal(0);
     expect(total_owned).to.equal(initial_balance);
     expect(tokens).to.eql([]);
@@ -140,11 +128,7 @@
     // high limit should return ALL tokens owned by bob
     cursor = 0;
     limit = 500;
-<<<<<<< HEAD
-    [new_cursor, total_owned, tokens] = await nftContract.ownedTokens(bobSigner.address, limit, cursor);
-=======
-    [new_cursor, tokens] = await erc721Precompile.ownedTokens(bobSigner.address, limit, cursor);
->>>>>>> 827a4eaf
+    [new_cursor, total_owned, tokens] = await erc721Precompile.ownedTokens(bobSigner.address, limit, cursor);
     expect(new_cursor).to.equal(0);
     expect(total_owned).to.equal(initial_balance);
     expect(tokens).to.eql([0, 1, 2, 3, 4, 5, 6, 7, 8, 9]);
