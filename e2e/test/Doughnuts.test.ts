--- conflicted
+++ resolved
@@ -1,6 +1,7 @@
 import { ApiPromise, Keyring, WsProvider } from "@polkadot/api";
 import { SubmittableResultValue } from "@polkadot/api/types";
 import { KeyringPair } from "@polkadot/keyring/types";
+import { DispatchError } from "@polkadot/types/interfaces";
 import { hexToU8a, u8aToHex } from "@polkadot/util";
 import { blake2AsHex } from "@polkadot/util-crypto";
 // import { Doughnut, PayloadVersion, SignatureVersion, Topping } from "@therootnetwork/doughnut-nodejs";
@@ -20,7 +21,6 @@
   startNode,
   typedefs,
 } from "../common";
-import {DispatchError} from "@polkadot/types/interfaces";
 
 const TRN_PERMISSION_DOMAIN: string = "trn";
 
@@ -1191,9 +1191,6 @@
     }
   });
 
-<<<<<<< HEAD
-  it("doughnut - System::remark with maintenance mode call filter", async () => {
-=======
   it("doughnut - Balances::transfer with constraints amount <= 10", async () => {
     const receiverAddress = await Wallet.createRandom().getAddress();
     const holderPrivateKey = Wallet.createRandom().privateKey;
@@ -1375,7 +1372,6 @@
   });
 
   it("doughnut - System::remark with constraint string comparison == boo", async () => {
->>>>>>> 86353473
     const holderPrivateKey = Wallet.createRandom().privateKey;
     const holder: KeyringPair = keyring.addFromSeed(hexToU8a(holderPrivateKey));
     const stringConstraint = "boo";
@@ -1388,10 +1384,7 @@
     const expiry = 100000;
     const notBefore = 0;
 
-    // Whitelist holder
-    await finalizeTx(alith, api.tx.sudo.sudo(api.tx.doughnut.updateWhitelistedHolders(holder.address, true)));
-
-    // Create doughnut
+    console.log("\n====  Creating Doughnut");
     const doughnut = new Doughnut(version, issuerPubkey, holderPubkey, feeMode, expiry, notBefore);
     // Create the permission topping object. Balances::transfer with a constraint for amount = 10
     const dataTable = [stringConstraint];
@@ -1417,14 +1410,159 @@
 
     const topping = new Topping(module);
 
-<<<<<<< HEAD
-    // Add to trn domain
-    doughnut.addDomain(TRN_PERMISSION_DOMAIN, trnnut.encode());
-=======
     // Add to trn topping
     doughnut.addTopping(TRN_PERMISSION_DOMAIN, topping.encode());
     console.log(`Topping    : ${doughnut.topping(TRN_PERMISSION_DOMAIN)}`);
->>>>>>> 86353473
+
+    // Sign the doughnut
+    const aliceWallet = await new Wallet(ALICE_PRIVATE_KEY);
+    const ethHash = blake2AsHex(doughnut.payload());
+    const ethSlice = Buffer.from(ethHash.slice(2), "hex");
+    const issuerSig = await aliceWallet.signMessage(ethSlice);
+    const sigUint8 = Buffer.from(issuerSig.slice(2), "hex");
+    doughnut.addSignature(sigUint8, SignatureVersion.EIP191);
+
+    console.log(`Signature : ${doughnut.signature()}`);
+
+    // Verify that the doughnut is valid
+    const verified = doughnut.verify(holderPubkey, 5);
+    expect(verified).to.be.equal(true);
+
+    // Encode the doughnut
+    const encodedDoughnut = doughnut.encode();
+    const doughnutHex = u8aToHex(encodedDoughnut);
+
+    // try remark with stringConstraint
+    {
+      const call = api.tx.system.remark(stringConstraint);
+      // Create a call with empty signature to be signed by the holder
+      const tx = await api.tx.doughnut.transact(call, doughnutHex, nonce, tip, "");
+      // Convert tx to u8Array and remove the first 2 bytes (Not sure why. It's to do with length)
+      const txU8a = tx.toU8a(true).slice(2);
+      const txHex = u8aToHex(txU8a);
+      const holderWallet = await new Wallet(holderPrivateKey);
+      const txHash = blake2AsHex(txHex);
+      const txSlice = Buffer.from(txHash.slice(2), "hex");
+      const holderSig = await holderWallet.signMessage(txSlice);
+
+      // whitelist the holder. i.e bob
+      await finalizeTx(alith, api.tx.sudo.sudo(api.tx.doughnut.updateWhitelistedHolders(holder.address, true)));
+
+      // Execute the transact call with.send
+      const eventData = await new Promise<any[]>((resolve, _reject) => {
+        api.tx.doughnut.transact(call, doughnutHex, nonce, tip, holderSig).send(({ events, status }) => {
+          if (status.isInBlock) {
+            resolve(events);
+          }
+        });
+      });
+      expect(eventData).to.exist;
+      // eventData.forEach(({ event: { data, method, section } }) => console.log(`${section}\t${method}\t${data}`));
+
+      // assert events
+      expect(eventData.length).to.equal(5);
+
+      // doughnut	DoughnutCallExecuted	[{"ok":null}]
+      expect(eventData[1].event.section).to.equal("doughnut");
+      expect(eventData[1].event.method).to.equal("DoughnutCallExecuted");
+
+      // system	ExtrinsicSuccess	[{"weight":434518872,"class":"Normal","paysFee":"Yes"}]
+      expect(eventData[4].event.section).to.equal("system");
+      expect(eventData[4].event.method).to.equal("ExtrinsicSuccess");
+    }
+
+    // try remark with "baa"
+    {
+      const call = api.tx.system.remark("baa");
+      // Create a call with empty signature to be signed by the holder
+      nonce = ((await api.query.system.account(holder.address)).toJSON() as any)?.nonce;
+      const tx = await api.tx.doughnut.transact(call, doughnutHex, nonce, tip, "");
+      // Convert tx to u8Array and remove the first 2 bytes (Not sure why. It's to do with length)
+      const txU8a = tx.toU8a(true).slice(2);
+      const txHex = u8aToHex(txU8a);
+      const holderWallet = await new Wallet(holderPrivateKey);
+      const txHash = blake2AsHex(txHex);
+      const txSlice = Buffer.from(txHash.slice(2), "hex");
+      const holderSig = await holderWallet.signMessage(txSlice);
+
+      // Execute the transact call with.send
+      await api.tx.doughnut
+        .transact(call, doughnutHex, nonce, tip, holderSig)
+        .send()
+        .catch((err: any) => {
+          console.log(err);
+        });
+    }
+
+    await sleep(4000); // TODO: remove this
+    // try remark with "boobaa"
+    {
+      const call = api.tx.system.remark("boobaa");
+      // Create a call with empty signature to be signed by the holder
+      nonce = ((await api.query.system.account(holder.address)).toJSON() as any)?.nonce;
+      const tx = await api.tx.doughnut.transact(call, doughnutHex, nonce, tip, "");
+      // Convert tx to u8Array and remove the first 2 bytes (Not sure why. It's to do with length)
+      const txU8a = tx.toU8a(true).slice(2);
+      const txHex = u8aToHex(txU8a);
+      const holderWallet = await new Wallet(holderPrivateKey);
+      const txHash = blake2AsHex(txHex);
+      const txSlice = Buffer.from(txHash.slice(2), "hex");
+      const holderSig = await holderWallet.signMessage(txSlice);
+
+      // Execute the transact call with.send
+      await api.tx.doughnut
+        .transact(call, doughnutHex, nonce, tip, holderSig)
+        .send()
+        .catch((err: any) => {
+          console.log(err);
+        });
+    }
+  });
+
+  it("doughnut - System::remark with maintenance mode call filter", async () => {
+    const holderPrivateKey = Wallet.createRandom().privateKey;
+    const holder: KeyringPair = keyring.addFromSeed(hexToU8a(holderPrivateKey));
+    const stringConstraint = "boo";
+    let nonce = ((await api.query.system.account(holder.address)).toJSON() as any)?.nonce;
+    const tip = 0;
+    const version = 1;
+    const issuerPubkey = alice.publicKey;
+    const holderPubkey = holder.publicKey;
+    const feeMode = 0;
+    const expiry = 100000;
+    const notBefore = 0;
+
+    // Whitelist holder
+    await finalizeTx(alith, api.tx.sudo.sudo(api.tx.doughnut.updateWhitelistedHolders(holder.address, true)));
+
+    // Create doughnut
+    const doughnut = new Doughnut(version, issuerPubkey, holderPubkey, feeMode, expiry, notBefore);
+    // Create the permission domain object. Balances::transfer with a constraint for amount = 10
+    const dataTable = [stringConstraint];
+    const comp = new OpCodeComparator(OpLoad.InputVsUser, OpComp.EQ, 0, 0, false); // RHS is the data table
+    const bytecode = new Uint8Array([...comp.encode()]);
+    const pactContract = new Pact(dataTable, bytecode);
+    const pactEncoded = pactContract.encode();
+    // console.log(pactEncoded);
+
+    const module = [
+      {
+        name: "System",
+        block_cooldown: 0,
+        methods: [
+          {
+            name: "remark",
+            block_cooldown: 0,
+            constraints: [...pactEncoded],
+          },
+        ],
+      },
+    ];
+
+    const trnnut = new TRNNut(module);
+
+    // Add to trn domain
+    doughnut.addDomain(TRN_PERMISSION_DOMAIN, trnnut.encode());
 
     // Sign the doughnut
     const aliceWallet = await new Wallet(ALICE_PRIVATE_KEY);
