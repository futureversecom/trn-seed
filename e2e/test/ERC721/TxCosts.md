## Generated tx costs(Gas) for ERC721 Precompiles

| Function Call     | Contract gas | Precompile gas | (Extrinsic fee/Gas price) |
|:------------------|:------------:|:--------------:|:-------------------------:|
<<<<<<< HEAD
| balanceOf         |    25895     |     23274      |             0             |
| ownerOf           |    25847     |     23242      |             0             |
| getApproved       |    27395     |     23242      |             0             |
| isApprovedForAll  |    26082     |     23973      |             0             |
| mint              |    53211     |     31731      |           17167           |
| burn              |    37888     |     35731      |           17001           |
| approve           |    50740     |     28884      |           23667           |
| setApprovalForAll |    47011     |     26467      |           23167           |
| safetransferFrom  |    67203     |     36625      |             0             |
| transferFrom      |    66861     |     35560      |           20501           |
| name              |    25932     |     22388      |             0             |
| symbol            |    25938     |     22388      |             0             |
| tokenURI          |    25964     |     23242      |             0             |
| owner             |    23728     |     22388      |             0             |
| transferOwnership |    29147     |     28498      |           19667           |
| renounceOwnership |    30272     |     28372      |           19667           |
=======
| balanceOf         |    25895     |     23239      |             0             |
| ownerOf           |    25847     |     23207      |             0             |
| getApproved       |    27395     |     23207      |             0             |
| isApprovedForAll  |    26082     |     23734      |             0             |
| mint              |    81095     |     27752      |           9216            |
| burn              |    37870     |     32480      |           10523           |
| approve           |    50740     |     27489      |           10852           |
| setApprovalForAll |    47011     |     26139      |           9700            |
| safetransferFrom  |    77443     |     32663      |             0             |
| transferFrom      |    66839     |     32429      |           11585           |
| name              |    25932     |     22365      |             0             |
| symbol            |    25938     |     22365      |             0             |
| tokenURI          |    25964     |     23207      |             0             |
| owner             |    23728     |     22365      |             0             |
| transferOwnership |    29147     |     27434      |           9501            |
| renounceOwnership |    30272     |     26415      |           9454            |
>>>>>>> e9d85ee9


## Generated tx costs(fees) for ERC721 Precompiles

| Function Call     | Contract cost (Drops) | Precompile cost (Drops) | Extrinsic cost (Drops) |
|:------------------|:---------------------:|:-----------------------:|:----------------------:|
<<<<<<< HEAD
| mint              |        792274         |         448454          |         257516         |
| burn              |        491074         |         533648          |         255016         |
| approve           |        739543         |         430633          |         355016         |
| setApprovalForAll |        699609         |         396639          |         347516         |
| transferFrom      |        884878         |         528637          |         307516         |
| transferOwnership |        436153         |         424962          |         295016         |
| renounceOwnership |        352310         |         419621          |         295016         |
=======
| mint              |        395981         |         206891          |         69125          |
| burn              |        245366         |         236244          |         78928          |
| approve           |        369808         |         200890          |         81393          |
| setApprovalForAll |        349839         |         189592          |         72754          |
| transferFrom      |        442288         |         235419          |         86892          |
| transferOwnership |        218098         |         199622          |         71262          |
| renounceOwnership |        176172         |         196951          |         70912          |
>>>>>>> e9d85ee9
<|MERGE_RESOLUTION|>--- conflicted
+++ resolved
@@ -2,24 +2,6 @@
 
 | Function Call     | Contract gas | Precompile gas | (Extrinsic fee/Gas price) |
 |:------------------|:------------:|:--------------:|:-------------------------:|
-<<<<<<< HEAD
-| balanceOf         |    25895     |     23274      |             0             |
-| ownerOf           |    25847     |     23242      |             0             |
-| getApproved       |    27395     |     23242      |             0             |
-| isApprovedForAll  |    26082     |     23973      |             0             |
-| mint              |    53211     |     31731      |           17167           |
-| burn              |    37888     |     35731      |           17001           |
-| approve           |    50740     |     28884      |           23667           |
-| setApprovalForAll |    47011     |     26467      |           23167           |
-| safetransferFrom  |    67203     |     36625      |             0             |
-| transferFrom      |    66861     |     35560      |           20501           |
-| name              |    25932     |     22388      |             0             |
-| symbol            |    25938     |     22388      |             0             |
-| tokenURI          |    25964     |     23242      |             0             |
-| owner             |    23728     |     22388      |             0             |
-| transferOwnership |    29147     |     28498      |           19667           |
-| renounceOwnership |    30272     |     28372      |           19667           |
-=======
 | balanceOf         |    25895     |     23239      |             0             |
 | ownerOf           |    25847     |     23207      |             0             |
 | getApproved       |    27395     |     23207      |             0             |
@@ -36,27 +18,16 @@
 | owner             |    23728     |     22365      |             0             |
 | transferOwnership |    29147     |     27434      |           9501            |
 | renounceOwnership |    30272     |     26415      |           9454            |
->>>>>>> e9d85ee9
 
 
 ## Generated tx costs(fees) for ERC721 Precompiles
 
 | Function Call     | Contract cost (Drops) | Precompile cost (Drops) | Extrinsic cost (Drops) |
 |:------------------|:---------------------:|:-----------------------:|:----------------------:|
-<<<<<<< HEAD
-| mint              |        792274         |         448454          |         257516         |
-| burn              |        491074         |         533648          |         255016         |
-| approve           |        739543         |         430633          |         355016         |
-| setApprovalForAll |        699609         |         396639          |         347516         |
-| transferFrom      |        884878         |         528637          |         307516         |
-| transferOwnership |        436153         |         424962          |         295016         |
-| renounceOwnership |        352310         |         419621          |         295016         |
-=======
 | mint              |        395981         |         206891          |         69125          |
 | burn              |        245366         |         236244          |         78928          |
 | approve           |        369808         |         200890          |         81393          |
 | setApprovalForAll |        349839         |         189592          |         72754          |
 | transferFrom      |        442288         |         235419          |         86892          |
 | transferOwnership |        218098         |         199622          |         71262          |
-| renounceOwnership |        176172         |         196951          |         70912          |
->>>>>>> e9d85ee9
+| renounceOwnership |        176172         |         196951          |         70912          |