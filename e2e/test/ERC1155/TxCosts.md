--- conflicted
+++ resolved
@@ -2,19 +2,6 @@
 
 | Function Call         | Contract gas | Precompile gas | (Extrinsic fee/Gas price) |
 |:----------------------|:------------:|:--------------:|:-------------------------:|
-<<<<<<< HEAD
-| uri                   |    27560     |     22400      |             0             |
-| balanceOf             |    25957     |     22433      |             0             |
-| balanceOfBatch        |    32585     |     24106      |             0             |
-| setApprovalForAll     |    47025     |     27501      |             0             |
-| isApprovedForAll      |    26076     |     23184      |             0             |
-| safeTransferFrom      |    59163     |     32160      |           23167           |
-| safeBatchTransferFrom |    50205     |     35812      |           26501           |
-| mint                  |    33152     |     32245      |           23334           |
-| mintBatch             |    42210     |     32633      |           26667           |
-| burn                  |    32581     |     27608      |           19834           |
-| burnBatch             |    38043     |     31828      |           23167           |
-=======
 | uri                   |    27560     |     22377      |             0             |
 | balanceOf             |    25957     |     22409      |             0             |
 | balanceOfBatch        |    32585     |     23723      |             0             |
@@ -26,25 +13,15 @@
 | mintBatch             |    75540     |     31515      |           12307           |
 | burn                  |    32581     |     26154      |           9630            |
 | burnBatch             |    38043     |     28483      |           10564           |
->>>>>>> e9d85ee9
 
 
 ## Generated tx costs(fees) for ERC1155 Precompiles
 
 | Function Call         | Contract cost (Drops) | Precompile cost (Drops) | Extrinsic cost (Drops) |
 |:----------------------|:---------------------:|:-----------------------:|:----------------------:|
-<<<<<<< HEAD
-| safeTransferFrom      |        880468         |         462181          |         347516         |
-| safeBatchTransferFrom |        728112         |         535973          |         397516         |
-| mint                  |        493954         |         464911          |         350016         |
-| mintBatch             |        589858         |         477332          |         400016         |
-| burn                  |        475652         |         407185          |         297516         |
-| burnBatch             |        569231         |         451575          |         347516         |
-=======
 | safeTransferFrom      |        440278         |         215698          |         79144          |
 | safeBatchTransferFrom |        364092         |         242395          |         99740          |
 | mint                  |        247001         |         214572          |         85306          |
 | mintBatch             |        294958         |         220784          |         92306          |
 | burn                  |        237850         |         189997          |         72232          |
-| burnBatch             |        284644         |         212194          |         79232          |
->>>>>>> e9d85ee9
+| burnBatch             |        284644         |         212194          |         79232          |