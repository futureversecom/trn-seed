--- conflicted
+++ resolved
@@ -2,18 +2,6 @@
 
 | Function Call       | Contract gas | Precompile gas | (Extrinsic fee/Gas price) |
 |:--------------------|:------------:|:--------------:|:-------------------------:|
-<<<<<<< HEAD
-| registerMarketplace |      0       |     32307      |           19834           |
-| sellNft             |      0       |     55445      |           27001           |
-| auctionNft          |      0       |     55709      |           23501           |
-| makeSimpleOffer     |      0       |     60972      |           28001           |
-| buy                 |      0       |     50424      |           85167           |
-| bid                 |      0       |     61632      |          687834           |
-| cancelSale          |      0       |     38090      |           18334           |
-| updateFixedPrice    |      0       |     29163      |           21001           |
-| acceptOffer         |      0       |     74959      |           16994           |
-| cancelOffer         |      0       |     56308      |           17161           |
-=======
 | registerMarketplace |      0       |     28523      |           10843           |
 | sellNft             |      0       |     45619      |           22404           |
 | auctionNft          |      0       |     45698      |           21415           |
@@ -24,25 +12,12 @@
 | updateFixedPrice    |      0       |     27601      |           9867            |
 | acceptOffer         |      0       |     55842      |           27393           |
 | cancelOffer         |      0       |     45669      |           20784           |
->>>>>>> e9d85ee9
 
 
 ## Generated tx costs(fees) for Marketplace Precompiles
 
 | Function Call       | Contract cost (Drops) | Precompile cost (Drops) | Extrinsic cost (Drops) |
 |:--------------------|:---------------------:|:-----------------------:|:----------------------:|
-<<<<<<< HEAD
-| registerMarketplace |           0           |         466921          |         297516         |
-| sellNft             |           0           |         816231          |         405016         |
-| auctionNft          |           0           |         821662          |         352516         |
-| makeSimpleOffer     |           0           |         1010831         |         420016         |
-| buy                 |           0           |         1732808         |        1277516         |
-| bid                 |           0           |        10924137         |        10317516        |
-| cancelSale          |           0           |         570522          |         275016         |
-| updateFixedPrice    |           0           |         436768          |         315016         |
-| acceptOffer         |           0           |         1064301         |         254916         |
-| cancelOffer         |           0           |         833923          |         257416         |
-=======
 | registerMarketplace |           0           |         213050          |         81324          |
 | sellNft             |           0           |         333944          |         168032         |
 | auctionNft          |           0           |         334836          |         160616         |
@@ -52,5 +27,4 @@
 | cancelSale          |           0           |         246664          |         99910          |
 | updateFixedPrice    |           0           |         203425          |         74003          |
 | acceptOffer         |           0           |         412144          |         205453         |
-| cancelOffer         |           0           |         334406          |         155882         |
->>>>>>> e9d85ee9
+| cancelOffer         |           0           |         334406          |         155882         |