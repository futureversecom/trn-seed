// Copyright 2022-2023 Futureverse Corporation Limited
//
// Licensed under the Apache License, Version 2.0 (the "License");
// you may not use this file except in compliance with the License.
// You may obtain a copy of the License at
//
//     http://www.apache.org/licenses/LICENSE-2.0
//
// Unless required by applicable law or agreed to in writing, software
// distributed under the License is distributed on an "AS IS" BASIS,
// WITHOUT WARRANTIES OR CONDITIONS OF ANY KIND, either express or implied.
// See the License for the specific language governing permissions and
// limitations under the License.
// You may obtain a copy of the License at the root of this project source code

#![cfg(test)]
use crate::{
	mock::*,
	types::{
		BridgePauseStatus, CheckedEthCallRequest, CheckedEthCallResult, EthAddress, EthBlock,
		EthHash, EthereumEventInfo, EthySigningRequest, EventClaim, EventClaimResult, EventProofId,
		TransactionReceipt,
	},
	AuthoritiesChangedThisEra, BridgePaused, ChallengePeriod, ChallengerAccount, Config,
	ContractAddress, DelayedEventProofsPerBlock, Error, EthCallNotarizationsAggregated,
	EthCallRequestInfo, Event, EventClaimStatus, MessagesValidAt, MissedMessageIds,
	NextAuthorityChange, NextEventProofId, NextNotaryKeys, NotaryKeys, NotarySetId,
	NotarySetProofId, NotaryXrplKeys, Pallet, PendingClaimChallenges, PendingClaimStatus,
	PendingEventClaims, PendingEventProofs, ProcessedMessageIds, Relayer, RelayerPaidBond,
	XrplDoorSigners, XrplNotarySetProofId, ETHY_ENGINE_ID, SUBMIT_BRIDGE_EVENT_SELECTOR,
};
use codec::Encode;
use ethabi::Token;
use frame_support::traits::{fungibles::Inspect, Hooks, OneSessionHandler, UnixTime};
use hex_literal::hex;
use seed_pallet_common::test_prelude::*;
use seed_primitives::{
	ethy::{
		crypto::AuthorityId, ConsensusLog, EthyChainId, EthyEcdsaToEthereum, EventClaimId,
		ValidatorSet,
	},
	xrpl::XrplAccountId,
};
use sp_core::{bounded::WeakBoundedVec, ByteArray};
use sp_keystore::{testing::KeyStore, SyncCryptoStore};
use sp_runtime::{
	generic::DigestItem,
	traits::{AccountIdConversion, Convert},
	Percent, RuntimeAppPublic, SaturatedConversion,
};

/// Mocks an Eth block for when get_block_by_number is called
/// Adds this to the mock storage
/// The latest block will be the highest block stored
fn mock_block_response(block_number: u64, timestamp: U256) -> EthBlock {
	let mock_block = MockBlockBuilder::new()
		.block_number(block_number)
		.block_hash(H256::from_low_u64_be(block_number))
		.timestamp(timestamp)
		.build();

	MockEthereumRpcClient::mock_block_response_at(
		block_number.saturated_into(),
		mock_block.clone(),
	);
	mock_block
}

/// Mocks a TransactionReceipt for when get_transaction_receipt is called
/// Adds this to the mock storage
fn create_transaction_receipt_mock(
	block_number: u64,
	tx_hash: EthHash,
	to: EthAddress,
	logs: Vec<MockLog>,
) -> TransactionReceipt {
	let mock_tx_receipt = MockReceiptBuilder::new()
		.block_number(block_number)
		.transaction_hash(tx_hash)
		.to(to)
		.logs(logs)
		.build();

	MockEthereumRpcClient::mock_transaction_receipt_for(tx_hash, mock_tx_receipt.clone());
	mock_tx_receipt
}

/// Ethereum ABI encode an event message according to the 1.5 standard
fn encode_event_message(
	event_id: EventClaimId,
	source: H160,
	destination: H160,
	message: &[u8],
) -> Vec<u8> {
	ethabi::encode(&[
		Token::Uint(event_id.into()),
		Token::Address(source),
		Token::Address(destination),
		Token::Bytes(message.to_vec()),
	])
}

/// Ethereum ABI encode validator set message
fn encode_validator_set_message(validator_set: &Vec<AuthorityId>, token_id: u64) -> Vec<u8> {
	ethabi::encode(&[
		Token::Array(
			validator_set
				.iter()
				.map(|k| {
					let address: [u8; 20] = EthyEcdsaToEthereum::convert(k.as_slice());
					Token::Address(address.into())
				})
				.collect(),
		),
		Token::Uint(token_id.into()),
	])
}

#[test]
fn submit_event() {
	let relayer = H160::from_low_u64_be(123);
	let tx_hash = EthHash::from_low_u64_be(33);
	let (event_id, source, destination, message) =
		(1_u64, H160::from_low_u64_be(555), H160::from_low_u64_be(555), &[1_u8, 2, 3, 4, 5]);
	let event_data = encode_event_message(event_id, source, destination, message);

	ExtBuilder::default().relayer(relayer).build().execute_with(|| {
		assert_ok!(EthBridge::submit_event(
			RuntimeOrigin::signed(relayer.into()),
			tx_hash.clone(),
			event_data.clone(),
		));

		let process_at = System::block_number() + ChallengePeriod::<Test>::get();
		assert_eq!(
			PendingEventClaims::<Test>::get(event_id),
			Some(EventClaim {
				tx_hash,
				source,
				destination,
				data: BoundedVec::truncate_from(message.to_vec())
			})
		);
		assert_eq!(MessagesValidAt::<Test>::get(process_at).into_inner(), [event_id],);
	});
}

#[test]
fn submit_event_relayer_only() {
	ExtBuilder::default().build().execute_with(|| {
		let not_relayer = H160::from_low_u64_be(11);
		assert_noop!(
			EthBridge::submit_event(
				RuntimeOrigin::signed(not_relayer.into()),
				H256::default(),
				vec![]
			),
			Error::<Test>::NoPermission
		);
	});
}

#[test]
fn submit_event_bad_encoding() {
	let relayer = H160::from_low_u64_be(123);
	let tx_hash = EthHash::from_low_u64_be(33);
	let event_data = vec![1u8, 2, 3, 4, 5];

	ExtBuilder::default().relayer(relayer).build().execute_with(|| {
		assert_noop!(
			EthBridge::submit_event(RuntimeOrigin::signed(relayer.into()), tx_hash, event_data),
			Error::<Test>::InvalidClaim
		);
	});
}

#[test]
fn submit_event_tracks_pending() {
	let relayer = H160::from_low_u64_be(123);
	let tx_hash = EthHash::from_low_u64_be(33);
	let event_data = encode_event_message(
		1_u64,
		H160::from_low_u64_be(555),
		H160::from_low_u64_be(555),
		&[1_u8, 2, 3, 4, 5],
	);

	ExtBuilder::default().relayer(relayer).build().execute_with(|| {
		assert_ok!(EthBridge::submit_event(
			RuntimeOrigin::signed(relayer.into()),
			tx_hash.clone(),
			event_data.clone(),
		));

		assert_noop!(
			EthBridge::submit_event(RuntimeOrigin::signed(relayer.into()), tx_hash, event_data),
			Error::<Test>::EventReplayPending
		);
	});
}

#[test]
fn submit_event_tracks_completed() {
	let relayer = H160::from_low_u64_be(123);
	let tx_hash = EthHash::from_low_u64_be(33);
	let event_data = encode_event_message(
		1_u64,
		H160::from_low_u64_be(555),
		H160::from_low_u64_be(555),
		&[1_u8, 2, 3, 4, 5],
	);

	ExtBuilder::default().relayer(relayer).build().execute_with(|| {
		assert_ok!(EthBridge::submit_event(
			RuntimeOrigin::signed(relayer.into()),
			tx_hash.clone(),
			event_data.clone(),
		));

		// Process the message
		let process_at = System::block_number() + ChallengePeriod::<Test>::get();
		EthBridge::on_initialize(process_at);

		assert_noop!(
			EthBridge::submit_event(RuntimeOrigin::signed(relayer.into()), tx_hash, event_data),
			Error::<Test>::EventReplayProcessed
		);
	});
}

#[test]
fn submit_missing_event_id_works() {
	let relayer = H160::from_low_u64_be(123);
	ExtBuilder::default().relayer(relayer).build().execute_with(|| {
		let missed_event_id: u64 = 3;
		// Setup storage to simulate missed_event_id being invalid but stored in Missing
		ProcessedMessageIds::<Test>::put(BoundedVec::truncate_from(vec![missed_event_id + 1]));
		MissedMessageIds::<Test>::put(vec![missed_event_id]);
		let tx_hash = EthHash::from_low_u64_be(33);
		let (source, destination, message) =
			(H160::from_low_u64_be(555), H160::from_low_u64_be(555), &[1_u8, 2, 3, 4, 5]);
		let event_item_data = encode_event_message(missed_event_id, source, destination, message);

		// Submit event should fail due to replay protection
		assert_noop!(
			EthBridge::submit_event(
				RuntimeOrigin::signed(relayer.into()),
				tx_hash.clone(),
				event_item_data.clone(),
			),
			Error::<Test>::EventReplayProcessed
		);

		// Submit missing event should work as event id is stored within MissedMessageIds
		assert_ok!(EthBridge::submit_missing_event(
			RuntimeOrigin::signed(relayer.into()),
			tx_hash.clone(),
			event_item_data.clone(),
		));

		assert_eq!(
			PendingEventClaims::<Test>::get(missed_event_id),
			Some(EventClaim {
				tx_hash,
				source,
				destination,
				data: BoundedVec::truncate_from(message.to_vec())
			})
		);

		let process_at = System::block_number() + ChallengePeriod::<Test>::get();
		EthBridge::on_initialize(process_at);
		// ProcessedMessageIds should be unchanged (As it was before the lowest
		assert_eq!(ProcessedMessageIds::<Test>::get().into_inner(), vec![missed_event_id + 1]);
		assert!(MissedMessageIds::<Test>::get().is_empty());

		// Submit missing event should now not work as the event is processed
		assert_noop!(
			EthBridge::submit_missing_event(
				RuntimeOrigin::signed(relayer.into()),
				tx_hash.clone(),
				event_item_data.clone(),
			),
			Error::<Test>::EventReplayProcessed
		);
	});
}

#[test]
fn submit_missing_event_id_prevents_replay() {
	let relayer = H160::from_low_u64_be(123);
	ExtBuilder::default().relayer(relayer).build().execute_with(|| {
		let missed_event_id: u64 = 3;
		// Setup storage to simulate missed_event_id being invalid but stored in Missing
		ProcessedMessageIds::<Test>::put(BoundedVec::truncate_from(vec![missed_event_id + 1]));
		MissedMessageIds::<Test>::put(vec![missed_event_id]);
		let tx_hash = EthHash::from_low_u64_be(33);
		let (source, destination, message) =
			(H160::from_low_u64_be(555), H160::from_low_u64_be(555), &[1_u8, 2, 3, 4, 5]);
		let event_item_data = encode_event_message(missed_event_id, source, destination, message);

		// Submit missing event should work as event id is stored within MissedMessageIds
		assert_ok!(EthBridge::submit_missing_event(
			RuntimeOrigin::signed(relayer.into()),
			tx_hash.clone(),
			event_item_data.clone(),
		));

		// Submit missing event should now not work as the event is pending
		assert_noop!(
			EthBridge::submit_missing_event(
				RuntimeOrigin::signed(relayer.into()),
				tx_hash.clone(),
				event_item_data.clone(),
			),
			Error::<Test>::EventReplayPending
		);
	});
}

#[test]
fn submit_missing_event_id_fails_if_not_in_missing() {
	let relayer = H160::from_low_u64_be(123);
	ExtBuilder::default().relayer(relayer).build().execute_with(|| {
		let missed_event_id: u64 = 3;
		// Setup storage to simulate missed_event_id not in missing (i.e. processed
		ProcessedMessageIds::<Test>::put(BoundedVec::truncate_from(vec![5]));
		MissedMessageIds::<Test>::put(vec![2, 4]);
		let tx_hash = EthHash::from_low_u64_be(33);
		let (source, destination, message) =
			(H160::from_low_u64_be(555), H160::from_low_u64_be(555), &[1_u8, 2, 3, 4, 5]);
		let event_item_data = encode_event_message(missed_event_id, source, destination, message);

		// Submit missing event should not work as it is not in MissedMessageIds
		assert_noop!(
			EthBridge::submit_missing_event(
				RuntimeOrigin::signed(relayer.into()),
				tx_hash.clone(),
				event_item_data.clone(),
			),
			Error::<Test>::EventReplayProcessed
		);

		assert_noop!(
			EthBridge::submit_event(
				RuntimeOrigin::signed(relayer.into()),
				tx_hash.clone(),
				event_item_data.clone(),
			),
			Error::<Test>::EventReplayProcessed
		);
	});
}

#[test]
fn remove_missing_event_id_works() {
	ExtBuilder::default().build().execute_with(|| {
		let event_ids = vec![1, 2, 3, 4, 5, 6, 7, 8, 9];
		MissedMessageIds::<Test>::put(event_ids);

		let range = (3, 6);
		assert_ok!(EthBridge::remove_missing_event_id(RuntimeOrigin::root(), range));
		let event_ids = vec![1, 2, 7, 8, 9];
		assert_eq!(MissedMessageIds::<Test>::get(), event_ids);
	});
}

#[test]
fn remove_missing_event_id_single_id() {
	ExtBuilder::default().build().execute_with(|| {
		let event_ids = vec![1, 2, 3, 4, 5, 6, 7, 8, 9];
		MissedMessageIds::<Test>::put(event_ids);

		let range = (3, 3); // Remove one ID
		assert_ok!(EthBridge::remove_missing_event_id(RuntimeOrigin::root(), range));
		let event_ids = vec![1, 2, 4, 5, 6, 7, 8, 9];
		assert_eq!(MissedMessageIds::<Test>::get(), event_ids);
	});
}

#[test]
fn remove_missing_event_id_outside_range() {
	ExtBuilder::default().build().execute_with(|| {
		let event_ids = vec![1, 2, 3, 4, 5, 6, 7, 8, 9];
		MissedMessageIds::<Test>::put(&event_ids);

		let range = (10, 1000000000); // Outside range is noop
		assert_ok!(EthBridge::remove_missing_event_id(RuntimeOrigin::root(), range));
		assert_eq!(MissedMessageIds::<Test>::get(), event_ids);
	});
}

#[test]
fn remove_missing_event_id_full_range() {
	ExtBuilder::default().build().execute_with(|| {
		let event_ids = vec![1, 2, 3, 4, 5, 6, 7, 8, 9];
		MissedMessageIds::<Test>::put(&event_ids);

		let range = (1, 9); // Full range of ids
		assert_ok!(EthBridge::remove_missing_event_id(RuntimeOrigin::root(), range));
		assert!(MissedMessageIds::<Test>::get().is_empty());
	});
}

#[test]
fn set_relayer_no_bond_should_fail() {
	let relayer = H160::from_low_u64_be(123);
	ExtBuilder::default().build().execute_with(|| {
		assert_noop!(
			EthBridge::set_relayer(frame_system::RawOrigin::Root.into(), relayer.into()),
			Error::<Test>::NoBondPaid
		);
	});
}

#[test]
fn deposit_relayer_bond_works() {
	let relayer = H160::from_low_u64_be(123);
	ExtBuilder::default()
		.with_endowed_account(relayer, RelayerBond::get())
		.build()
		.execute_with(|| {
			assert_ok!(EthBridge::deposit_relayer_bond(RuntimeOrigin::signed(relayer.into())));
			assert_eq!(
				AssetsExt::hold_balance(&BridgePalletId::get(), &relayer.into(), &ROOT_ASSET_ID),
				RelayerBond::get()
			);

			// Subsequent deposits should fail
			assert_noop!(
				EthBridge::deposit_relayer_bond(RuntimeOrigin::signed(relayer.into())),
				Error::<Test>::CantBondRelayer
			);

			// Setting relayer should work
			assert_ok!(EthBridge::set_relayer(
				frame_system::RawOrigin::Root.into(),
				relayer.into()
			));
			assert_eq!(
				AssetsExt::hold_balance(&BridgePalletId::get(), &relayer.into(), &ROOT_ASSET_ID),
				RelayerBond::get()
			);

			// Check storage
			assert_eq!(RelayerPaidBond::<Test>::get(AccountId::from(relayer)), RelayerBond::get());
			assert_eq!(Relayer::<Test>::get(), Some(relayer.into()));
		});
}

#[test]
fn deposit_relayer_bond_no_balance_should_fail() {
	let relayer = H160::from_low_u64_be(123);
	ExtBuilder::default().build().execute_with(|| {
		// Subsequent deposits should fail
		assert_noop!(
			EthBridge::deposit_relayer_bond(RuntimeOrigin::signed(relayer.into())),
			pallet_balances::Error::<Test>::InsufficientBalance
		);
	});
}

#[test]
fn withdraw_relayer_bond_works() {
	let relayer = H160::from_low_u64_be(123);
	ExtBuilder::default()
		.with_endowed_account(relayer, RelayerBond::get())
		.build()
		.execute_with(|| {
			// Withdraw with no bond set should fail
			assert_noop!(
				EthBridge::withdraw_relayer_bond(RuntimeOrigin::signed(relayer.into())),
				Error::<Test>::CantUnbondRelayer
			);

			// Submit bond
			assert_ok!(EthBridge::deposit_relayer_bond(RuntimeOrigin::signed(relayer.into())));
			assert_eq!(RelayerPaidBond::<Test>::get(AccountId::from(relayer)), RelayerBond::get());

			// Withdraw bond
			assert_ok!(EthBridge::withdraw_relayer_bond(RuntimeOrigin::signed(relayer.into())));

			// Check storage
			assert_eq!(RelayerPaidBond::<Test>::get(AccountId::from(relayer)), 0);
		});
}

#[test]
fn withdraw_active_relayer_bond_should_fail() {
	let relayer = H160::from_low_u64_be(123);
	ExtBuilder::default()
		.with_endowed_account(relayer, RelayerBond::get())
		.build()
		.execute_with(|| {
			// Submit bond
			assert_ok!(EthBridge::deposit_relayer_bond(RuntimeOrigin::signed(relayer.into())));

			// Setting relayer should work
			assert_ok!(EthBridge::set_relayer(
				frame_system::RawOrigin::Root.into(),
				relayer.into()
			));

			// Withdraw bond
			assert_noop!(
				EthBridge::withdraw_relayer_bond(RuntimeOrigin::signed(relayer.into())),
				Error::<Test>::CantUnbondRelayer
			);
		});
}

#[test]
fn submit_challenge() {
	let relayer = H160::from_low_u64_be(123);
	let challenger = H160::from_low_u64_be(1234);
	let tx_hash = EthHash::from_low_u64_be(33);
	let (event_id, source, destination, message) =
		(1_u64, H160::from_low_u64_be(555), H160::from_low_u64_be(555), &[1_u8, 2, 3, 4, 5]);
	let event_data = encode_event_message(event_id, source, destination, message);

	ExtBuilder::default()
		.relayer(relayer)
		.with_endowed_account(challenger, ChallengerBond::get())
		.build()
		.execute_with(|| {
			// No event claim should fail
			assert_noop!(
				EthBridge::submit_challenge(RuntimeOrigin::signed(challenger.into()), event_id),
				Error::<Test>::NoClaim
			);

			// Submit event
			assert_ok!(EthBridge::submit_event(
				RuntimeOrigin::signed(relayer.into()),
				tx_hash.clone(),
				event_data.clone(),
			));

			// Submit challenge
			assert_ok!(EthBridge::submit_challenge(
				RuntimeOrigin::signed(challenger.into()),
				event_id
			));
			assert_eq!(PendingClaimChallenges::<Test>::get(), vec![event_id]);
			assert_eq!(
				ChallengerAccount::<Test>::get(event_id),
				Some((AccountId::from(challenger), ChallengerBond::get()))
			);
			assert_eq!(
				PendingClaimStatus::<Test>::get(event_id),
				Some(EventClaimStatus::Challenged)
			);

			// Subsequent challenges on the same event_id should fail
			assert_noop!(
				EthBridge::submit_challenge(RuntimeOrigin::signed(challenger.into()), event_id),
				Error::<Test>::ClaimAlreadyChallenged
			);
		});
}

#[test]
fn submit_challenge_no_balance_should_fail() {
	let relayer = H160::from_low_u64_be(123);
	let challenger = H160::from_low_u64_be(1234);
	let tx_hash = EthHash::from_low_u64_be(33);
	let (event_id, source, destination, message) =
		(1_u64, H160::from_low_u64_be(555), H160::from_low_u64_be(555), &[1_u8, 2, 3, 4, 5]);
	let event_data = encode_event_message(event_id, source, destination, message);

	ExtBuilder::default().relayer(relayer).build().execute_with(|| {
		// Submit event
		assert_ok!(EthBridge::submit_event(
			RuntimeOrigin::signed(relayer.into()),
			tx_hash.clone(),
			event_data.clone(),
		));

		// Submit challenge with no balance should fail
		assert_noop!(
			EthBridge::submit_challenge(RuntimeOrigin::signed(challenger.into()), event_id),
			pallet_balances::Error::<Test>::InsufficientBalance
		);
	});
}

#[test]
fn handle_event_notarization_valid_claims() {
	let relayer = H160::from_low_u64_be(123);
	let challenger = H160::from_low_u64_be(1234);
	// First event data
	let tx_hash_1 = EthHash::from_low_u64_be(33);
	let (event_id_1, source_1, destination_1, message_1) =
		(1_u64, H160::from_low_u64_be(555), H160::from_low_u64_be(555), &[1_u8, 2, 3, 4, 5]);
	let event_data_1 = encode_event_message(event_id_1, source_1, destination_1, message_1);
	// Second event data
	let tx_hash_2 = EthHash::from_low_u64_be(33);
	let (event_id_2, source_2, destination_2, message_2) =
		(2_u64, H160::from_low_u64_be(666), H160::from_low_u64_be(666), &[1_u8, 2, 3, 4, 6]);
	let event_data_2 = encode_event_message(event_id_2, source_2, destination_2, message_2);

	// fake ecdsa public keys to represent the mocked validators
	let mock_notary_keys: Vec<<Test as Config>::EthyId> = (1_u8..=9_u8)
		.map(|k| <Test as Config>::EthyId::from_slice(&[k; 33]).unwrap())
		.collect();

	ExtBuilder::default()
		.relayer(relayer)
		.with_endowed_account(challenger, ChallengerBond::get() * 2)
		.build()
		.execute_with(|| {
			MockValidatorSet::mock_n_validators(mock_notary_keys.len() as u8);
			let process_at = System::block_number() + ChallengePeriod::<Test>::get();

			// Submit Event 1
			assert_ok!(EthBridge::submit_event(
				RuntimeOrigin::signed(relayer.into()),
				tx_hash_1.clone(),
				event_data_1.clone(),
			));
			assert_eq!(
				PendingClaimStatus::<Test>::get(event_id_1),
				Some(EventClaimStatus::Pending)
			);
			// Submit Event 2
			assert_ok!(EthBridge::submit_event(
				RuntimeOrigin::signed(relayer.into()),
				tx_hash_2.clone(),
				event_data_2.clone(),
			));
			assert_eq!(
				PendingClaimStatus::<Test>::get(event_id_2),
				Some(EventClaimStatus::Pending)
			);

			// Submit challenge 1
			assert_ok!(EthBridge::submit_challenge(
				RuntimeOrigin::signed(challenger.into()),
				event_id_1
			));
			// Submit challenge 2
			assert_ok!(EthBridge::submit_challenge(
				RuntimeOrigin::signed(challenger.into()),
				event_id_2
			));
			// Check storage
			assert_eq!(PendingClaimChallenges::<Test>::get(), vec![event_id_1, event_id_2]);
			assert_eq!(
				PendingClaimStatus::<Test>::get(event_id_1),
				Some(EventClaimStatus::Challenged)
			);
			assert_eq!(
				PendingClaimStatus::<Test>::get(event_id_2),
				Some(EventClaimStatus::Challenged)
			);

			let mut yay_count: usize = 0;
			let notary_count: usize = mock_notary_keys.len();
			// Submit valid notarization for all 9 validators
			// When the yay_count reaches over the NotarizationThreshold of 66% the storage should
			// be updated
			for i in 0..9 {
				if Percent::from_rational(yay_count, notary_count) >=
					<Test as Config>::NotarizationThreshold::get()
				{
					// Any further notarizations should return InvalidClaim error
					assert_noop!(
						EthBridge::handle_event_notarization(
							event_id_2,
							EventClaimResult::Valid,
							&mock_notary_keys[i]
						),
						Error::<Test>::InvalidClaim
					);
				} else {
					assert_ok!(EthBridge::handle_event_notarization(
						event_id_2,
						EventClaimResult::Valid,
						&mock_notary_keys[i]
					));
				}
				yay_count += 1;

				if Percent::from_rational(yay_count, notary_count) >=
					<Test as Config>::NotarizationThreshold::get()
				{
					// Over threshold, storage should be updated
					assert_eq!(PendingClaimChallenges::<Test>::get(), vec![event_id_1]);
					assert_eq!(
						PendingClaimStatus::<Test>::get(event_id_2),
						Some(EventClaimStatus::ProvenValid)
					);
				} else {
					// Under threshold, storage not updated
					assert_eq!(PendingClaimChallenges::<Test>::get(), vec![event_id_1, event_id_2]);
					assert_eq!(
						PendingClaimStatus::<Test>::get(event_id_2),
						Some(EventClaimStatus::Challenged)
					);
				}
			}

			// Check claim remains in storage so it can still be processed
			assert_eq!(
				PendingEventClaims::<Test>::get(event_id_2),
				Some(EventClaim {
					source: source_2,
					destination: destination_2,
					tx_hash: tx_hash_2,
					data: BoundedVec::truncate_from(message_2.to_vec())
				})
			);
			assert_eq!(MessagesValidAt::<Test>::get(process_at), vec![event_id_1, event_id_2]);
		});
}

#[test]
/// Check whether an event that was challenged and proven to be valid is still processed
fn process_valid_challenged_event() {
	let relayer = H160::from_low_u64_be(123);
	let challenger = H160::from_low_u64_be(1234);
	// First event data
	let tx_hash_1 = EthHash::from_low_u64_be(33);
	let (event_id_1, source_1, destination_1, message_1) =
		(1_u64, H160::from_low_u64_be(555), H160::from_low_u64_be(555), &[1_u8, 2, 3, 4, 5]);
	let event_data_1 = encode_event_message(event_id_1, source_1, destination_1, message_1);
	// fake ecdsa public keys to represent the mocked validators
	let mock_notary_keys: Vec<<Test as Config>::EthyId> = (1_u8..=9_u8)
		.map(|k| <Test as Config>::EthyId::from_slice(&[k; 33]).unwrap())
		.collect();

	ExtBuilder::default()
		.relayer(relayer)
		.with_endowed_account(challenger, ChallengerBond::get())
		.build()
		.execute_with(|| {
			MockValidatorSet::mock_n_validators(mock_notary_keys.len() as u8);
			assert_eq!(AssetsExt::reducible_balance(ROOT_ASSET_ID, &relayer.into(), false), 0);
			assert_eq!(RelayerPaidBond::<Test>::get(AccountId::from(relayer)), RelayerBond::get());

			let process_at = System::block_number() + ChallengePeriod::<Test>::get();

			// Submit Event 1
			assert_ok!(EthBridge::submit_event(
				RuntimeOrigin::signed(relayer.into()),
				tx_hash_1.clone(),
				event_data_1.clone(),
			));

			// Submit challenge 1
			assert_ok!(EthBridge::submit_challenge(
				RuntimeOrigin::signed(challenger.into()),
				event_id_1
			));
			assert_eq!(
				ChallengerAccount::<Test>::get(event_id_1),
				Some((AccountId::from(challenger), ChallengerBond::get()))
			);

			// Submit valid notarization for all 9 validators
			for i in 0..mock_notary_keys.len() {
				// We test the returned value in the previous test
				let _ = EthBridge::handle_event_notarization(
					event_id_1,
					EventClaimResult::Valid,
					&mock_notary_keys[i],
				);
			}

			// Check balances of relayer and challenger
			// Challenger should have no bond and no balance
			assert_eq!(
				AssetsExt::hold_balance(&BridgePalletId::get(), &challenger.into(), &ROOT_ASSET_ID),
				0
			);
			assert_eq!(AssetsExt::balance(ROOT_ASSET_ID, &challenger.into()), 0);
			assert!(ChallengerAccount::<Test>::get(event_id_1).is_none());

			// Relayer should still have bond and challenger bond as balance
			assert_eq!(
				AssetsExt::hold_balance(&BridgePalletId::get(), &relayer.into(), &ROOT_ASSET_ID),
				RelayerBond::get()
			);
			assert_eq!(RelayerPaidBond::<Test>::get(AccountId::from(relayer)), RelayerBond::get());
			assert_eq!(
				AssetsExt::reducible_balance(ROOT_ASSET_ID, &relayer.into(), false),
				ChallengerBond::get()
			);

			// Check claim remains in storage so it can still be processed
			assert_eq!(
				PendingClaimStatus::<Test>::get(event_id_1),
				Some(EventClaimStatus::ProvenValid)
			);
			assert_eq!(
				PendingEventClaims::<Test>::get(event_id_1),
				Some(EventClaim {
					source: source_1,
					destination: destination_1,
					tx_hash: tx_hash_1,
					data: BoundedVec::truncate_from(message_1.to_vec())
				})
			);
			assert_eq!(MessagesValidAt::<Test>::get(process_at), vec![event_id_1]);

			// Weight returned should include the 1000 that we specified in MockEventRouter
			let expected_weight =
				DbWeight::get().reads_writes(5u64, 3u64) + Weight::from_ref_time(1000u64);
			assert_eq!(EthBridge::on_initialize(process_at), expected_weight);

			// Storage should now be fully cleared
			assert!(PendingClaimChallenges::<Test>::get().is_empty());
			assert!(ChallengerAccount::<Test>::get(event_id_1).is_none());
			assert!(PendingEventClaims::<Test>::get(event_id_1).is_none());
			assert!(PendingClaimStatus::<Test>::get(event_id_1).is_none());
			assert!(MessagesValidAt::<Test>::get(process_at).is_empty());
			// The event is processed!
			assert_eq!(ProcessedMessageIds::<Test>::get().into_inner(), vec![event_id_1]);
		});
}

#[test]
/// Check whether an event that was challenged and proven to be valid but reaches the process block
/// before a consensus is reached is processed after extended by the challenge period
fn process_valid_challenged_event_delayed() {
	let relayer = H160::from_low_u64_be(123);
	let challenger = H160::from_low_u64_be(1234);
	// First event data
	let tx_hash_1 = EthHash::from_low_u64_be(33);
	let (event_id_1, source_1, destination_1, message_1) =
		(1_u64, H160::from_low_u64_be(555), H160::from_low_u64_be(555), &[1_u8, 2, 3, 4, 5]);
	let event_data_1 = encode_event_message(event_id_1, source_1, destination_1, message_1);
	// fake ecdsa public keys to represent the mocked validators
	let mock_notary_keys: Vec<<Test as Config>::EthyId> = (1_u8..=9_u8)
		.map(|k| <Test as Config>::EthyId::from_slice(&[k; 33]).unwrap())
		.collect();

	ExtBuilder::default()
		.relayer(relayer)
		.with_endowed_account(challenger, ChallengerBond::get() * 2)
		.build()
		.execute_with(|| {
			MockValidatorSet::mock_n_validators(mock_notary_keys.len() as u8);
			// The block it should be processed at
			let process_at = System::block_number() + ChallengePeriod::<Test>::get();
			// The actual block it will be processed at
			let process_at_extended = process_at + ChallengePeriod::<Test>::get();
			// Submit Event 1
			assert_ok!(EthBridge::submit_event(
				RuntimeOrigin::signed(relayer.into()),
				tx_hash_1.clone(),
				event_data_1.clone(),
			));

			// Submit challenge 1
			assert_ok!(EthBridge::submit_challenge(
				RuntimeOrigin::signed(challenger.into()),
				event_id_1
			));

			assert_eq!(
				PendingClaimStatus::<Test>::get(event_id_1),
				Some(EventClaimStatus::Challenged)
			);

			assert_eq!(MessagesValidAt::<Test>::get(process_at), vec![event_id_1]);

			// Weight returned should not include the 1000 that we specified in MockEventRouter as a
			// consensus has not been reached
			let expected_weight = DbWeight::get().reads_writes(6u64, 3u64);
			assert_eq!(EthBridge::on_initialize(process_at), expected_weight);

			assert_eq!(MessagesValidAt::<Test>::get(process_at_extended), vec![event_id_1]);
			assert!(MessagesValidAt::<Test>::get(process_at).is_empty());

			// Submit valid notarization for all 9 validators
			for i in 0..mock_notary_keys.len() {
				let _ = EthBridge::handle_event_notarization(
					event_id_1,
					EventClaimResult::Valid,
					&mock_notary_keys[i],
				);
			}

			// Check claim remains in storage
			assert_eq!(
				PendingClaimStatus::<Test>::get(event_id_1),
				Some(EventClaimStatus::ProvenValid)
			);
			assert_eq!(
				PendingEventClaims::<Test>::get(event_id_1),
				Some(EventClaim {
					source: source_1,
					destination: destination_1,
					tx_hash: tx_hash_1,
					data: BoundedVec::truncate_from(message_1.to_vec())
				})
			);
			assert_eq!(MessagesValidAt::<Test>::get(process_at_extended), vec![event_id_1]);

			// Weight returned should include the 1000 that we specified in MockEventRouter
			let expected_weight =
				DbWeight::get().reads_writes(5u64, 3u64) + Weight::from_ref_time(1000u64);
			assert_eq!(EthBridge::on_initialize(process_at_extended), expected_weight);

			// Storage should now be fully cleared
			assert!(PendingClaimChallenges::<Test>::get().is_empty());
			assert!(ChallengerAccount::<Test>::get(event_id_1).is_none());
			assert!(PendingEventClaims::<Test>::get(event_id_1).is_none());
			assert!(PendingClaimStatus::<Test>::get(event_id_1).is_none());
			assert!(MessagesValidAt::<Test>::get(process_at_extended).is_empty());
			// The event is processed!
			assert_eq!(ProcessedMessageIds::<Test>::get().into_inner(), vec![event_id_1]);
		});
}

#[test]
fn handle_event_notarization_invalid_claims() {
	let relayer = H160::from_low_u64_be(123);
	let challenger = H160::from_low_u64_be(1234);
	// Event data
	let tx_hash_1 = EthHash::from_low_u64_be(33);
	let (event_id_1, source_1, destination_1, message_1) =
		(1_u64, H160::from_low_u64_be(555), H160::from_low_u64_be(555), &[1_u8, 2, 3, 4, 5]);
	let event_data_1 = encode_event_message(event_id_1, source_1, destination_1, message_1);
	// fake ecdsa public keys to represent the mocked validators
	let mock_notary_keys: Vec<<Test as Config>::EthyId> = (1_u8..=9_u8)
		.map(|k| <Test as Config>::EthyId::from_slice(&[k; 33]).unwrap())
		.collect();

	ExtBuilder::default()
		.relayer(relayer)
		.with_endowed_account(challenger, ChallengerBond::get())
		.build()
		.execute_with(|| {
			MockValidatorSet::mock_n_validators(mock_notary_keys.len() as u8);
			let process_at = System::block_number() + ChallengePeriod::<Test>::get();

			// Submit Event 1
			assert_ok!(EthBridge::submit_event(
				RuntimeOrigin::signed(relayer.into()),
				tx_hash_1.clone(),
				event_data_1.clone(),
			));
			assert_eq!(
				PendingClaimStatus::<Test>::get(event_id_1),
				Some(EventClaimStatus::Pending)
			);

			// Submit challenge 1
			assert_ok!(EthBridge::submit_challenge(
				RuntimeOrigin::signed(challenger.into()),
				event_id_1
			));

			// Check storage
			assert_eq!(PendingClaimChallenges::<Test>::get(), vec![event_id_1]);
			assert_eq!(
				PendingClaimStatus::<Test>::get(event_id_1),
				Some(EventClaimStatus::Challenged)
			);

			let mut nay_count: usize = 0;
			let notary_count: usize = mock_notary_keys.len();
			// Submit invalid notarization for all 9 validators
			// When the nay_count reaches over 100 - NotarizationThreshold (33%) the storage should
			// be updated
			for i in 0..9 {
				if Percent::from_rational(nay_count, notary_count) >
					(Percent::from_parts(
						100_u8 - <Test as Config>::NotarizationThreshold::get().deconstruct(),
					)) {
					// further notarizations should return InvalidClaim error
					assert_noop!(
						EthBridge::handle_event_notarization(
							event_id_1,
							EventClaimResult::TxStatusFailed,
							&mock_notary_keys[i]
						),
						Error::<Test>::InvalidClaim
					);
				} else {
					assert_ok!(EthBridge::handle_event_notarization(
						event_id_1,
						EventClaimResult::TxStatusFailed,
						&mock_notary_keys[i]
					));
				}
				nay_count += 1;

				if Percent::from_rational(nay_count, notary_count) >
					(Percent::from_parts(
						100_u8 - <Test as Config>::NotarizationThreshold::get().deconstruct(),
					)) {
					// Over threshold, storage should be removed
					assert!(PendingClaimChallenges::<Test>::get().is_empty());
					assert_eq!(PendingClaimStatus::<Test>::get(event_id_1), None);
				} else {
					// Under threshold, storage not updated
					assert_eq!(PendingClaimChallenges::<Test>::get(), vec![event_id_1]);
					assert_eq!(
						PendingClaimStatus::<Test>::get(event_id_1),
						Some(EventClaimStatus::Challenged)
					);
				}
			}

			// Check claim removed from storage
			assert!(PendingEventClaims::<Test>::get(event_id_1).is_none());
			assert_eq!(MessagesValidAt::<Test>::get(process_at), vec![event_id_1]);

			// Check balances of relayer and challenger
			// Relayer should have no funds and no bond
			assert_eq!(AssetsExt::balance(ROOT_ASSET_ID, &relayer.into()), 0);
			assert_eq!(RelayerPaidBond::<Test>::get(AccountId::from(relayer)), 0);

			// Challenger should have balance of relayer bond + challenger bond
			assert_eq!(
				AssetsExt::balance(ROOT_ASSET_ID, &challenger.into()),
				RelayerBond::get() + ChallengerBond::get()
			);
			assert!(ChallengerAccount::<Test>::get(event_id_1).is_none());
		});
}

#[test]
fn do_event_notarization_ocw_doesnt_change_storage() {
	let relayer = H160::from_low_u64_be(123);
	let challenger = H160::from_low_u64_be(1234);
	// Event data
	let tx_hash_1 = EthHash::from_low_u64_be(33);
	let (event_id_1, source_1, destination_1, message_1) =
		(1_u64, H160::from_low_u64_be(555), H160::from_low_u64_be(555), &[1_u8, 2, 3, 4, 5]);
	let event_data_1 = encode_event_message(event_id_1, source_1, destination_1, message_1);

	ExtBuilder::default()
		.relayer(relayer)
		.with_endowed_account(challenger, ChallengerBond::get())
		.with_keystore()
		.build()
		.execute_with(|| {
			// Submit Event 1
			assert_ok!(EthBridge::submit_event(
				RuntimeOrigin::signed(relayer.into()),
				tx_hash_1.clone(),
				event_data_1.clone(),
			));

			// Submit challenge 1
			assert_ok!(EthBridge::submit_challenge(
				RuntimeOrigin::signed(challenger.into()),
				event_id_1
			));
			// Check storage
			assert_eq!(PendingClaimChallenges::<Test>::get(), vec![event_id_1]);

			// Generate public key using same authority id and seed as the mock
			let keystore = KeyStore::new();
			SyncCryptoStore::ecdsa_generate_new(&keystore, AuthorityId::ID, None).unwrap();
			let public_key = SyncCryptoStore::ecdsa_public_keys(&keystore, AuthorityId::ID)
				.get(0)
				.unwrap()
				.clone();
			let current_set_id = NotarySetId::<Test>::get();

			// Check no storage is changed
			assert_storage_noop!(EthBridge::do_event_notarization_ocw(
				&public_key.into(),
				current_set_id.saturated_into()
			));
		});
}

#[test]
fn pre_last_session_change() {
	ExtBuilder::default().next_session_final().build().execute_with(|| {
		let next_keys = vec![
			AuthorityId::from_slice(
				hex!("03e2161ca58ac2f2fa7dfd9f6980fdda1059b467e375ee78cdd5749dc058c0b2c9")
					.as_slice(),
			)
			.unwrap(),
			AuthorityId::from_slice(
				hex!("02276503736589d21316da95a46d82b2d5c7aa10b946abbdeb01728d7cb935235e")
					.as_slice(),
			)
			.unwrap(),
		];
		let event_proof_id = NextEventProofId::<Test>::get();
		_ = NotarySetId::<Test>::get() + 1;
		// Manually insert next keys
		NextNotaryKeys::<Test>::put(WeakBoundedVec::try_from(next_keys.clone()).unwrap());

		// Manually call handle_authorities_change to simulate 5 minutes before the next epoch
		EthBridge::handle_authorities_change();

		// signing request to prove validator change on other chain
		let new_validator_set_message = encode_validator_set_message(&next_keys, 1_u64);

		let signing_request = EthySigningRequest::Ethereum(EthereumEventInfo {
			event_proof_id,
			validator_set_id: 0,
			source: BridgePalletId::get().into_account_truncating(),
			destination: ContractAddress::<Test>::get(),
			message: BoundedVec::truncate_from(new_validator_set_message.to_vec()),
		});

		System::assert_has_event(
			Event::<Test>::EventSend { event_proof_id, signing_request: signing_request.clone() }
				.into(),
		);
		assert_eq!(
			System::digest().logs[0],
			DigestItem::Consensus(
				ETHY_ENGINE_ID,
				ConsensusLog::OpaqueSigningRequest::<AuthorityId> {
					chain_id: EthyChainId::Ethereum,
					event_proof_id,
					data: signing_request.data(),
				}
				.encode(),
			),
		);

		assert_eq!(NextNotaryKeys::<Test>::get(), next_keys);
		assert_eq!(NotarySetProofId::<Test>::get(), event_proof_id);
		assert_eq!(NextEventProofId::<Test>::get(), event_proof_id + 1);
	});
}

#[test]
fn on_new_session_updates_keys() {
	ExtBuilder::default().next_session_final().build().execute_with(|| {
		let default_account = AccountId::default();
		let next_keys = vec![
			AuthorityId::from_slice(&[3_u8; 33]).unwrap(),
			AuthorityId::from_slice(&[4_u8; 33]).unwrap(),
		];
		let next_keys_iter = vec![
			(&default_account, AuthorityId::from_slice(&[3_u8; 33]).unwrap()),
			(&default_account, AuthorityId::from_slice(&[4_u8; 33]).unwrap()),
		]
		.into_iter();

		// Call on_new_session but is_active_session_final is false
		<EthBridge as OneSessionHandler<AccountId>>::on_new_session(
			true,
			next_keys_iter.clone(),
			next_keys_iter.clone(),
		);
		// Storage remains unchanged
		assert_eq!(
			NextNotaryKeys::<Test>::get(),
			next_keys_iter.clone().map(|(&_acc, pk)| pk).collect::<Vec<AuthorityId>>()
		);
		assert!(NextAuthorityChange::<Test>::get().is_none());

		let block_number: BlockNumber = 100;
		System::set_block_number(block_number.into());
		// Call on_new_session where is_active_session_final is true, should change storage
		<EthBridge as OneSessionHandler<AccountId>>::on_new_session(
			true,
			next_keys_iter.clone(),
			next_keys_iter.clone(),
		);
		let epoch_duration: BlockNumber = EpochDuration::get().saturated_into();
		let expected_block: BlockNumber = block_number + epoch_duration - 75_u64;
		assert_eq!(NextAuthorityChange::<Test>::get(), Some(expected_block as u64));
		assert_eq!(NextNotaryKeys::<Test>::get(), next_keys.clone());

		let event_proof_id = NextEventProofId::<Test>::get();
		let next_validator_set_id = NotarySetId::<Test>::get() + 1;
		// Now call on_initialize with the expected block to check it gets processed correctly
		EthBridge::on_initialize(expected_block.into());

		// Storage updated
		assert_eq!(NotarySetProofId::<Test>::get(), event_proof_id);
		assert_eq!(NextEventProofId::<Test>::get(), event_proof_id + 1);
		assert!(NextAuthorityChange::<Test>::get().is_none());
		assert!(AuthoritiesChangedThisEra::<Test>::get());
		// only one log is deposited when the next_authority_change is executed - this is the
		// Ethereum proof request. Xrpl proof request is not made since no change in xrpl notary
		// keys. Also no ConsensusLog::AuthoritiesChange yet
		assert_eq!(System::digest().logs.len(), 1);
		// signing request to prove validator change on Ethereum chain
		let new_validator_set_message = encode_validator_set_message(&next_keys, 1_u64);
		let new_validator_set_message: BoundedVec<u8, MaxEthData> =
			BoundedVec::truncate_from(new_validator_set_message.to_vec());
		let signing_request = EthySigningRequest::Ethereum(EthereumEventInfo {
			event_proof_id,
			validator_set_id: 0,
			source: BridgePalletId::get().into_account_truncating(),
			destination: ContractAddress::<Test>::get(),
			message: new_validator_set_message,
		});
		assert_eq!(
			System::digest().logs[0],
			DigestItem::Consensus(
				ETHY_ENGINE_ID,
				ConsensusLog::OpaqueSigningRequest::<AuthorityId> {
					chain_id: EthyChainId::Ethereum,
					event_proof_id,
					data: signing_request.data(),
				}
				.encode(),
			),
		);

		// Calling on_before_session_ending should NOT call handle_authorities_change again,
		// but do_finalise_authorities_change() will add ConsensusLog::AuthoritiesChange
		// notification log to the header
		<Pallet<Test> as OneSessionHandler<AccountId>>::on_before_session_ending();
		assert_eq!(System::digest().logs.len(), 2); // previous one + new
		assert_eq!(
			System::digest().logs[1],
			DigestItem::Consensus(
				ETHY_ENGINE_ID,
				ConsensusLog::AuthoritiesChange(ValidatorSet {
					validators: next_keys.to_vec(),
					id: next_validator_set_id,
					proof_threshold: 2,
				})
				.encode(),
			),
		);
		assert!(!EthBridge::bridge_paused());
		// Next_notary_keys hasn't been cleared
		assert_eq!(NextNotaryKeys::<Test>::get(), next_keys);
		assert_eq!(NotaryKeys::<Test>::get(), next_keys);
		assert!(!AuthoritiesChangedThisEra::<Test>::get());
	});
}

#[test]
/// This test ensures that authorities are changed in the event that the 5 minute window was missed
/// This will quickly change the authorities right before the session ending.
/// This can happen in the case of a forced era, if it does happen, the bridge will be scheduled to
/// unpause after 5 minutes.
fn on_before_session_ending_handles_authorities() {
	ExtBuilder::default().next_session_final().build().execute_with(|| {
		let default_account = AccountId::default();
		let next_keys = vec![
			AuthorityId::from_slice(&[3_u8; 33]).unwrap(),
			AuthorityId::from_slice(&[4_u8; 33]).unwrap(),
		];
		let next_keys_iter = vec![
			(&default_account, AuthorityId::from_slice(&[3_u8; 33]).unwrap()),
			(&default_account, AuthorityId::from_slice(&[4_u8; 33]).unwrap()),
		]
		.into_iter();

		// Call on_new_session but is_active_session_final is false
		<EthBridge as OneSessionHandler<AccountId>>::on_new_session(
			true,
			next_keys_iter.clone(),
			next_keys_iter.clone(),
		);
		// next notary keys queued up
		assert_eq!(
			NextNotaryKeys::<Test>::get(),
			next_keys_iter.clone().map(|(&_acc, pk)| pk).collect::<Vec<AuthorityId>>()
		);
		// Next authority change not scheduled, not final session
		assert!(NextAuthorityChange::<Test>::get().is_none());

		let block_number: BlockNumber = 100;
		System::set_block_number(block_number.into());
		// Call on_new_session where is_active_session_final is true, should change storage
		<EthBridge as OneSessionHandler<AccountId>>::on_new_session(
			true,
			next_keys_iter.clone(),
			next_keys_iter.clone(),
		);
		let epoch_duration: BlockNumber = EpochDuration::get().saturated_into();
		let expected_block: BlockNumber = block_number + epoch_duration - 75_u64;
		assert_eq!(NextAuthorityChange::<Test>::get(), Some(expected_block as u64));
		assert_eq!(NextNotaryKeys::<Test>::get(), next_keys.clone());

		let event_proof_id = NextEventProofId::<Test>::get();
		let next_validator_set_id = NotarySetId::<Test>::get() + 1;

		// Calling on_before_session_ending should call handle_authorities_change as it wasn't
		// changed in on_initialize
		<Pallet<Test> as OneSessionHandler<AccountId>>::on_before_session_ending();

		// Storage should represent the storage before the authorities are finalized
		assert_eq!(NotarySetProofId::<Test>::get(), event_proof_id);
		assert_eq!(NextEventProofId::<Test>::get(), event_proof_id + 1);
		assert!(NextAuthorityChange::<Test>::get().is_none());
		assert_eq!(NextNotaryKeys::<Test>::get(), next_keys);
		assert!(NotaryKeys::<Test>::get().is_empty());
		assert!(EthBridge::bridge_paused());

		// Item should be scheduled
		let scheduled_block: BlockNumber = block_number + 75_u64;
		Scheduler::on_initialize(scheduled_block.into());

		// scheduled do_finalise_authorities_change() will add notification log to the header
		assert_eq!(System::digest().logs.len(), 2_usize);
		assert_eq!(
			System::digest().logs[1],
			DigestItem::Consensus(
				ETHY_ENGINE_ID,
				ConsensusLog::AuthoritiesChange(ValidatorSet {
					validators: next_keys.to_vec(),
					id: next_validator_set_id,
					proof_threshold: 2,
				})
				.encode(),
			),
		);

		// This should update all the storage items
		assert!(!EthBridge::bridge_paused());
		assert_eq!(NotarySetProofId::<Test>::get(), event_proof_id);
		assert_eq!(NextEventProofId::<Test>::get(), event_proof_id + 1);
		assert!(NextAuthorityChange::<Test>::get().is_none());
		// Next_notary_keys hasn't been cleared
		assert_eq!(NextNotaryKeys::<Test>::get(), next_keys);
		assert_eq!(NotaryKeys::<Test>::get(), next_keys);
	});
}

#[test]
/// This test is similar to the one above except NextAuthorityChange is never set so simulates
/// a new era being forced before the final session
fn on_before_session_ending_handles_authorities_without_on_new_session() {
	ExtBuilder::default().next_session_final().build().execute_with(|| {
		let default_account = AccountId::default();
		let next_keys_iter = vec![
			(&default_account, AuthorityId::from_slice(&[3_u8; 33]).unwrap()),
			(&default_account, AuthorityId::from_slice(&[4_u8; 33]).unwrap()),
		]
		.into_iter();

		// Call on_new_session but is_active_session_final is false
		<EthBridge as OneSessionHandler<AccountId>>::on_new_session(
			true,
			next_keys_iter.clone(),
			next_keys_iter.clone(),
		);
		// next notary keys queued up
		assert_eq!(
			NextNotaryKeys::<Test>::get(),
			next_keys_iter.clone().map(|(&_acc, pk)| pk).collect::<Vec<AuthorityId>>()
		);
		// Next authority change not scheduled, not final session
		assert!(NextAuthorityChange::<Test>::get().is_none());

		// Block number as 2 triggers is_active_session_final = true
		let block_number: BlockNumber = 100;
		System::set_block_number(block_number.into());

		// Calling on_before_session_ending should call handle_authorities_change as it wasn't
		// changed in on_initialize
		<Pallet<Test> as OneSessionHandler<AccountId>>::on_before_session_ending();

		// Item should be scheduled and bridge still paused
		assert!(EthBridge::bridge_paused());
		let scheduled_block: BlockNumber = block_number + 75_u64;

		// Block before scheduled should not unpause bridge
		Scheduler::on_initialize((scheduled_block - 1_u64).into());
		assert!(EthBridge::bridge_paused());

		// Scheduler unpauses bridge
		Scheduler::on_initialize(scheduled_block.into());
		assert!(!EthBridge::bridge_paused());
	});
}

#[test]
fn scheduled_authorities_change_keeps_bridge_paused_if_manually_paused() {
	ExtBuilder::default().next_session_final().build().execute_with(|| {
		let default_account = AccountId::default();
		let next_keys_iter = vec![
			(&default_account, AuthorityId::from_slice(&[3_u8; 33]).unwrap()),
			(&default_account, AuthorityId::from_slice(&[4_u8; 33]).unwrap()),
		]
		.into_iter();

		// Manual pause of bridge
		assert_ok!(EthBridge::set_bridge_paused(frame_system::RawOrigin::Root.into(), true));
		assert!(EthBridge::bridge_paused());
		assert_eq!(
			BridgePaused::<Test>::get(),
			BridgePauseStatus { manual_pause: true, authorities_change: false }
		);

		// Call on_new_session but is_active_session_final is false
		<EthBridge as OneSessionHandler<AccountId>>::on_new_session(
			true,
			next_keys_iter.clone(),
			next_keys_iter.clone(),
		);
		// Next authority change not scheduled, not final session
		assert!(NextAuthorityChange::<Test>::get().is_none());

		// Block number as 2 triggers is_active_session_final = true
		let block_number: BlockNumber = 100;
		System::set_block_number(block_number.into());

		// Calling on_before_session_ending should call handle_authorities_change as it wasn't
		// changed in on_initialize
		<Pallet<Test> as OneSessionHandler<AccountId>>::on_before_session_ending();

		// Item should be scheduled and bridge still paused with both manual and authorities change
		assert!(EthBridge::bridge_paused());
		assert_eq!(
			BridgePaused::<Test>::get(),
			BridgePauseStatus { manual_pause: true, authorities_change: true }
		);
		let scheduled_block: BlockNumber = block_number + 75_u64;

		// Block before scheduled should not unpause bridge
		Scheduler::on_initialize((scheduled_block - 1_u64).into());
		assert!(EthBridge::bridge_paused());

		// Scheduler unpauses bridge
		Scheduler::on_initialize(scheduled_block.into());
		// Bridge still paused due to manual pause
		assert!(EthBridge::bridge_paused());
		assert_eq!(
			BridgePaused::<Test>::get(),
			BridgePauseStatus { manual_pause: true, authorities_change: false }
		);
	});
}

#[test]
/// This test tests the bug where the next_notary_keys were being set before the scheduled
/// finalise_authorities_change was called
fn force_new_era_with_scheduled_authority_change_works() {
	ExtBuilder::default().next_session_final().build().execute_with(|| {
		let default_account = AccountId::default();
		let next_keys_iter = vec![
			(&default_account, AuthorityId::from_slice(&[3_u8; 33]).unwrap()),
			(&default_account, AuthorityId::from_slice(&[4_u8; 33]).unwrap()),
		]
		.into_iter();

		// Call on_new_session but is_active_session_final is false
		<EthBridge as OneSessionHandler<AccountId>>::on_new_session(
			true,
			next_keys_iter.clone(),
			next_keys_iter.clone(),
		);
		// next notary keys queued up
		assert_eq!(
			NextNotaryKeys::<Test>::get(),
			next_keys_iter.clone().map(|(&_acc, pk)| pk).collect::<Vec<AuthorityId>>()
		);
		// Next authority change not scheduled, not final session
		assert!(NextAuthorityChange::<Test>::get().is_none());

		// Simulate force new era
		test_storage::Forcing::put(true);

		// Add a validator to the next_keys, simulating a change in validator during the last
		// session
		let next_keys_expanded = vec![
			(&default_account, AuthorityId::from_slice(&[3_u8; 33]).unwrap()),
			(&default_account, AuthorityId::from_slice(&[4_u8; 33]).unwrap()),
			(&default_account, AuthorityId::from_slice(&[5_u8; 33]).unwrap()),
		]
		.into_iter();

		// Block number 50 isn't final session, but we have forced
		let block_number: BlockNumber = 50;
		System::set_block_number(block_number.into());

		// Calling on_before_session_ending should call handle_authorities_change as it wasn't
		// changed in on_initialize
		<Pallet<Test> as OneSessionHandler<AccountId>>::on_before_session_ending();
		// Item should be scheduled and bridge still paused
		assert!(EthBridge::bridge_paused());

		// Call on_new_session while is_active_session_final is true due to force
		<EthBridge as OneSessionHandler<AccountId>>::on_new_session(
			true,
			next_keys_expanded.clone(),
			next_keys_expanded.clone(),
		);
		// next notary keys now the expanded keys
		assert_eq!(
			NextNotaryKeys::<Test>::get(),
			next_keys_expanded.clone().map(|(&_acc, pk)| pk).collect::<Vec<AuthorityId>>()
		);

		// Even though the next notary keys were updated in the new session,
		// When we schedule the finalise_authorities_change, we still have the previous keys
		let scheduled_block: BlockNumber = block_number + 75_u64;

		// Scheduler unpauses bridge
		Scheduler::on_initialize(scheduled_block.into());
		assert!(!EthBridge::bridge_paused());

		// Keys updated with the correct value
		assert_eq!(
			NotaryKeys::<Test>::get(),
			next_keys_iter.clone().map(|(&_acc, pk)| pk).collect::<Vec<AuthorityId>>()
		);
	});
}

#[test]
fn last_session_change() {
	ExtBuilder::default().active_session_final().build().execute_with(|| {
		let current_set_id = NotarySetId::<Test>::get();

		// setup storage
		let current_keys = vec![
			AuthorityId::from_slice(&[1_u8; 33]).unwrap(),
			AuthorityId::from_slice(&[2_u8; 33]).unwrap(),
		];
		NotaryKeys::<Test>::put(WeakBoundedVec::try_from(current_keys.clone()).unwrap());
		assert_eq!(
			EthBridge::validator_set(),
			ValidatorSet {
				validators: current_keys.clone(),
				id: current_set_id,
				proof_threshold: 2 // ceil(2 * 0.66)
			}
		);

		let next_keys = vec![
			AuthorityId::from_slice(&[3_u8; 33]).unwrap(),
			AuthorityId::from_slice(&[4_u8; 33]).unwrap(),
			AuthorityId::from_slice(&[5_u8; 33]).unwrap(),
			AuthorityId::from_slice(&[6_u8; 33]).unwrap(),
			AuthorityId::from_slice(&[7_u8; 33]).unwrap(),
		];
		NextNotaryKeys::<Test>::put(WeakBoundedVec::try_from(next_keys.clone()).unwrap());

		// current session is last in era: starting
		EthBridge::handle_authorities_change();
		assert!(EthBridge::bridge_paused());
		// current session is last in era: finishing
		<Pallet<Test> as OneSessionHandler<AccountId>>::on_before_session_ending();
		assert_eq!(NotaryKeys::<Test>::get(), next_keys);
		assert_eq!(NotarySetId::<Test>::get(), current_set_id + 1);
		assert_eq!(
			EthBridge::validator_set(),
			ValidatorSet {
				validators: next_keys,
				id: current_set_id + 1,
				proof_threshold: 4 // ceil(5 * 0.66)
			}
		);
		assert!(!EthBridge::bridge_paused());
	});
}

#[test]
fn send_event() {
	ExtBuilder::default().build().execute_with(|| {
		// Test generating event proof without delay
		let source = H160::from_low_u64_be(444);
		let destination = H160::from_low_u64_be(555);
		let message = &b"hello world"[..];
		let event_proof_id = NextEventProofId::<Test>::get();

		// Generate event proof
		assert_ok!(EthBridge::send_event(&source, &destination, &message));
		// Ensure event has not been added to delayed queue
		assert_eq!(PendingEventProofs::<Test>::get(event_proof_id), None);
		assert_eq!(NextEventProofId::<Test>::get(), event_proof_id + 1);
		// On initialize does up to 2 reads to check for delayed proofs
		assert_eq!(
			EthBridge::on_initialize(frame_system::Pallet::<Test>::block_number() + 1),
			DbWeight::get().reads(3u64)
		);
	});
}

#[test]
fn xrpl_tx_signing_request() {
	ExtBuilder::default().build().execute_with(|| {
		let event_proof_id = NextEventProofId::<Test>::get();

		// Request tx signing
		assert_ok!(EthBridge::sign_xrpl_transaction("hello world".as_bytes()), event_proof_id);
		// Ensure request has not been added to queue
		assert_eq!(PendingEventProofs::<Test>::get(event_proof_id), None);
		assert_eq!(NextEventProofId::<Test>::get(), event_proof_id + 1);

		let signing_request = EthySigningRequest::XrplTx(BoundedVec::truncate_from(
			"hello world".as_bytes().to_vec(),
		));
		System::assert_has_event(
			Event::<Test>::EventSend { event_proof_id, signing_request: signing_request.clone() }
				.into(),
		);
		assert_eq!(
			System::digest().logs[0],
			DigestItem::Consensus(
				ETHY_ENGINE_ID,
				ConsensusLog::OpaqueSigningRequest::<AuthorityId> {
					chain_id: EthyChainId::Xrpl,
					event_proof_id,
					data: signing_request.data(),
				}
				.encode(),
			),
		);

		// Bridge is paused, request signing
		assert_ok!(EthBridge::set_bridge_paused(frame_system::RawOrigin::Root.into(), true));
		assert_ok!(EthBridge::sign_xrpl_transaction("hello world".as_bytes()), event_proof_id + 1);
		assert_eq!(
			PendingEventProofs::<Test>::get(event_proof_id + 1),
			Some(EthySigningRequest::XrplTx(BoundedVec::truncate_from(
				"hello world".as_bytes().to_vec()
			)))
		);

		System::assert_has_event(
			Event::<Test>::ProofDelayed { event_proof_id: event_proof_id + 1 }.into(),
		);
	});
}

#[test]
fn request_multiple_event_proofs() {
	ExtBuilder::default().build().execute_with(|| {
		let source = H160::from_low_u64_be(444);
		let destination = H160::from_low_u64_be(555);
		let message = &b"hello world"[..];

		assert_ok!(EthBridge::send_event(&source, &destination, &message));
		assert_ok!(EthBridge::send_event(&source, &destination, &message));
		let block_digest = <frame_system::Pallet<Test>>::digest();
		assert_eq!(block_digest.logs.len(), 2_usize);
	});
}

#[test]
fn delayed_event_proof() {
	ExtBuilder::default().build().execute_with(|| {
		let message = &b"hello world"[..];
		let source = H160::from_low_u64_be(444);
		let destination = H160::from_low_u64_be(555);
		assert_ok!(EthBridge::set_bridge_paused(frame_system::RawOrigin::Root.into(), true));
		assert_eq!(EthBridge::bridge_paused(), true);

		let event_proof_id = NextEventProofId::<Test>::get();
		let event_proof_info = EthySigningRequest::Ethereum(EthereumEventInfo {
			source,
			destination: destination.clone(),
			message: BoundedVec::truncate_from(message.to_vec()),
			validator_set_id: EthBridge::validator_set().id,
			event_proof_id,
		});

		// Generate event proof
		assert_ok!(EthBridge::send_event(&source, &destination, &message));
		// Ensure event has been added to delayed claims
		assert_eq!(PendingEventProofs::<Test>::get(event_proof_id), Some(event_proof_info));
		assert_eq!(NextEventProofId::<Test>::get(), event_proof_id + 1);

		// Re-enable bridge
<<<<<<< HEAD
		BridgePaused::<Test>::kill();
		// Call on_idle to process pending event proofs
=======
		assert_ok!(EthBridge::set_bridge_paused(frame_system::RawOrigin::Root.into(), false));
		// initialize pallet and initiate event proof
		let expected_weight: Weight = DbWeight::get().reads(3u64) + DbWeight::get().writes(2u64);
		let max_delayed_events = DelayedEventProofsPerBlock::<Test>::get() as u64;
>>>>>>> 06bff8be
		let expected_weight: Weight =
			DbWeight::get().reads(3u64) + DbWeight::get().reads_writes(2, 2);
		assert_eq!(
			EthBridge::on_idle(
				frame_system::Pallet::<Test>::block_number() + 1,
				Weight::from_ref_time(1_000_000_000_000)
			),
			expected_weight
		);
		// Ensure event has been removed from delayed claims
		assert!(PendingEventProofs::<Test>::get(event_proof_id).is_none());
	});
}

#[test]
fn delayed_event_proof_updates_validator_set_id_on_last_minute_authorities_change() {
	ExtBuilder::default().build().execute_with(|| {
		let default_account = AccountId::default();
		let message = &b"hello world"[..];
		let source = H160::from_low_u64_be(444);
		let destination = H160::from_low_u64_be(555);
		let next_keys_iter = vec![
			(&default_account, AuthorityId::from_slice(&[3_u8; 33]).unwrap()),
			(&default_account, AuthorityId::from_slice(&[4_u8; 33]).unwrap()),
		]
		.into_iter();

		let block_number: BlockNumber = 100;
		System::set_block_number(block_number.into());

		// Call on_new_session where is_active_session_final is true, should change storage
		<EthBridge as OneSessionHandler<AccountId>>::on_new_session(
			true,
			next_keys_iter.clone(),
			next_keys_iter.clone(),
		);
		let next_validator_set_id = NotarySetId::<Test>::get() + 1;

		// Calling on_before_session_ending should call handle_authorities_change as it wasn't
		// changed in on_initialize
		<Pallet<Test> as OneSessionHandler<AccountId>>::on_before_session_ending();

		// Bridge paused due to authorities change
		assert!(EthBridge::bridge_paused());
		assert_eq!(
			BridgePaused::<Test>::get(),
			BridgePauseStatus { manual_pause: false, authorities_change: true }
		);

		let event_proof_id = NextEventProofId::<Test>::get();
		let event_proof_info = EthySigningRequest::Ethereum(EthereumEventInfo {
			source,
			destination: destination.clone(),
			message: BoundedVec::truncate_from(message.to_vec()),
			validator_set_id: EthBridge::validator_set().id,
			event_proof_id,
		});

		// Generate event proof
		assert_ok!(EthBridge::send_event(&source, &destination, &message));
		// Ensure event has been added to delayed claims
		assert_eq!(PendingEventProofs::<Test>::get(event_proof_id), Some(event_proof_info));
		assert_eq!(NextEventProofId::<Test>::get(), event_proof_id + 1);

		// Finalise authorities change by calling scheduled block
		let block_number = frame_system::Pallet::<Test>::block_number();
		let scheduled_block: BlockNumber = block_number + 75_u64;
		Scheduler::on_initialize(scheduled_block.into());

		// validator_set_id now updated
		assert_eq!(NotarySetId::<Test>::get(), next_validator_set_id);
		assert!(!EthBridge::bridge_paused());

		// initialize pallet and initiate event proof
		EthBridge::on_initialize(frame_system::Pallet::<Test>::block_number() + 1);
		// Ensure event has been removed from delayed claims
		assert!(PendingEventProofs::<Test>::get(event_proof_id).is_none());

		// check event is thrown with the correct validator_set_id
		let event_proof_info = EthySigningRequest::Ethereum(EthereumEventInfo {
			source,
			destination: destination.clone(),
			message: BoundedVec::truncate_from(message.to_vec()),
			validator_set_id: next_validator_set_id, // Updated validator set id
			event_proof_id,
		});
		System::assert_has_event(
			Event::<Test>::EventSend { event_proof_id, signing_request: event_proof_info.clone() }
				.into(),
		);
	});
}

#[test]
fn delayed_event_proof_updates_validator_set_id_on_normal_authorities_change() {
	ExtBuilder::default().build().execute_with(|| {
		let default_account = AccountId::default();
		let message = &b"hello world"[..];
		let source = H160::from_low_u64_be(444);
		let destination = H160::from_low_u64_be(555);
		let next_keys = vec![
			AuthorityId::from_slice(&[3_u8; 33]).unwrap(),
			AuthorityId::from_slice(&[4_u8; 33]).unwrap(),
		];
		let next_keys_iter = vec![
			(&default_account, AuthorityId::from_slice(&[3_u8; 33]).unwrap()),
			(&default_account, AuthorityId::from_slice(&[4_u8; 33]).unwrap()),
		]
		.into_iter();
		let next_validator_set_id = NotarySetId::<Test>::get() + 1;

		let block_number: BlockNumber = 100;
		System::set_block_number(block_number.into());
		// Call on_new_session where is_active_session_final is true, should change storage
		<EthBridge as OneSessionHandler<AccountId>>::on_new_session(
			true,
			next_keys_iter.clone(),
			next_keys_iter.clone(),
		);
		assert_eq!(NextNotaryKeys::<Test>::get(), next_keys.clone());

		let event_proof_id = NextEventProofId::<Test>::get();
		// Now call on_initialise with the expected block to check it gets processed correctly
		let expected_block: BlockNumber = NextAuthorityChange::<Test>::get().unwrap();
		EthBridge::on_initialize(expected_block.into());

		// Bridge paused due to authorities change
		assert!(EthBridge::bridge_paused());
		assert_eq!(
			BridgePaused::<Test>::get(),
			BridgePauseStatus { manual_pause: false, authorities_change: true }
		);

		let event_proof_id = NextEventProofId::<Test>::get();
		let event_proof_info = EthySigningRequest::Ethereum(EthereumEventInfo {
			source,
			destination: destination.clone(),
			message: BoundedVec::truncate_from(message.to_vec()),
			validator_set_id: EthBridge::validator_set().id,
			event_proof_id,
		});

		// Generate event proof
		assert_ok!(EthBridge::send_event(&source, &destination, &message));
		// Ensure event has been added to delayed claims
		assert_eq!(PendingEventProofs::<Test>::get(event_proof_id), Some(event_proof_info));
		assert_eq!(NextEventProofId::<Test>::get(), event_proof_id + 1);

		// Calling on_before_session_ending should now finalise authorities change
		<Pallet<Test> as OneSessionHandler<AccountId>>::on_before_session_ending();

		// validator_set_id now updated
		assert!(!EthBridge::bridge_paused());
		assert_eq!(NotarySetId::<Test>::get(), next_validator_set_id);

		// initialize pallet and initiate event proof
		EthBridge::on_initialize(frame_system::Pallet::<Test>::block_number() + 1);
		// Ensure event has been removed from delayed claims
		assert!(PendingEventProofs::<Test>::get(event_proof_id).is_none());

		// check event is thrown with the correct validator_set_id
		let event_proof_info = EthySigningRequest::Ethereum(EthereumEventInfo {
			source,
			destination: destination.clone(),
			message: BoundedVec::truncate_from(message.to_vec()),
			validator_set_id: next_validator_set_id, // Updated validator set id
			event_proof_id,
		});
		System::assert_has_event(
			Event::<Test>::EventSend { event_proof_id, signing_request: event_proof_info.clone() }
				.into(),
		);
	});
}

#[test]
fn multiple_delayed_event_proof() {
	ExtBuilder::default().build().execute_with(|| {
		let message = &b"hello world"[..];
		let source = H160::from_low_u64_be(444);
		let destination = H160::from_low_u64_be(555);
		assert_ok!(EthBridge::set_bridge_paused(frame_system::RawOrigin::Root.into(), true));
		assert_eq!(EthBridge::bridge_paused(), true);

		let max_delayed_events = DelayedEventProofsPerBlock::<Test>::get();
		let event_count: u8 = max_delayed_events * 2;
		let mut event_ids: Vec<EventProofId> = vec![];
		let mut events_for_proving = vec![];
		for _ in 0..event_count {
			let event_proof_id = NextEventProofId::<Test>::get();
			event_ids.push(event_proof_id);
			let event_proof_info = EthySigningRequest::Ethereum(EthereumEventInfo {
				source,
				destination: destination.clone(),
				message: BoundedVec::truncate_from(message.to_vec()),
				validator_set_id: EthBridge::validator_set().id,
				event_proof_id,
			});
			events_for_proving.push(event_proof_info.clone());
			// Generate event proof
			assert_ok!(EthBridge::send_event(&source, &destination, &message));
			// Ensure event has been added to delayed claims
			assert_eq!(PendingEventProofs::<Test>::get(event_proof_id), Some(event_proof_info));
			assert_eq!(NextEventProofId::<Test>::get(), event_proof_id + 1);
		}

		// Re-enable bridge
<<<<<<< HEAD
		BridgePaused::<Test>::kill();
		// Call on_idle to process half of the pending event proofs
		let expected_weight: Weight = DbWeight::get().reads(3u64) +
			DbWeight::get().reads_writes(2, 2) * max_delayed_events as u64;
=======
		assert_ok!(EthBridge::set_bridge_paused(frame_system::RawOrigin::Root.into(), false));
		// initialize pallet and initiate event proof
>>>>>>> 06bff8be
		assert_eq!(
			EthBridge::on_idle(
				frame_system::Pallet::<Test>::block_number() + 1,
				Weight::from_ref_time(1_000_000_000_000)
			),
			expected_weight
		);

		let mut removed_count = 0;
		for i in 0..event_count {
			// Ensure event has been removed from delayed claims
			if PendingEventProofs::<Test>::get(event_ids[i as usize]).is_none() {
				removed_count += 1;
			} else {
				assert_eq!(
					PendingEventProofs::<Test>::get(event_ids[i as usize]),
					Some(events_for_proving[i as usize].clone())
				)
			}
		}
		// Should have only processed max amount
		assert_eq!(removed_count, max_delayed_events);

		// Calling on_idle should process the rest
		assert_eq!(
			EthBridge::on_idle(
				frame_system::Pallet::<Test>::block_number() + 1,
				Weight::from_ref_time(1_000_000_000_000)
			),
			expected_weight
		);

		// All events should have now been processed
		for i in 0..event_count {
			assert!(PendingEventProofs::<Test>::get(event_ids[i as usize]).is_none());
		}
	});
}

#[test]
fn on_idle_limits_processing() {
	ExtBuilder::default().build().execute_with(|| {
		let message = &b"hello world"[..];
		let source = H160::from_low_u64_be(444);
		let destination = H160::from_low_u64_be(555);
		BridgePaused::<Test>::put(true);
		assert_eq!(BridgePaused::<Test>::get(), true);

		let max_delayed_events = DelayedEventProofsPerBlock::<Test>::get();
		let event_count: u8 = max_delayed_events;
		let mut event_ids: Vec<EventProofId> = vec![];
		let mut events_for_proving = vec![];
		for _ in 0..event_count {
			let event_proof_id = NextEventProofId::<Test>::get();
			event_ids.push(event_proof_id);
			let event_proof_info = EthySigningRequest::Ethereum(EthereumEventInfo {
				source,
				destination: destination.clone(),
				message: BoundedVec::truncate_from(message.to_vec()),
				validator_set_id: EthBridge::validator_set().id,
				event_proof_id,
			});
			events_for_proving.push(event_proof_info.clone());
			// Generate event proof
			assert_ok!(EthBridge::send_event(&source, &destination, &message));
			// Ensure event has been added to delayed claims
			assert_eq!(PendingEventProofs::<Test>::get(event_proof_id), Some(event_proof_info));
			assert_eq!(NextEventProofId::<Test>::get(), event_proof_id + 1);
		}

		// Re-enable bridge
		BridgePaused::<Test>::kill();

		// Call on_idle with only enough weight to process 2 claims
		let claims_to_process = 2;
		let expected_weight: Weight = DbWeight::get().reads(3u64) +
			DbWeight::get().reads_writes(2, 2) * claims_to_process as u64;
		assert_eq!(
			EthBridge::on_idle(
				frame_system::Pallet::<Test>::block_number() + 1,
				expected_weight + Weight::from_ref_time(1)
			),
			expected_weight
		);

		let mut removed_count = 0;
		for i in 0..event_count {
			// Ensure event has been removed from delayed claims
			if PendingEventProofs::<Test>::get(event_ids[i as usize]).is_none() {
				removed_count += 1;
			} else {
				assert_eq!(
					PendingEventProofs::<Test>::get(event_ids[i as usize]),
					Some(events_for_proving[i as usize].clone())
				)
			}
		}
		// Should have only processed max amount
		assert_eq!(removed_count, claims_to_process);

		// Call on_idle with enough weight to process the rest
		let claims_to_process = event_count - claims_to_process;
		let expected_weight: Weight = DbWeight::get().reads(3u64) +
			DbWeight::get().reads_writes(2, 2) * claims_to_process as u64;
		assert_eq!(
			EthBridge::on_idle(
				frame_system::Pallet::<Test>::block_number() + 1,
				Weight::from_ref_time(1_000_000_000_000)
			),
			expected_weight
		);

		// All events should have now been processed
		for i in 0..event_count {
			assert!(PendingEventProofs::<Test>::get(event_ids[i as usize]).is_none());
		}
	});
}

#[test]
fn on_idle_no_remaining_weight_is_noop() {
	ExtBuilder::default().build().execute_with(|| {
		let message = &b"hello world"[..];
		let source = H160::from_low_u64_be(444);
		let destination = H160::from_low_u64_be(555);
		BridgePaused::<Test>::put(true);
		assert_eq!(BridgePaused::<Test>::get(), true);

		let max_delayed_events = DelayedEventProofsPerBlock::<Test>::get();
		let event_count: u8 = max_delayed_events * 2;
		let mut event_ids: Vec<EventProofId> = vec![];
		let mut events_for_proving = vec![];
		for _ in 0..event_count {
			let event_proof_id = NextEventProofId::<Test>::get();
			event_ids.push(event_proof_id);
			let event_proof_info = EthySigningRequest::Ethereum(EthereumEventInfo {
				source,
				destination: destination.clone(),
				message: BoundedVec::truncate_from(message.to_vec()),
				validator_set_id: EthBridge::validator_set().id,
				event_proof_id,
			});
			events_for_proving.push(event_proof_info.clone());
			// Generate event proof
			assert_ok!(EthBridge::send_event(&source, &destination, &message));
			// Ensure event has been added to delayed claims
			assert_eq!(PendingEventProofs::<Test>::get(event_proof_id), Some(event_proof_info));
			assert_eq!(NextEventProofId::<Test>::get(), event_proof_id + 1);
		}

		// Re-enable bridge
		BridgePaused::<Test>::kill();
		// Calling on_idle with not enough weight to process one claim should do nothing
		let minimum_weight: Weight =
			DbWeight::get().reads(3u64) + DbWeight::get().reads_writes(2, 2);
		assert_eq!(
			EthBridge::on_idle(frame_system::Pallet::<Test>::block_number() + 1, minimum_weight),
			Weight::from_ref_time(0)
		);

		// All PendingEventProofs should still be present
		for i in 0..event_count {
			assert!(PendingEventProofs::<Test>::get(event_ids[i as usize]).is_some());
		}
	});
}

#[test]
fn set_delayed_event_proofs_per_block() {
	ExtBuilder::default().build().execute_with(|| {
		// Check that it starts as default value
		assert_eq!(DelayedEventProofsPerBlock::<Test>::get(), 5);
		let new_max_delayed_events: u8 = 10;
		assert_ok!(EthBridge::set_delayed_event_proofs_per_block(
			frame_system::RawOrigin::Root.into(),
			new_max_delayed_events
		));
		assert_eq!(DelayedEventProofsPerBlock::<Test>::get(), new_max_delayed_events);

		let message = &b"hello world"[..];
		let source = H160::from_low_u64_be(444);
		let destination = H160::from_low_u64_be(555);
		let mut event_ids: Vec<EventProofId> = vec![];
		assert_ok!(EthBridge::set_bridge_paused(frame_system::RawOrigin::Root.into(), true));

		for _ in 0..new_max_delayed_events {
			let event_proof_id = NextEventProofId::<Test>::get();
			event_ids.push(event_proof_id);
			let event_proof_info = EthySigningRequest::Ethereum(EthereumEventInfo {
				source,
				destination: destination.clone(),
				message: BoundedVec::truncate_from(message.to_vec()),
				validator_set_id: EthBridge::validator_set().id,
				event_proof_id,
			});
			// Generate event proof
			assert_ok!(EthBridge::send_event(&source, &destination, &message));
			// Ensure event has been added to delayed claims
			assert_eq!(PendingEventProofs::<Test>::get(event_proof_id), Some(event_proof_info));
			assert_eq!(NextEventProofId::<Test>::get(), event_proof_id + 1);
		}

		// Re-enable bridge
<<<<<<< HEAD
		BridgePaused::<Test>::kill();
		// call on_idle for pallet and initiate event proof
		let expected_weight: Weight = DbWeight::get().reads(3u64) +
			DbWeight::get().reads_writes(2, 2) * new_max_delayed_events as u64;
=======
		assert_ok!(EthBridge::set_bridge_paused(frame_system::RawOrigin::Root.into(), false));
		// initialize pallet and initiate event proof
>>>>>>> 06bff8be
		assert_eq!(
			EthBridge::on_idle(
				frame_system::Pallet::<Test>::block_number() + 1,
				Weight::from_ref_time(1_000_000_000_000)
			),
			expected_weight
		);

		for i in 0..new_max_delayed_events {
			// Ensure event has been removed from delayed claims
			assert!(PendingEventProofs::<Test>::get(event_ids[i as usize]).is_none());
		}
	});
}

#[test]
fn set_delayed_event_proofs_per_block_not_root_should_fail() {
	ExtBuilder::default().build().execute_with(|| {
		// Check that it starts as default value
		assert_eq!(DelayedEventProofsPerBlock::<Test>::get(), 5);
		let new_value: u8 = 10;
		assert_noop!(
			EthBridge::set_delayed_event_proofs_per_block(
				frame_system::RawOrigin::None.into(),
				new_value
			),
			DispatchError::BadOrigin
		);
		assert_eq!(DelayedEventProofsPerBlock::<Test>::get(), 5);
	});
}

#[test]
fn offchain_try_notarize_event() {
	ExtBuilder::default().build().execute_with(|| {
		// Mock block response and transaction receipt
		let block_number = 10;
		let timestamp =
			U256::from(<MockUnixTime as UnixTime>::now().as_secs().saturated_into::<u64>());
		let tx_hash = EthHash::from_low_u64_be(222);
		let source = EthAddress::from_low_u64_be(333);
		let destination = EthAddress::from_low_u64_be(444);
		let message = vec![1_u8, 2, 3, 4, 5];
		let event_id = 1;
		let event_data = encode_event_message(event_id, source, destination, message.as_slice());

		// Create block info for both the transaction block and a later block
		let _mock_block_1 = mock_block_response(block_number, timestamp);
		let _mock_block_2 = mock_block_response(block_number + 5, timestamp);
		let mock_log = MockLogBuilder::new()
			.address(ContractAddress::<Test>::get())
			.data(event_data.as_slice())
			.topics(vec![SUBMIT_BRIDGE_EVENT_SELECTOR.into()])
			.transaction_hash(tx_hash)
			.build();
		let _mock_tx_receipt =
			create_transaction_receipt_mock(block_number, tx_hash, source, vec![mock_log]);

		let event_claim =
			EventClaim { tx_hash, source, destination, data: BoundedVec::truncate_from(message) };
		assert_eq!(
			EthBridge::offchain_try_notarize_event(event_id, event_claim),
			EventClaimResult::Valid
		);
	});
}

#[test]
fn offchain_try_notarize_event_no_tx_receipt_should_fail() {
	ExtBuilder::default().build().execute_with(|| {
		let event_claim = EventClaim {
			tx_hash: H256::from_low_u64_be(222),
			source: H160::from_low_u64_be(333),
			destination: EthAddress::default(),
			data: BoundedVec::truncate_from(vec![]),
		};
		let event_id = 1;
		assert_eq!(
			EthBridge::offchain_try_notarize_event(event_id, event_claim),
			EventClaimResult::NoTxReceipt
		);
	});
}

#[test]
fn offchain_try_notarize_event_no_status_should_fail() {
	ExtBuilder::default().build().execute_with(|| {
		// Mock transaction receipt
		let tx_hash = EthHash::from_low_u64_be(222);
		let source = EthAddress::from_low_u64_be(333);
		let mock_tx_receipt = MockReceiptBuilder::new()
			.block_number(10)
			.transaction_hash(tx_hash)
			.status(0)
			.build();

		// Create mock info for transaction receipt
		MockEthereumRpcClient::mock_transaction_receipt_for(tx_hash, mock_tx_receipt.clone());

		let event_claim = EventClaim {
			tx_hash,
			source,
			destination: EthAddress::default(),
			data: BoundedVec::truncate_from(vec![]),
		};
		let event_id = 1;
		assert_eq!(
			EthBridge::offchain_try_notarize_event(event_id, event_claim),
			EventClaimResult::TxStatusFailed
		);
	});
}

#[test]
fn offchain_try_notarize_event_unexpected_source_address_should_fail() {
	ExtBuilder::default().build().execute_with(|| {
		// Mock transaction receipt
		let block_number = 10;
		let tx_hash = EthHash::from_low_u64_be(222);
		let source = EthAddress::from_low_u64_be(333);

		// Create mock info for transaction receipt
		let mock_log = MockLogBuilder::new().address(source).build(); // `source` is not the `bridge_contract_address`
		let _mock_tx_receipt =
			create_transaction_receipt_mock(block_number, tx_hash, source, vec![mock_log]);

		// Create event claim where event is emitted by a different address to the tx_receipt 'to'
		let event_claim = EventClaim {
			tx_hash,
			source: H160::from_low_u64_be(444),
			destination: EthAddress::default(),
			data: BoundedVec::truncate_from(vec![]),
		};
		let event_id = 1;

		assert_eq!(
			EthBridge::offchain_try_notarize_event(event_id, event_claim),
			EventClaimResult::UnexpectedSource
		);
	});
}

#[test]
fn offchain_try_notarize_event_no_block_number_should_fail() {
	ExtBuilder::default().build().execute_with(|| {
		// Mock transaction receipt
		let block_number = 10;
		let tx_hash = EthHash::from_low_u64_be(222);
		let source = EthAddress::from_low_u64_be(333);
		let destination = EthAddress::from_low_u64_be(444);
		let event_id = 1;

		// Create mock info for transaction receipt
		let event_data = encode_event_message(event_id, source, destination, Default::default());
		let mock_log = MockLogBuilder::new()
			.address(ContractAddress::<Test>::get())
			.topics(vec![SUBMIT_BRIDGE_EVENT_SELECTOR.into()])
			.data(event_data.as_slice())
			.transaction_hash(tx_hash)
			.build();
		let _mock_tx_receipt =
			create_transaction_receipt_mock(block_number, tx_hash, source, vec![mock_log]);

		let event_claim =
			EventClaim { tx_hash, source, destination, data: BoundedVec::truncate_from(vec![]) };

		assert_eq!(
			EthBridge::offchain_try_notarize_event(event_id, event_claim),
			EventClaimResult::DataProviderErr
		);
	});
}

#[test]
fn offchain_try_notarize_event_no_confirmations_should_fail() {
	ExtBuilder::default().build().execute_with(|| {
		// Mock block response and transaction receipt
		let block_number = 10;
		let timestamp =
			U256::from(<MockUnixTime as UnixTime>::now().as_secs().saturated_into::<u64>());
		let tx_hash = EthHash::from_low_u64_be(222);
		let source = EthAddress::from_low_u64_be(333);
		let destination = EthAddress::from_low_u64_be(444);
		let event_id = 1;

		// Create block info for both the transaction block and a later block
		let _mock_block_1 = mock_block_response(block_number, timestamp);
		let _mock_block_2 = mock_block_response(block_number, timestamp);
		let event_data = encode_event_message(event_id, source, destination, Default::default());
		let mock_log = MockLogBuilder::new()
			.address(ContractAddress::<Test>::get())
			.topics(vec![SUBMIT_BRIDGE_EVENT_SELECTOR.into()])
			.data(event_data.as_slice())
			.transaction_hash(tx_hash)
			.build();
		let _mock_tx_receipt =
			create_transaction_receipt_mock(block_number, tx_hash, source, vec![mock_log]);

		let event_claim =
			EventClaim { tx_hash, source, destination, data: BoundedVec::truncate_from(vec![]) };

		assert_eq!(
			EthBridge::offchain_try_notarize_event(event_id, event_claim),
			EventClaimResult::NotEnoughConfirmations
		);
	});
}

#[test]
fn offchain_try_notarize_event_no_observed_should_fail() {
	ExtBuilder::default().build().execute_with(|| {
		// Mock block response and transaction receipt
		let block_number = 10;
		let timestamp =
			U256::from(<MockUnixTime as UnixTime>::now().as_secs().saturated_into::<u64>());
		let tx_hash = EthHash::from_low_u64_be(222);
		let source = EthAddress::from_low_u64_be(333);
		let destination = EthAddress::from_low_u64_be(444);
		let event_id = 1;

		// Create block info for both the transaction block and a later block
		let _mock_block_1 = mock_block_response(block_number, timestamp);
		let event_data = encode_event_message(event_id, source, destination, Default::default());
		let mock_log = MockLogBuilder::new()
			.address(ContractAddress::<Test>::get())
			.data(event_data.as_slice())
			.transaction_hash(tx_hash)
			.build();
		let _mock_tx_receipt =
			create_transaction_receipt_mock(block_number + 1, tx_hash, source, vec![mock_log]);
		let event_claim =
			EventClaim { tx_hash, source, destination, data: BoundedVec::truncate_from(vec![]) };

		// Set event confirmations to 0 so it doesn't fail early
		let _ = EthBridge::set_event_block_confirmations(frame_system::RawOrigin::Root.into(), 0);
		assert_eq!(
			EthBridge::offchain_try_notarize_event(event_id, event_claim),
			EventClaimResult::NoTxLogs
		);
	});
}

#[test]
fn offchain_try_eth_call_cant_fetch_latest_block() {
	ExtBuilder::default().build().execute_with(|| {
		assert_eq!(
			EthBridge::offchain_try_eth_call(&CheckedEthCallRequestBuilder::new().build()),
			CheckedEthCallResult::DataProviderErr
		);
	});
}

#[test]
fn offchain_try_eth_call_cant_check_call() {
	ExtBuilder::default().build().execute_with(|| {
		mock_block_response(123_u64, now().into());
		assert_eq!(
			EthBridge::offchain_try_eth_call(&CheckedEthCallRequestBuilder::new().build()),
			CheckedEthCallResult::DataProviderErr,
		);
	});
}

#[test]
fn offchain_try_eth_call_at_historic_block() {
	// given a request where `try_block_number` is within `max_look_behind_blocks` from the latest
	// ethereum block when the validator checks the request
	// then the `eth_call` should be executed at `try_block_number`
	ExtBuilder::default().build().execute_with(|| {
		let latest_block_number = 123_u64;
		let latest_block_timestamp = now();
		mock_timestamp(now());
		mock_block_response(latest_block_number, latest_block_timestamp.into());

		let try_block_number = 121_u64;
		let try_block_timestamp = latest_block_timestamp - 15 * 2; // ethereum block timestamp 3 blocks before latest
		mock_block_response(try_block_number, try_block_timestamp.into());

		let remote_contract = H160::from_low_u64_be(333);
		let expected_return_data = [0x01_u8; 32];
		MockEthereumRpcClient::mock_call_at(
			try_block_number,
			remote_contract,
			&expected_return_data,
		);

		let request = CheckedEthCallRequestBuilder::new()
			.try_block_number(try_block_number)
			.max_block_look_behind(latest_block_number - try_block_number)
			.target(remote_contract)
			.build();

		// When
		let result = EthBridge::offchain_try_eth_call(&request);

		// Then
		assert_eq!(
			result,
			CheckedEthCallResult::Ok(expected_return_data, try_block_number, try_block_timestamp)
		);
	});
}

#[test]
fn offchain_try_eth_call_at_latest_block() {
	// given a request where `try_block_number` is outside `max_look_behind_blocks` from the latest
	// ethereum block when the validator checks the request
	// then the `eth_call` should be executed at `latest_block_number`
	ExtBuilder::default().build().execute_with(|| {
		let latest_block_number = 123_u64;
		let latest_block_timestamp = now();
		mock_timestamp(now());
		mock_block_response(latest_block_number, latest_block_timestamp.into());

		let remote_contract = H160::from_low_u64_be(333);
		let expected_return_data = [0x01_u8; 32];
		MockEthereumRpcClient::mock_call_at(
			latest_block_number,
			remote_contract,
			&expected_return_data,
		);

		let request = CheckedEthCallRequestBuilder::new()
			.check_timestamp(latest_block_timestamp)
			.max_block_look_behind(2)
			.try_block_number(latest_block_number - 3) // lookbehind is 2 => try block falls out of range
			.target(remote_contract)
			.build();

		// When
		let result = EthBridge::offchain_try_eth_call(&request);

		// Then
		assert_eq!(
			result,
			CheckedEthCallResult::Ok(
				expected_return_data,
				latest_block_number,
				latest_block_timestamp
			)
		);
	});
}

#[test]
fn offchain_try_eth_call_reports_oversized_return_data() {
	// given a request where returndata is > 32 bytes
	// when the validator checks the request
	// then it should be reported as oversized
	ExtBuilder::default().build().execute_with(|| {
		let latest_block_number = 123_u64;
		mock_timestamp(now());
		mock_block_response(latest_block_number, now().into());
		let remote_contract = H160::from_low_u64_be(333);
		MockEthereumRpcClient::mock_call_at(latest_block_number, remote_contract, &[0x02, 33]); // longer than 32 bytes

		let request = CheckedEthCallRequestBuilder::new()
			.target(remote_contract)
			.try_block_number(5)
			.build();

		// When
		let result = EthBridge::offchain_try_eth_call(&request);

		// Then
		assert_eq!(result, CheckedEthCallResult::ReturnDataExceedsLimit);
	});
}

#[test]
fn offchain_try_eth_call_at_historic_block_after_delay() {
	// given a request where `try_block_number` is originally within `max_look_behind_blocks` but
	// moves outside of this range due to a delay in the challenge
	// when the validator checks the request
	// then the `eth_call` should be executed at `try_block_number`, factoring in the delay
	ExtBuilder::default().build().execute_with(|| {
		let latest_block_number = 130_u64;
		let latest_block_timestamp = now();
		mock_timestamp(now());
		mock_block_response(latest_block_number, latest_block_timestamp.into());

		let try_block_number = 123_u64;
		let try_block_timestamp = latest_block_timestamp - 15 * 7; // ethereum block timestamp 7 blocks before latest
		mock_block_response(try_block_number, try_block_timestamp.into());

		let remote_contract = H160::from_low_u64_be(333);
		let expected_return_data = [0x01_u8; 32];
		MockEthereumRpcClient::mock_call_at(
			try_block_number,
			remote_contract,
			&expected_return_data,
		);

		// The max look behind blocks is 3 which is correct at the time of request
		// (`check_timestamp`) however, a delay in challenge execution means another 4 blocks have
		// passed (target block is now 7 behind latest) the additional 4 blocks lenience should be
		// granted due to the `check_timestamp`
		let request_timestamp = now() - 2 * 60; // 2 mins ago
		let check_timestamp = request_timestamp + 60; // 1 min ago
		let request = CheckedEthCallRequestBuilder::new()
			.timestamp(request_timestamp)
			.check_timestamp(check_timestamp)
			.max_block_look_behind(3)
			.try_block_number(try_block_number)
			.target(remote_contract)
			.build();

		// When
		let result = EthBridge::offchain_try_eth_call(&request);

		// Then
		assert_eq!(
			result,
			CheckedEthCallResult::Ok(expected_return_data, try_block_number, try_block_timestamp)
		);

		// same request as before but the check time set is set to _now_
		// no delay is considered and so the checked call happens at the latest block (which is not
		// mocked)
		let request = CheckedEthCallRequestBuilder::new()
			.timestamp(request_timestamp)
			.check_timestamp(latest_block_timestamp)
			.max_block_look_behind(3)
			.try_block_number(try_block_number) // lookbehind is 2 => try block falls out of range
			.target(remote_contract)
			.build();
		let result = EthBridge::offchain_try_eth_call(&request);
		assert_eq!(result, CheckedEthCallResult::DataProviderErr);
	});
}

#[test]
fn handle_call_notarization_success() {
	// given 9 validators and 6 agreeing notarizations (over required 2/3 threshold)
	// when the notarizations are aggregated
	// then it triggers the success callback

	// fake ecdsa public keys to represent the mocked validators
	let mock_notary_keys: Vec<<Test as Config>::EthyId> = (1_u8..=9_u8)
		.map(|k| <Test as Config>::EthyId::from_slice(&[k; 33]).unwrap())
		.collect();
	ExtBuilder::default().build().execute_with(|| {
		let call_id = 1_u64;
		let eth_call_request = CheckedEthCallRequest {
			input: BoundedVec::truncate_from(vec![]),
			target: EthAddress::default(),
			timestamp: 0,
			max_block_look_behind: 0,
			try_block_number: 0,
			check_timestamp: 0,
		};
		EthCallRequestInfo::<Test>::insert(call_id, eth_call_request);
		MockValidatorSet::mock_n_validators(mock_notary_keys.len() as u8);

		let block = 555_u64;
		let timestamp = now();
		let return_data = [0x3f_u8; 32];

		// `notarizations[i]` is submitted by the i-th validator (`mock_notary_keys`)
		let notarizations = vec![
			CheckedEthCallResult::Ok(return_data, block, timestamp),
			CheckedEthCallResult::Ok(return_data, block, timestamp),
			CheckedEthCallResult::Ok(return_data, block - 1, timestamp),
			CheckedEthCallResult::Ok(return_data, block, timestamp),
			CheckedEthCallResult::Ok(return_data, block, timestamp + 5),
			CheckedEthCallResult::Ok(return_data, block, timestamp),
			CheckedEthCallResult::Ok(return_data, block, timestamp),
			CheckedEthCallResult::Ok([0x11_u8; 32], block, timestamp),
			CheckedEthCallResult::Ok(return_data, block, timestamp),
		];
		// expected aggregated count after the i-th notarization
		let expected_aggregations = vec![
			Some(1_u32),
			Some(2),
			Some(1), // block # differs, count separately
			Some(3),
			Some(1), // timestamp differs, count separately
			Some(4),
			Some(5),
			Some(1), // return_data differs, count separately
			None,    // success callback & storage is reset after 6th notarization (2/3 * 9 = 6)
		];

		// aggregate the notarizations
		for ((notary_result, notary_pk), aggregation) in
			notarizations.iter().zip(mock_notary_keys).zip(expected_aggregations)
		{
			assert_ok!(EthBridge::handle_call_notarization(call_id, *notary_result, &notary_pk));

			// assert notarization progress
			let aggregated_notarizations =
				EthCallNotarizationsAggregated::<Test>::get(call_id).unwrap_or_default();
			println!("{:?}", aggregated_notarizations);
			assert_eq!(aggregated_notarizations.get(&notary_result).map(|x| *x), aggregation);
		}

		// callback triggered with correct value
		assert_eq!(MockEthCallSubscriber::success_result(), Some((call_id, notarizations[0])),);
	});
}

#[test]
fn handle_call_notarization_aborts_no_consensus() {
	// Given in-progress notarizations such that there cannot be consensus even from uncounted
	// notarizations When aggregating the notarizations
	// Then it triggers the failure callback

	// fake ecdsa public keys to represent the mocked validators
	let mock_notary_keys: Vec<<Test as Config>::EthyId> = (1_u8..=6_u8)
		.map(|k| <Test as Config>::EthyId::from_slice(&[k; 33]).unwrap())
		.collect();
	ExtBuilder::default().build().execute_with(|| {
		let call_id = 1_u64;
		let eth_call_request = CheckedEthCallRequest {
			input: BoundedVec::truncate_from(vec![]),
			target: EthAddress::default(),
			timestamp: 0,
			max_block_look_behind: 0,
			try_block_number: 0,
			check_timestamp: 0,
		};
		EthCallRequestInfo::<Test>::insert(call_id, eth_call_request);
		MockValidatorSet::mock_n_validators(mock_notary_keys.len() as u8);
		let block = 555_u64;
		let timestamp = now();
		let return_data = [0x3f_u8; 32];

		// `notarizations[i]` is submitted by the i-th validator (`mock_notary_keys`)
		let notarizations = vec![
			CheckedEthCallResult::Ok(return_data, block, timestamp),
			CheckedEthCallResult::Ok(return_data, block, timestamp - 1),
			CheckedEthCallResult::Ok(return_data, block, timestamp - 2),
			CheckedEthCallResult::Ok(return_data, block, timestamp),
			CheckedEthCallResult::DataProviderErr,
			CheckedEthCallResult::DataProviderErr,
		];
		// expected aggregated count after the i-th notarization
		let expected_aggregations = vec![
			Some(1_u32),
			Some(1),
			Some(1),
			Some(2),
			None, /* after counting 4th notarization the system realizes consensus is impossible
			       * and triggers failure callback, clearing storage */
			None, /* this notarization is be (no longer tracked by the system after the previous
			       * notarization) */
		];

		// aggregate the notarizations
		for (idx, ((notary_result, notary_pk), aggregation)) in notarizations
			.iter()
			.zip(mock_notary_keys)
			.zip(expected_aggregations)
			.enumerate()
		{
			if idx == 5 {
				// handling the (5th) notarization triggers failure as reaching consensus is no
				// longer possible this (6th) notarization is effectively ignored
				assert_noop!(
					EthBridge::handle_call_notarization(call_id, *notary_result, &notary_pk),
					Error::<Test>::InvalidClaim
				);
			} else {
				// normal case the notarization is counted
				assert_ok!(EthBridge::handle_call_notarization(
					call_id,
					*notary_result,
					&notary_pk
				));
			}

			// assert notarization progress
			let aggregated_notarizations =
				EthCallNotarizationsAggregated::<Test>::get(call_id).unwrap_or_default();
			println!("{:?}", aggregated_notarizations);
			assert_eq!(aggregated_notarizations.get(&notary_result).map(|x| *x), aggregation);
		}

		// failure callback triggered with correct value
		assert_eq!(
			MockEthCallSubscriber::failed_result(),
			Some((call_id, EthCallFailure::Internal)),
		);
	});
}

#[test]
fn test_prune_claim_ids() {
	{
		let mut test_vec = vec![1, 2, 3, 4, 6, 7];
		Pallet::<Test>::prune_claim_ids(&mut test_vec);
		assert_eq!(test_vec, vec![4, 6, 7]);
	}
	{
		let mut test_vec = vec![4, 5, 6, 7];
		Pallet::<Test>::prune_claim_ids(&mut test_vec);
		assert_eq!(test_vec, vec![7]);
	}
	{
		let mut test_vec: Vec<EventClaimId> = vec![];
		Pallet::<Test>::prune_claim_ids(&mut test_vec);
		assert_eq!(test_vec, vec![] as Vec<EventClaimId>);
	}
	{
		let mut test_vec = vec![5];
		Pallet::<Test>::prune_claim_ids(&mut test_vec);
		assert_eq!(test_vec, vec![5]);
	}
	{
		let mut test_vec = vec![0, 0, 0]; // event_id will be unique. Hence not applicable
		Pallet::<Test>::prune_claim_ids(&mut test_vec);
		assert_eq!(test_vec, vec![0, 0, 0]);
	}
	{
		let mut test_vec = vec![0, 1, 1, 2, 5]; // event_id will be unique. Hence not applicable
		Pallet::<Test>::prune_claim_ids(&mut test_vec);
		assert_eq!(test_vec, vec![1, 1, 2, 5]);
	}
}

#[test]
fn prune_claim_ids_keeps_missed() {
	ExtBuilder::default().build().execute_with(|| {
		let mut test_vec = vec![1, 3, 4, 5, 6, 7, 8, 9, 10, 11, 12];
		Pallet::<Test>::prune_claim_ids(&mut test_vec);
		assert_eq!(test_vec, vec![12]);
		assert_eq!(MissedMessageIds::<Test>::get(), vec![2]);
	});

	ExtBuilder::default().build().execute_with(|| {
		let mut test_vec = vec![2, 4, 6, 8, 10, 12, 14, 16, 18, 20, 22, 24, 26];
		Pallet::<Test>::prune_claim_ids(&mut test_vec);
		assert_eq!(test_vec, vec![8, 10, 12, 14, 16, 18, 20, 22, 24, 26]);
		assert_eq!(MissedMessageIds::<Test>::get(), vec![3, 5, 7]);
	});

	ExtBuilder::default().build().execute_with(|| {
		let mut test_vec = vec![1, 4, 5, 6, 8, 9, 10, 11, 12, 13, 14];
		Pallet::<Test>::prune_claim_ids(&mut test_vec);
		assert_eq!(test_vec, vec![6, 8, 9, 10, 11, 12, 13, 14]);
		assert_eq!(MissedMessageIds::<Test>::get(), vec![2, 3]);
	});
}

#[test]
fn on_initialize_doesnt_prune_if_not_needed() {
	ExtBuilder::default().build().execute_with(|| {
		// These ids will be pruned if the pruning function gets called in on_initialize
		// However there is nothing to process so it doesn't prune
		// This prevents pruning happening when no changes are made
		let event_ids = vec![1, 2, 3, 4, 5];
		ProcessedMessageIds::<Test>::put(BoundedVec::truncate_from(event_ids.clone()));

		// Call on_initialize with nothing to prune
		let consumed_weight = EthBridge::on_initialize(25);
		assert_eq!(consumed_weight, DbWeight::get().reads(3u64));

		// ProcessedMessageIds unchanged
		assert_eq!(ProcessedMessageIds::<Test>::get().into_inner(), event_ids)
	});
}

#[test]
fn on_initialize_moves_missed_to_vec() {
	let relayer = H160::from_low_u64_be(123);
	ExtBuilder::default().relayer(relayer).build().execute_with(|| {
		// Setup data for even ids up to 26
		let event_ids = vec![1, 10, 12, 14, 16, 18, 20, 22, 24, 26];
		ProcessedMessageIds::<Test>::put(BoundedVec::truncate_from(event_ids.clone()));

		// submit event 28 and 30
		let event_data = encode_event_message(
			28 as u64,
			H160::from_low_u64_be(555),
			H160::from_low_u64_be(555),
			&[2, 3, 4, 5],
		);
		let tx_hash = EthHash::from_low_u64_be(33);
		assert_ok!(EthBridge::submit_event(
			RuntimeOrigin::signed(relayer.into()),
			tx_hash.clone(),
			event_data.clone(),
		));
		let event_data = encode_event_message(
			30 as u64,
			H160::from_low_u64_be(555),
			H160::from_low_u64_be(555),
			&[2, 3, 4, 5],
		);
		let tx_hash = EthHash::from_low_u64_be(33);
		assert_ok!(EthBridge::submit_event(
			RuntimeOrigin::signed(relayer.into()),
			tx_hash.clone(),
			event_data.clone(),
		));

		// Process the messages
		let process_at = System::block_number() + ChallengePeriod::<Test>::get();
		EthBridge::on_initialize(process_at);

		// ProcessedMessageIds updated with new id and pruned old ids
		assert_eq!(
			ProcessedMessageIds::<Test>::get().into_inner(),
			vec![12, 14, 16, 18, 20, 22, 24, 26, 28, 30]
		);

		// MissedMessageIds contains pruned ids
		assert_eq!(MissedMessageIds::<Test>::get(), vec![2, 3, 4, 5, 6, 7, 8, 9, 11]);
	});
}

#[test]
fn test_submit_event_replay_check() {
	let relayer = H160::from_low_u64_be(123);
	let tx_hash = EthHash::from_low_u64_be(33);
	let mut event_data: Vec<Vec<u8>> = Default::default();
	// prepare 4 events
	for i in 0..4 {
		let event_item_data = encode_event_message(
			i as u64,
			H160::from_low_u64_be(555),
			H160::from_low_u64_be(555),
			&[i as u8, 2, 3, 4, 5],
		);
		event_data.push(event_item_data);
	}

	ExtBuilder::default().relayer(relayer).build().execute_with(|| {
		// submit event 0, 1, 3 only
		for i in 0..4 {
			if i != 2 {
				assert_ok!(EthBridge::submit_event(
					RuntimeOrigin::signed(relayer.into()),
					tx_hash.clone(),
					event_data[i].clone(),
				));
			}
		}
		// Process the messages
		let process_at = System::block_number() + ChallengePeriod::<Test>::get();
		EthBridge::on_initialize(process_at);
		// check the processed_message_ids has [1, 3]
		assert_eq!(ProcessedMessageIds::<Test>::get().into_inner(), vec![1, 3]);
		// try to resubmit claim 0 again.
		assert_noop!(
			EthBridge::submit_event(
				RuntimeOrigin::signed(relayer.into()),
				tx_hash,
				event_data[0].clone()
			),
			Error::<Test>::EventReplayProcessed
		);

		// submit claim 2 now
		assert_ok!(EthBridge::submit_event(
			RuntimeOrigin::signed(relayer.into()),
			tx_hash.clone(),
			event_data[2].clone(),
		));
		// Process the messages
		let process_at2 = System::block_number() + ChallengePeriod::<Test>::get();
		EthBridge::on_initialize(process_at2);

		// check the processed_message_ids has [3]
		assert_eq!(ProcessedMessageIds::<Test>::get().into_inner(), vec![3]);
	});
}

#[test]
fn pause_bridge_works() {
	ExtBuilder::default().build().execute_with(|| {
		// Check initial state
		assert!(!EthBridge::bridge_paused());

		assert_ok!(EthBridge::set_bridge_paused(frame_system::RawOrigin::Root.into(), true));
		assert!(EthBridge::bridge_paused());

		// And unpause again
		assert_ok!(EthBridge::set_bridge_paused(frame_system::RawOrigin::Root.into(), false));
		assert!(!EthBridge::bridge_paused());
	});
}

#[test]
fn set_bridge_paused_not_root_should_fail() {
	ExtBuilder::default().build().execute_with(|| {
		let account = H160::from_low_u64_be(123);

		assert_noop!(
			EthBridge::set_bridge_paused(RuntimeOrigin::signed(account.into()), true),
			DispatchError::BadOrigin
		);
	});
}

#[test]
fn set_challenge_period_works() {
	ExtBuilder::default().build().execute_with(|| {
		let new_challenge_period: <Test as frame_system::Config>::BlockNumber = 12345;

		assert_ok!(EthBridge::set_challenge_period(
			frame_system::RawOrigin::Root.into(),
			new_challenge_period
		));
		// Check storage updated
		assert_eq!(ChallengePeriod::<Test>::get(), new_challenge_period);
	});
}

#[test]
fn set_contract_address_works() {
	ExtBuilder::default().build().execute_with(|| {
		let new_bridge_address: EthAddress =
			EthAddress::from(hex!("a86e122EdbDcBA4bF24a2Abf89F5C230b37DF49d"));

		assert_ok!(EthBridge::set_contract_address(
			frame_system::RawOrigin::Root.into(),
			new_bridge_address
		));
		// Check storage updated
		assert_eq!(ContractAddress::<Test>::get(), new_bridge_address);
	});
}

#[test]
fn set_contract_address_not_root_should_fail() {
	ExtBuilder::default().build().execute_with(|| {
		let new_bridge_address: EthAddress =
			EthAddress::from(hex!("a86e122EdbDcBA4bF24a2Abf89F5C230b37DF49d"));
		let ken = H160::from_low_u64_be(123);

		assert_noop!(
			EthBridge::set_contract_address(RuntimeOrigin::signed(ken.into()), new_bridge_address),
			DispatchError::BadOrigin
		);
	});
}

#[test]
fn set_door_signers_fails() {
	ExtBuilder::default().build().execute_with(|| {
		let caller = XrplAccountId::from_low_u64_be(1);
		assert_noop!(
			EthBridge::set_xrpl_door_signers(
				RuntimeOrigin::signed(AccountId::from(caller)),
				vec![(AuthorityId::from_slice(&[1_u8; 33]).unwrap(), true)]
			),
			BadOrigin
		);
	});
}

#[test]
fn set_door_signers() {
	ExtBuilder::default().build().execute_with(|| {
		assert_ok!(EthBridge::set_xrpl_door_signers(
			RuntimeOrigin::root(),
			vec![
				(AuthorityId::from_slice(&[1_u8; 33]).unwrap(), true),
				(AuthorityId::from_slice(&[2_u8; 33]).unwrap(), false)
			],
		));
	});
}

#[test]
fn genesis_xrp_door_signers_works() {
	ExtBuilder::default().xrp_door_signers([1_u8; 33]).build().execute_with(|| {
		assert_eq!(
			XrplDoorSigners::<Test>::get(AuthorityId::from_slice(&[1_u8; 33]).unwrap()),
			true
		);
		assert_eq!(
			XrplDoorSigners::<Test>::get(AuthorityId::from_slice(&[2_u8; 33]).unwrap()),
			false
		);
	});
}

#[test]
fn notary_xrpl_keys_unchanged_do_not_request_for_xrpl_proof() {
	ExtBuilder::default().active_session_final().build().execute_with(|| {
		let current_set_id = NotarySetId::<Test>::get();

		// setup storage
		let current_keys = vec![
			AuthorityId::from_slice(&[1_u8; 33]).unwrap(),
			AuthorityId::from_slice(&[2_u8; 33]).unwrap(),
		];
		NotaryKeys::<Test>::put(WeakBoundedVec::try_from(current_keys.clone()).unwrap());
		NotaryXrplKeys::<Test>::put(WeakBoundedVec::try_from(current_keys.clone()).unwrap());
		for door_signer in current_keys.iter() {
			XrplDoorSigners::<Test>::insert(door_signer, true);
		}

		assert_eq!(
			EthBridge::validator_set(),
			ValidatorSet {
				validators: current_keys.clone(),
				id: current_set_id,
				proof_threshold: 2 // ceil(2 * 0.66)
			}
		);
		assert_eq!(NotaryXrplKeys::<Test>::get(), current_keys.clone());

		let next_keys = current_keys.clone();
		NextNotaryKeys::<Test>::put(WeakBoundedVec::try_from(next_keys.clone()).unwrap());

		assert_eq!(XrplNotarySetProofId::<Test>::get(), 0);
		let eth_proof_id = NextEventProofId::<Test>::get();
		// current session is last in era: starting
		EthBridge::handle_authorities_change();
		assert!(EthBridge::bridge_paused());
		assert_eq!(NotarySetProofId::<Test>::get(), eth_proof_id);
		assert_eq!(XrplNotarySetProofId::<Test>::get(), 0); // No change to XrplNotarySetProofId since no change to NotaryXrplKeys

		// current session is last in era: finishing
		<Pallet<Test> as OneSessionHandler<AccountId>>::on_before_session_ending();
		assert_eq!(NotaryKeys::<Test>::get(), next_keys);
		assert_eq!(NotarySetId::<Test>::get(), current_set_id + 1);
		assert_eq!(NotaryXrplKeys::<Test>::get(), next_keys);
		assert_eq!(XrplNotarySetProofId::<Test>::get(), 0);

		assert_eq!(
			EthBridge::validator_set(),
			ValidatorSet {
				validators: current_keys.clone(),
				id: current_set_id + 1,
				proof_threshold: 2 // ceil(2 * 0.66)
			}
		);
		assert_eq!(NotaryXrplKeys::<Test>::get(), current_keys.clone());
		assert_eq!(XrplNotarySetProofId::<Test>::get(), 0); // No change to XrplNotarySetProofId since no change to NotaryXrplKeys
		assert!(!EthBridge::bridge_paused());
	});
}

#[test]
fn notary_xrpl_keys_same_set_shuffled_do_not_request_for_xrpl_proof() {
	ExtBuilder::default().active_session_final().build().execute_with(|| {
		let current_set_id = NotarySetId::<Test>::get();

		// setup storage
		let current_keys = vec![
			AuthorityId::from_slice(&[1_u8; 33]).unwrap(),
			AuthorityId::from_slice(&[2_u8; 33]).unwrap(),
		];
		NotaryKeys::<Test>::put(WeakBoundedVec::try_from(current_keys.clone()).unwrap());
		NotaryXrplKeys::<Test>::put(WeakBoundedVec::try_from(current_keys.clone()).unwrap());
		for door_signer in current_keys.iter() {
			XrplDoorSigners::<Test>::insert(door_signer, true);
		}

		assert_eq!(
			EthBridge::validator_set(),
			ValidatorSet {
				validators: current_keys.clone(),
				id: current_set_id,
				proof_threshold: 2 // ceil(2 * 0.66)
			}
		);
		assert_eq!(NotaryXrplKeys::<Test>::get(), current_keys.clone());

		let next_keys = vec![
			AuthorityId::from_slice(&[2_u8; 33]).unwrap(),
			AuthorityId::from_slice(&[1_u8; 33]).unwrap(),
		];
		NextNotaryKeys::<Test>::put(WeakBoundedVec::try_from(next_keys.clone()).unwrap());

		assert_eq!(XrplNotarySetProofId::<Test>::get(), 0);
		let eth_proof_id = NextEventProofId::<Test>::get();
		// current session is last in era: starting
		EthBridge::handle_authorities_change();
		assert!(EthBridge::bridge_paused());
		assert_eq!(NotarySetProofId::<Test>::get(), eth_proof_id);
		assert_eq!(XrplNotarySetProofId::<Test>::get(), 0); // No change to XrplNotarySetProofId since no change to NotaryXrplKeys

		// current session is last in era: finishing
		<Pallet<Test> as OneSessionHandler<AccountId>>::on_before_session_ending();
		assert_eq!(NotaryKeys::<Test>::get(), next_keys);
		assert_eq!(NotarySetId::<Test>::get(), current_set_id + 1);
		assert_eq!(NotaryXrplKeys::<Test>::get(), next_keys);
		assert_eq!(XrplNotarySetProofId::<Test>::get(), 0);

		assert_eq!(
			EthBridge::validator_set(),
			ValidatorSet {
				validators: next_keys.clone(),
				id: current_set_id + 1,
				proof_threshold: 2 // ceil(2 * 0.66)
			}
		);
		assert_eq!(NotaryXrplKeys::<Test>::get(), next_keys.clone());
		assert_eq!(XrplNotarySetProofId::<Test>::get(), 0); // No change to XrplNotarySetProofId since no change to NotaryXrplKeys
		assert!(!EthBridge::bridge_paused());
	});
}

#[test]
fn notary_xrpl_keys_changed_request_for_xrpl_proof() {
	ExtBuilder::default().active_session_final().build().execute_with(|| {
		let current_set_id = NotarySetId::<Test>::get();

		// setup storage
		let current_keys = vec![
			AuthorityId::from_slice(&[1_u8; 33]).unwrap(),
			AuthorityId::from_slice(&[2_u8; 33]).unwrap(),
		];
		NotaryKeys::<Test>::put(WeakBoundedVec::try_from(current_keys.clone()).unwrap());
		NotaryXrplKeys::<Test>::put(WeakBoundedVec::try_from(current_keys.clone()).unwrap());
		for door_signer in current_keys.iter() {
			XrplDoorSigners::<Test>::insert(door_signer, true);
		}

		assert_eq!(
			EthBridge::validator_set(),
			ValidatorSet {
				validators: current_keys.clone(),
				id: current_set_id,
				proof_threshold: 2 // ceil(2 * 0.66)
			}
		);
		assert_eq!(NotaryXrplKeys::<Test>::get(), current_keys.clone());

		let next_keys = vec![
			AuthorityId::from_slice(&[1_u8; 33]).unwrap(),
			AuthorityId::from_slice(&[2_u8; 33]).unwrap(),
			AuthorityId::from_slice(&[3_u8; 33]).unwrap(),
		];
		NextNotaryKeys::<Test>::put(WeakBoundedVec::try_from(next_keys.clone()).unwrap());
		for door_signer in next_keys.iter() {
			XrplDoorSigners::<Test>::insert(door_signer, true);
		}

		assert_eq!(XrplNotarySetProofId::<Test>::get(), 0);
		let eth_proof_id = NextEventProofId::<Test>::get();
		// current session is last in era: starting
		EthBridge::handle_authorities_change();
		assert!(EthBridge::bridge_paused());
		assert_eq!(NotarySetProofId::<Test>::get(), eth_proof_id);
		// Requested for xrpl proof since NotaryXrplKeys changed, XrplNotarySetProofId is
		// (eth_proof_id + 1)
		assert_eq!(XrplNotarySetProofId::<Test>::get(), eth_proof_id + 1);

		// current session is last in era: finishing
		<Pallet<Test> as OneSessionHandler<AccountId>>::on_before_session_ending();
		assert_eq!(NotaryKeys::<Test>::get(), next_keys);
		assert_eq!(NotarySetId::<Test>::get(), current_set_id + 1);
		assert_eq!(NotaryXrplKeys::<Test>::get(), next_keys);
		assert_eq!(XrplNotarySetProofId::<Test>::get(), eth_proof_id + 1);

		assert_eq!(
			EthBridge::validator_set(),
			ValidatorSet {
				validators: next_keys.clone(),
				id: current_set_id + 1,
				proof_threshold: 2 // ceil(2 * 0.66)
			}
		);
		assert_eq!(NotaryXrplKeys::<Test>::get(), next_keys.clone());
		assert_eq!(XrplNotarySetProofId::<Test>::get(), eth_proof_id + 1);
		assert!(!EthBridge::bridge_paused());
	});
}

#[test]
fn notary_xrpl_keys_removed_request_for_xrpl_proof() {
	ExtBuilder::default().active_session_final().build().execute_with(|| {
		let current_set_id = NotarySetId::<Test>::get();

		// setup storage
		let current_keys = vec![
			AuthorityId::from_slice(&[1_u8; 33]).unwrap(),
			AuthorityId::from_slice(&[2_u8; 33]).unwrap(),
		];
		NotaryKeys::<Test>::put(WeakBoundedVec::try_from(current_keys.clone()).unwrap());
		NotaryXrplKeys::<Test>::put(WeakBoundedVec::try_from(current_keys.clone()).unwrap());
		for door_signer in current_keys.iter() {
			XrplDoorSigners::<Test>::insert(door_signer, true);
		}

		assert_eq!(
			EthBridge::validator_set(),
			ValidatorSet {
				validators: current_keys.clone(),
				id: current_set_id,
				proof_threshold: 2 // ceil(2 * 0.66)
			}
		);
		assert_eq!(NotaryXrplKeys::<Test>::get(), current_keys.clone());

		let next_keys = vec![
			AuthorityId::from_slice(&[1_u8; 33]).unwrap(),
			AuthorityId::from_slice(&[2_u8; 33]).unwrap(),
			AuthorityId::from_slice(&[3_u8; 33]).unwrap(),
		];
		NextNotaryKeys::<Test>::put(WeakBoundedVec::try_from(next_keys.clone()).unwrap());

		assert_ok!(EthBridge::set_xrpl_door_signers(
			RuntimeOrigin::root(),
			vec![
				(AuthorityId::from_slice(&[1_u8; 33]).unwrap(), true),
				(AuthorityId::from_slice(&[2_u8; 33]).unwrap(), false),
				(AuthorityId::from_slice(&[3_u8; 33]).unwrap(), true)
			],
		));
		assert_eq!(
			NotaryXrplKeys::<Test>::get(),
			vec![AuthorityId::from_slice(&[1_u8; 33]).unwrap()]
		);

		assert_eq!(XrplNotarySetProofId::<Test>::get(), 0);
		let eth_proof_id = NextEventProofId::<Test>::get();
		// current session is last in era: starting
		EthBridge::handle_authorities_change();
		assert!(EthBridge::bridge_paused());
		assert_eq!(NotarySetProofId::<Test>::get(), eth_proof_id);
		// Requested for xrpl proof since NotaryXrplKeys changed, XrplNotarySetProofId is
		// (eth_proof_id + 1)
		assert_eq!(XrplNotarySetProofId::<Test>::get(), eth_proof_id + 1);

		// current session is last in era: finishing
		<Pallet<Test> as OneSessionHandler<AccountId>>::on_before_session_ending();
		assert_eq!(NotaryKeys::<Test>::get(), next_keys);
		assert_eq!(NotarySetId::<Test>::get(), current_set_id + 1);
		let keys_filtered = vec![
			AuthorityId::from_slice(&[1_u8; 33]).unwrap(),
			AuthorityId::from_slice(&[3_u8; 33]).unwrap(),
		];
		assert_eq!(NotaryXrplKeys::<Test>::get(), keys_filtered);
		assert_eq!(XrplNotarySetProofId::<Test>::get(), eth_proof_id + 1);

		assert_eq!(
			EthBridge::validator_set(),
			ValidatorSet {
				validators: next_keys.clone(),
				id: current_set_id + 1,
				proof_threshold: 2 // ceil(2 * 0.66)
			}
		);
		assert_eq!(NotaryXrplKeys::<Test>::get(), keys_filtered.clone());
		assert_eq!(XrplNotarySetProofId::<Test>::get(), eth_proof_id + 1);
		assert!(!EthBridge::bridge_paused());
	});
}<|MERGE_RESOLUTION|>--- conflicted
+++ resolved
@@ -1659,15 +1659,11 @@
 		assert_eq!(NextEventProofId::<Test>::get(), event_proof_id + 1);
 
 		// Re-enable bridge
-<<<<<<< HEAD
-		BridgePaused::<Test>::kill();
-		// Call on_idle to process pending event proofs
-=======
 		assert_ok!(EthBridge::set_bridge_paused(frame_system::RawOrigin::Root.into(), false));
 		// initialize pallet and initiate event proof
-		let expected_weight: Weight = DbWeight::get().reads(3u64) + DbWeight::get().writes(2u64);
+		let expected_weight: Weight =
+			DbWeight::get().reads(3u64) + DbWeight::get().reads_writes(2, 2);
 		let max_delayed_events = DelayedEventProofsPerBlock::<Test>::get() as u64;
->>>>>>> 06bff8be
 		let expected_weight: Weight =
 			DbWeight::get().reads(3u64) + DbWeight::get().reads_writes(2, 2);
 		assert_eq!(
@@ -1875,15 +1871,10 @@
 		}
 
 		// Re-enable bridge
-<<<<<<< HEAD
-		BridgePaused::<Test>::kill();
+		assert_ok!(EthBridge::set_bridge_paused(frame_system::RawOrigin::Root.into(), false));
 		// Call on_idle to process half of the pending event proofs
 		let expected_weight: Weight = DbWeight::get().reads(3u64) +
 			DbWeight::get().reads_writes(2, 2) * max_delayed_events as u64;
-=======
-		assert_ok!(EthBridge::set_bridge_paused(frame_system::RawOrigin::Root.into(), false));
-		// initialize pallet and initiate event proof
->>>>>>> 06bff8be
 		assert_eq!(
 			EthBridge::on_idle(
 				frame_system::Pallet::<Test>::block_number() + 1,
@@ -2087,15 +2078,10 @@
 		}
 
 		// Re-enable bridge
-<<<<<<< HEAD
-		BridgePaused::<Test>::kill();
+		assert_ok!(EthBridge::set_bridge_paused(frame_system::RawOrigin::Root.into(), false));
 		// call on_idle for pallet and initiate event proof
 		let expected_weight: Weight = DbWeight::get().reads(3u64) +
 			DbWeight::get().reads_writes(2, 2) * new_max_delayed_events as u64;
-=======
-		assert_ok!(EthBridge::set_bridge_paused(frame_system::RawOrigin::Root.into(), false));
-		// initialize pallet and initiate event proof
->>>>>>> 06bff8be
 		assert_eq!(
 			EthBridge::on_idle(
 				frame_system::Pallet::<Test>::block_number() + 1,
