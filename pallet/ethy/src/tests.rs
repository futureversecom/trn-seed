--- conflicted
+++ resolved
@@ -1433,11 +1433,7 @@
 		);
 
 		// Bridge is paused, request signing
-<<<<<<< HEAD
 		assert_ok!(EthBridge::set_bridge_paused(frame_system::RawOrigin::Root.into(), true));
-=======
-		BridgePaused::<Test>::put(true);
->>>>>>> f00b7c85
 		assert_ok!(EthBridge::sign_xrpl_transaction("hello world".as_bytes()), event_proof_id + 1);
 		assert_eq!(
 			PendingEventProofs::<Test>::get(event_proof_id + 1),
@@ -1472,13 +1468,8 @@
 		let message = &b"hello world"[..];
 		let source = H160::from_low_u64_be(444);
 		let destination = H160::from_low_u64_be(555);
-<<<<<<< HEAD
 		assert_ok!(EthBridge::set_bridge_paused(frame_system::RawOrigin::Root.into(), true));
 		assert_eq!(EthBridge::bridge_paused(), true);
-=======
-		BridgePaused::<Test>::put(true);
-		assert_eq!(BridgePaused::<Test>::get(), true);
->>>>>>> f00b7c85
 
 		let event_proof_id = NextEventProofId::<Test>::get();
 		let event_proof_info = EthySigningRequest::Ethereum(EthereumEventInfo {
@@ -1496,16 +1487,18 @@
 		assert_eq!(NextEventProofId::<Test>::get(), event_proof_id + 1);
 
 		// Re-enable bridge
-<<<<<<< HEAD
 		assert_ok!(EthBridge::set_bridge_paused(frame_system::RawOrigin::Root.into(), false));
 		// initialize pallet and initiate event proof
 		let expected_weight: Weight = DbWeight::get().reads(3u64) + DbWeight::get().writes(2u64);
+		let max_delayed_events = DelayedEventProofsPerBlock::<Test>::get() as u64;
+		let expected_weight: Weight =
+			DbWeight::get().reads(3u64) + DbWeight::get().writes(2u64) * max_delayed_events;
 		assert_eq!(
 			EthBridge::on_initialize(frame_system::Pallet::<Test>::block_number() + 1),
 			expected_weight
 		);
 		// Ensure event has been removed from delayed claims
-		assert!(EthBridge::pending_event_proofs(event_proof_id).is_none());
+		assert!(PendingEventProofs::<Test>::get(event_proof_id).is_none());
 	});
 }
 
@@ -1656,19 +1649,11 @@
 
 		// initialize pallet and initiate event proof
 		let expected_weight: Weight = DbWeight::get().reads(3u64) + DbWeight::get().writes(2u64);
-=======
-		BridgePaused::<Test>::kill();
-		// initialize pallet and initiate event proof
-		let max_delayed_events = DelayedEventProofsPerBlock::<Test>::get() as u64;
-		let expected_weight: Weight =
-			DbWeight::get().reads(3u64) + DbWeight::get().writes(2u64) * max_delayed_events;
->>>>>>> f00b7c85
 		assert_eq!(
 			EthBridge::on_initialize(frame_system::Pallet::<Test>::block_number() + 1),
 			expected_weight
 		);
 		// Ensure event has been removed from delayed claims
-<<<<<<< HEAD
 		assert!(EthBridge::pending_event_proofs(event_proof_id).is_none());
 
 		// check event is thrown with the correct validator_set_id
@@ -1683,9 +1668,6 @@
 			Event::<Test>::EventSend { event_proof_id, signing_request: event_proof_info.clone() }
 				.into(),
 		);
-=======
-		assert!(PendingEventProofs::<Test>::get(event_proof_id).is_none());
->>>>>>> f00b7c85
 	});
 }
 
@@ -1695,13 +1677,8 @@
 		let message = &b"hello world"[..];
 		let source = H160::from_low_u64_be(444);
 		let destination = H160::from_low_u64_be(555);
-<<<<<<< HEAD
 		assert_ok!(EthBridge::set_bridge_paused(frame_system::RawOrigin::Root.into(), true));
 		assert_eq!(EthBridge::bridge_paused(), true);
-=======
-		BridgePaused::<Test>::put(true);
-		assert_eq!(BridgePaused::<Test>::get(), true);
->>>>>>> f00b7c85
 
 		let max_delayed_events = DelayedEventProofsPerBlock::<Test>::get();
 		let event_count: u8 = max_delayed_events * 2;
@@ -1726,11 +1703,7 @@
 		}
 
 		// Re-enable bridge
-<<<<<<< HEAD
 		assert_ok!(EthBridge::set_bridge_paused(frame_system::RawOrigin::Root.into(), false));
-=======
-		BridgePaused::<Test>::kill();
->>>>>>> f00b7c85
 		// initialize pallet and initiate event proof
 		assert_eq!(
 			EthBridge::on_initialize(frame_system::Pallet::<Test>::block_number() + 1),
@@ -1786,11 +1759,7 @@
 		let source = H160::from_low_u64_be(444);
 		let destination = H160::from_low_u64_be(555);
 		let mut event_ids: Vec<EventProofId> = vec![];
-<<<<<<< HEAD
 		assert_ok!(EthBridge::set_bridge_paused(frame_system::RawOrigin::Root.into(), true));
-=======
-		BridgePaused::<Test>::put(true);
->>>>>>> f00b7c85
 
 		for _ in 0..new_max_delayed_events {
 			let event_proof_id = NextEventProofId::<Test>::get();
@@ -1810,11 +1779,7 @@
 		}
 
 		// Re-enable bridge
-<<<<<<< HEAD
 		assert_ok!(EthBridge::set_bridge_paused(frame_system::RawOrigin::Root.into(), false));
-=======
-		BridgePaused::<Test>::kill();
->>>>>>> f00b7c85
 		// initialize pallet and initiate event proof
 		assert_eq!(
 			EthBridge::on_initialize(frame_system::Pallet::<Test>::block_number() + 1),
