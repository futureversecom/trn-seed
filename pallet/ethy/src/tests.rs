--- conflicted
+++ resolved
@@ -13,10 +13,7 @@
  *     https://centrality.ai/licenses/lgplv3.txt
  */
 #![cfg(test)]
-<<<<<<< HEAD
-=======
 use codec::Encode;
->>>>>>> 9d9c503f
 use ethabi::Token;
 use frame_support::{
 	assert_noop, assert_ok,
@@ -26,19 +23,15 @@
 	weights::{constants::RocksDbWeight as DbWeight, Weight},
 };
 use sp_core::{ByteArray, H160, H256, U256};
-<<<<<<< HEAD
-use sp_runtime::{Percent, RuntimeAppPublic, SaturatedConversion};
-
-use seed_pallet_common::{EthCallFailure, EthereumBridge};
-use seed_primitives::ethy::{crypto::AuthorityId, EventClaimId, ValidatorSet};
-=======
-use sp_runtime::{generic::DigestItem, traits::AccountIdConversion, SaturatedConversion};
+use sp_runtime::{
+	generic::DigestItem, traits::AccountIdConversion, Percent, RuntimeAppPublic,
+	SaturatedConversion,
+};
 
 use seed_pallet_common::{EthCallFailure, EthereumBridge};
 use seed_primitives::ethy::{
 	crypto::AuthorityId, ConsensusLog, EventClaimId, PendingAuthorityChange, ValidatorSet,
 };
->>>>>>> 9d9c503f
 
 use crate::{
 	impls::encode_event_for_proving,
@@ -47,12 +40,8 @@
 		CheckedEthCallRequest, CheckedEthCallResult, EthAddress, EthBlock, EthHash, EventClaim,
 		EventClaimResult, EventProofId, TransactionReceipt,
 	},
-<<<<<<< HEAD
-	BridgePaused, Config, Error, EthCallRequestInfo, Module, SUBMIT_BRIDGE_EVENT_SELECTOR,
-=======
 	BridgePaused, Config, Error, EthCallRequestInfo, Module, ETHY_ENGINE_ID,
 	SUBMIT_BRIDGE_EVENT_SELECTOR,
->>>>>>> 9d9c503f
 };
 
 /// Mocks an Eth block for when get_block_by_number is called
@@ -112,7 +101,6 @@
 	<TestRuntime as Config>::BridgeContractAddress::get().into()
 }
 
-<<<<<<< HEAD
 #[test]
 fn submit_event() {
 	let relayer = H160::from_low_u64_be(123);
@@ -138,33 +126,6 @@
 }
 
 #[test]
-=======
-#[test]
-fn submit_event() {
-	let relayer = H160::from_low_u64_be(123);
-	let tx_hash = EthHash::from_low_u64_be(33);
-	let (event_id, source, destination, message) =
-		(1_u64, H160::from_low_u64_be(555), H160::from_low_u64_be(555), &[1_u8, 2, 3, 4, 5]);
-	let event_data = encode_event_message(event_id, source, destination, message);
-
-	ExtBuilder::default().relayer(relayer).build().execute_with(|| {
-		assert_ok!(EthBridge::submit_event(
-			Origin::signed(relayer.into()),
-			tx_hash.clone(),
-			event_data.clone(),
-		));
-
-		let process_at = System::block_number() + <TestRuntime as Config>::ChallengePeriod::get();
-		assert_eq!(
-			EthBridge::pending_event_claims(event_id),
-			Some(EventClaim { tx_hash, source, destination, data: message.to_vec() })
-		);
-		assert_eq!(EthBridge::messages_valid_at(process_at), [event_id],);
-	});
-}
-
-#[test]
->>>>>>> 9d9c503f
 fn submit_event_relayer_only() {
 	ExtBuilder::default().build().execute_with(|| {
 		let not_relayer = H160::from_low_u64_be(11);
@@ -239,7 +200,6 @@
 		assert_noop!(
 			EthBridge::submit_event(Origin::signed(relayer.into()), tx_hash, event_data),
 			Error::<TestRuntime>::EventReplayProcessed
-<<<<<<< HEAD
 		);
 	});
 }
@@ -275,8 +235,6 @@
 		assert_noop!(
 			EthBridge::submit_challenge(Origin::signed(challenger.into()), event_id),
 			Error::<TestRuntime>::ClaimAlreadyChallenged
-=======
->>>>>>> 9d9c503f
 		);
 	});
 }
