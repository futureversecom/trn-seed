--- conflicted
+++ resolved
@@ -111,13 +111,10 @@
 	/// The Ethereum bridge contract address paired with the bridge pallet
 	pub const EthereumBridgeContractAddress: [u8; 20] = hex_literal::hex!("a86e122EdbDcBA4bF24a2Abf89F5C230b37DF49d");
 	pub const BridgePalletId: PalletId = PalletId(*b"ethybrdg");
-<<<<<<< HEAD
+	pub const EpochDuration: u64 = 1000_u64;
 	pub const ChallengerBond: Balance = 100;
 	pub const RelayerBond: Balance = 202;
 	pub const XrpAssetId: AssetId = XRP_ASSET_ID;
-=======
-	pub const EpochDuration: u64 = 1000_u64;
->>>>>>> c0254002
 }
 impl Config for TestRuntime {
 	type AuthoritySet = MockValidatorSet;
@@ -132,7 +129,7 @@
 	type UnixTime = MockUnixTime;
 	type Call = Call;
 	type Event = Event;
-<<<<<<< HEAD
+	type EpochDuration = EpochDuration;
 	type ChallengeBond = ChallengerBond;
 	type MultiCurrency = AssetsExt;
 	type NativeAssetId = XrpAssetId;
@@ -194,9 +191,6 @@
 	type WeightInfo = ();
 	type MaxReserves = MaxReserves;
 	type ReserveIdentifier = [u8; 8];
-=======
-	type EpochDuration = EpochDuration;
->>>>>>> c0254002
 }
 
 /// Values in EthBlock that we store in mock storage
