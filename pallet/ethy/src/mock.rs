/* Copyright 2019-2021 Centrality Investments Limited
 *
 * Licensed under the LGPL, Version 3.0 (the "License");
 * you may not use this file except in compliance with the License.
 * Unless required by applicable law or agreed to in writing, software
 * distributed under the License is distributed on an "AS IS" BASIS,
 * WITHOUT WARRANTIES OR CONDITIONS OF ANY KIND, either express or implied.
 * See the License for the specific language governing permissions and
 * limitations under the License.
 * You may obtain a copy of the License at the root of this project source code,
 * or at:
 *     https://centrality.ai/licenses/gplv3.txt
 *     https://centrality.ai/licenses/lgplv3.txt
 */
use crate::{
	self as pallet_ethy,
	sp_api_hidden_includes_decl_storage::hidden_include::{IterableStorageMap, StorageMap},
	types::{
		BridgeEthereumRpcApi, BridgeRpcError, CheckedEthCallRequest, CheckedEthCallResult,
		EthAddress, EthBlock, EthCallId, EthHash, LatestOrNumber, Log, TransactionReceipt,
	},
	Config,
};
use codec::{Decode, Encode};
use ethereum_types::U64;
use frame_support::{
	parameter_types,
	storage::{StorageDoubleMap, StorageValue},
	traits::{UnixTime, ValidatorSet as ValidatorSetT},
	PalletId,
};
use frame_system::EnsureRoot;
use scale_info::TypeInfo;
use seed_pallet_common::{
	EthCallFailure, EthCallOracleSubscriber, EthereumEventRouter, EventRouterResult,
	FinalSessionTracker,
};
use seed_primitives::{ethy::crypto::AuthorityId, AssetId, Balance, Signature};
use sp_application_crypto::RuntimeAppPublic;
use sp_core::{H160, H256, U256};
use sp_keystore::{testing::KeyStore, KeystoreExt, SyncCryptoStore};
use sp_runtime::{
	testing::{Header, TestXt},
	traits::{
		BlakeTwo256, Convert, Extrinsic as ExtrinsicT, IdentifyAccount, IdentityLookup, Verify,
	},
	Percent,
};
use std::{
	sync::Arc,
	time::{SystemTime, UNIX_EPOCH},
};

pub const XRP_ASSET_ID: AssetId = 1;

type BlockNumber = u64;
pub type SessionIndex = u32;
pub type AccountId = <<Signature as Verify>::Signer as IdentifyAccount>::AccountId;
pub type Extrinsic = TestXt<Call, ()>;
pub type UncheckedExtrinsic = frame_system::mocking::MockUncheckedExtrinsic<TestRuntime>;
pub type Block = frame_system::mocking::MockBlock<TestRuntime>;
pub type AssetsForceOrigin = EnsureRoot<AccountId>;

frame_support::construct_runtime!(
	pub enum TestRuntime where
		Block = Block,
		NodeBlock = Block,
		UncheckedExtrinsic = UncheckedExtrinsic,
	{
		System: frame_system::{Pallet, Call, Config, Storage, Event<T>},
		EthBridge: pallet_ethy::{Pallet, Call, Storage, Event<T>, ValidateUnsigned},
		Balances: pallet_balances::{Pallet, Call, Storage, Config<T>, Event<T>},
		Assets: pallet_assets::{Pallet, Storage, Config<T>, Event<T>},
		AssetsExt: pallet_assets_ext::{Pallet, Storage, Event<T>},
		Scheduler: pallet_scheduler::{Pallet, Call, Storage, Event<T>},
	}
);

parameter_types! {
	pub const BlockHashCount: u64 = 250;
}
impl frame_system::Config for TestRuntime {
	type BlockWeights = ();
	type BlockLength = ();
	type BaseCallFilter = frame_support::traits::Everything;
	type Origin = Origin;
	type Index = u64;
	type BlockNumber = BlockNumber;
	type Call = Call;
	type Hash = H256;
	type Hashing = BlakeTwo256;
	type AccountId = AccountId;
	type Lookup = IdentityLookup<Self::AccountId>;
	type Header = Header;
	type BlockHashCount = BlockHashCount;
	type Event = Event;
	type DbWeight = ();
	type Version = ();
	type PalletInfo = PalletInfo;
	type AccountData = pallet_balances::AccountData<Balance>;
	type OnNewAccount = ();
	type OnKilledAccount = ();
	type SystemWeightInfo = ();
	type SS58Prefix = ();
	type OnSetCode = ();
	type MaxConsumers = frame_support::traits::ConstU32<16>;
}

parameter_types! {
	pub const NotarizationThreshold: Percent = Percent::from_parts(66_u8);
	pub const BridgePalletId: PalletId = PalletId(*b"ethybrdg");
	pub const EpochDuration: u64 = 1000_u64;
	pub const ChallengerBond: Balance = 100;
	pub const RelayerBond: Balance = 202;
	pub const XrpAssetId: AssetId = XRP_ASSET_ID;
	pub const MaxXrplKeys: u8 = 8;
}
impl Config for TestRuntime {
	type AuthoritySet = MockValidatorSet;
	type BridgePalletId = BridgePalletId;
	type EthCallSubscribers = MockEthCallSubscriber;
	type EthereumRpcClient = MockEthereumRpcClient;
	type EthyId = AuthorityId;
	type EventRouter = MockEventRouter;
	type FinalSessionTracker = MockFinalSessionTracker;
	type NotarizationThreshold = NotarizationThreshold;
	type UnixTime = MockUnixTime;
	type Call = Call;
	type Event = Event;
	type EpochDuration = EpochDuration;
	type ChallengeBond = ChallengerBond;
	type MultiCurrency = AssetsExt;
	type NativeAssetId = XrpAssetId;
	type RelayerBond = RelayerBond;
<<<<<<< HEAD
	type MaxXrplKeys = MaxXrplKeys;
=======
	type Scheduler = Scheduler;
	type PalletsOrigin = OriginCaller;
>>>>>>> cfa0d5e6
}

parameter_types! {
	pub const AssetDeposit: Balance = 1_000_000;
	pub const AssetAccountDeposit: Balance = 16;
	pub const ApprovalDeposit: Balance = 1;
	pub const AssetsStringLimit: u32 = 50;
	pub const MetadataDepositBase: Balance = 1 * 68;
	pub const MetadataDepositPerByte: Balance = 1;
}

impl pallet_assets::Config for TestRuntime {
	type Event = Event;
	type Balance = Balance;
	type AssetId = AssetId;
	type Currency = Balances;
	type ForceOrigin = AssetsForceOrigin;
	type AssetDeposit = AssetDeposit;
	type MetadataDepositBase = MetadataDepositBase;
	type MetadataDepositPerByte = MetadataDepositPerByte;
	type ApprovalDeposit = ApprovalDeposit;
	type StringLimit = AssetsStringLimit;
	type Freezer = ();
	type Extra = ();
	type WeightInfo = ();
	type AssetAccountDeposit = AssetAccountDeposit;
}

parameter_types! {
	pub const NativeAssetId: AssetId = 1;
	pub const AssetsExtPalletId: PalletId = PalletId(*b"assetext");
	pub const MaxHolds: u32 = 16;
	pub const TestParachainId: u32 = 100;
}

impl pallet_assets_ext::Config for TestRuntime {
	type Event = Event;
	type ParachainId = TestParachainId;
	type MaxHolds = MaxHolds;
	type NativeAssetId = NativeAssetId;
	type PalletId = AssetsExtPalletId;
}

parameter_types! {
	pub const MaxReserves: u32 = 50;
}

impl pallet_balances::Config for TestRuntime {
	type Balance = Balance;
	type Event = Event;
	type DustRemoval = ();
	type ExistentialDeposit = ();
	type AccountStore = System;
	type MaxLocks = ();
	type WeightInfo = ();
	type MaxReserves = MaxReserves;
	type ReserveIdentifier = [u8; 8];
}

parameter_types! {
	pub const MaxScheduledPerBlock: u32 = 50;
}
impl pallet_scheduler::Config for TestRuntime {
	type Event = Event;
	type Origin = Origin;
	type PalletsOrigin = OriginCaller;
	type Call = Call;
	type MaximumWeight = ();
	type ScheduleOrigin = EnsureRoot<AccountId>;
	type MaxScheduledPerBlock = MaxScheduledPerBlock;
	type OriginPrivilegeCmp = frame_support::traits::EqualPrivilegeOnly;
	type WeightInfo = ();
	type PreimageProvider = ();
	type NoPreimagePostponement = ();
}

/// Values in EthBlock that we store in mock storage
#[derive(PartialEq, Eq, Encode, Decode, Debug, Clone, Default, TypeInfo)]
pub struct MockBlockResponse {
	pub block_hash: H256,
	pub block_number: u64,
	pub timestamp: U256,
}

/// Mock data for an Ethereum log
/// NB: `ethereum_types::Log` does not implement SCALE/TypeInfo so can't be used directly in storage
/// `MockLog` is used in its place and converted to `Log` on read
#[derive(PartialEq, Eq, Encode, Decode, Debug, Clone, Default, TypeInfo)]
pub struct MockLog {
	pub topics: Vec<H256>,
	pub data: Vec<u8>,
	pub address: EthAddress,
	pub transaction_hash: Option<H256>,
}

impl Into<Log> for MockLog {
	fn into(self) -> Log {
		Log {
			address: self.address,
			data: self.data,
			topics: self.topics,
			transaction_hash: self.transaction_hash,
			..Default::default()
		}
	}
}

impl From<Log> for MockLog {
	fn from(l: Log) -> Self {
		Self {
			address: l.address,
			data: l.data,
			topics: l.topics,
			transaction_hash: l.transaction_hash,
		}
	}
}

pub(crate) struct MockLogBuilder(MockLog);

impl MockLogBuilder {
	pub fn new() -> Self {
		Self(MockLog::default())
	}
	pub fn build(&self) -> MockLog {
		self.0.clone()
	}
	pub fn address(&mut self, address: EthAddress) -> &mut Self {
		self.0.address = address;
		self
	}
	pub fn topics(&mut self, topics: Vec<H256>) -> &mut Self {
		self.0.topics = topics;
		self
	}
	pub fn data(&mut self, data: &[u8]) -> &mut Self {
		self.0.data = data.to_vec();
		self
	}
	pub fn transaction_hash(&mut self, transaction_hash: H256) -> &mut Self {
		self.0.transaction_hash = Some(transaction_hash);
		self
	}
}

/// Values in TransactionReceipt that we store in mock storage
#[derive(PartialEq, Eq, Encode, Decode, Clone, Default, TypeInfo)]
pub struct MockReceiptResponse {
	pub block_hash: H256,
	pub block_number: u64,
	pub transaction_hash: H256,
	pub status: u64,
	pub logs: Vec<MockLog>,
	/// The top-level address called by the tx
	pub to: Option<EthAddress>,
}

/// Builder for creating EthBlocks
pub(crate) struct MockBlockBuilder(EthBlock);

impl MockBlockBuilder {
	pub fn new() -> Self {
		Self(EthBlock::default())
	}
	pub fn build(&self) -> EthBlock {
		self.0.clone()
	}
	pub fn block_hash(&mut self, block_hash: H256) -> &mut Self {
		self.0.hash = Some(block_hash);
		self
	}
	pub fn block_number(&mut self, block_number: u64) -> &mut Self {
		self.0.number = Some(U64::from(block_number));
		self
	}
	pub fn timestamp(&mut self, timestamp: U256) -> &mut Self {
		self.0.timestamp = timestamp;
		self
	}
}

/// Builder for creating TransactionReceipts
pub(crate) struct MockReceiptBuilder(TransactionReceipt);

impl MockReceiptBuilder {
	pub fn new() -> Self {
		Self(TransactionReceipt { status: Some(U64::from(1)), ..Default::default() })
	}
	pub fn build(&self) -> TransactionReceipt {
		self.0.clone()
	}
	pub fn block_number(&mut self, block_number: u64) -> &mut Self {
		self.0.block_number = U64::from(block_number);
		self
	}
	pub fn status(&mut self, status: u64) -> &mut Self {
		self.0.status = Some(U64::from(status));
		self
	}
	pub fn transaction_hash(&mut self, tx_hash: H256) -> &mut Self {
		self.0.transaction_hash = tx_hash;
		self
	}
	pub fn to(&mut self, to: EthAddress) -> &mut Self {
		self.0.to = Some(to);
		self
	}
	pub fn logs(&mut self, logs: Vec<MockLog>) -> &mut Self {
		self.0.logs = logs.into_iter().map(Into::into).collect();
		self
	}
}

pub(crate) mod test_storage {
	//! storage used by tests to store mock EthBlocks and TransactionReceipts
	use super::{AccountId, MockBlockResponse, MockReceiptResponse};
	use crate::{
		types::{CheckedEthCallResult, EthAddress, EthCallId, EthHash},
		Config,
	};
	use frame_support::decl_storage;
	use seed_pallet_common::EthCallFailure;

	pub struct Module<T>(sp_std::marker::PhantomData<T>);
	decl_storage! {
		trait Store for Module<T: Config> as EthBridgeTest {
			pub BlockResponseAt: map hasher(identity) u64 => Option<MockBlockResponse>;
			pub CallAt: double_map hasher(twox_64_concat) u64, hasher(twox_64_concat) EthAddress => Option<Vec<u8>>;
			pub TransactionReceiptFor: map hasher(twox_64_concat) EthHash => Option<MockReceiptResponse>;
			pub Timestamp: Option<u64>;
			pub Validators: Vec<AccountId>;
			pub LastCallResult: Option<(EthCallId, CheckedEthCallResult)>;
			pub LastCallFailure: Option<(EthCallId, EthCallFailure)>;
		}
	}
}

/// set the block timestamp
pub fn mock_timestamp(now: u64) {
	test_storage::Timestamp::put(now);
}

// get the system unix timestamp in seconds
pub fn now() -> u64 {
	SystemTime::now()
		.duration_since(UNIX_EPOCH)
		.expect("after unix epoch")
		.as_secs()
}

/// Builder for `CheckedEthCallRequest`
pub struct CheckedEthCallRequestBuilder(CheckedEthCallRequest);

impl CheckedEthCallRequestBuilder {
	pub fn new() -> Self {
		Self(CheckedEthCallRequest {
			max_block_look_behind: 3_u64,
			target: EthAddress::from_low_u64_be(1),
			timestamp: now(),
			check_timestamp: now() + 3 * 5, // 3 blocks
			..Default::default()
		})
	}
	pub fn build(self) -> CheckedEthCallRequest {
		self.0
	}
	pub fn target(mut self, target: EthAddress) -> Self {
		self.0.target = target;
		self
	}
	pub fn try_block_number(mut self, try_block_number: u64) -> Self {
		self.0.try_block_number = try_block_number;
		self
	}
	pub fn max_block_look_behind(mut self, max_block_look_behind: u64) -> Self {
		self.0.max_block_look_behind = max_block_look_behind;
		self
	}
	pub fn check_timestamp(mut self, check_timestamp: u64) -> Self {
		self.0.check_timestamp = check_timestamp;
		self
	}
	pub fn timestamp(mut self, timestamp: u64) -> Self {
		self.0.timestamp = timestamp;
		self
	}
}

/// Mock ethereum rpc client
pub struct MockEthereumRpcClient;

impl MockEthereumRpcClient {
	/// store given block as the next response
	pub fn mock_block_response_at(block_number: u64, mock_block: EthBlock) {
		let mock_block_response = MockBlockResponse {
			block_hash: mock_block.hash.unwrap(),
			block_number: mock_block.number.unwrap().as_u64(),
			timestamp: mock_block.timestamp,
		};
		test_storage::BlockResponseAt::insert(block_number, mock_block_response);
	}
	/// Mock a tx receipt response for a hash
	pub fn mock_transaction_receipt_for(tx_hash: EthHash, mock_tx_receipt: TransactionReceipt) {
		let mock_receipt_response = MockReceiptResponse {
			block_hash: mock_tx_receipt.block_hash,
			block_number: mock_tx_receipt.block_number.as_u64(),
			transaction_hash: mock_tx_receipt.transaction_hash,
			status: mock_tx_receipt.status.unwrap_or_default().as_u64(),
			to: mock_tx_receipt.to,
			logs: mock_tx_receipt.logs.into_iter().map(From::from).collect(),
		};
		test_storage::TransactionReceiptFor::insert(tx_hash, mock_receipt_response);
	}
	/// setup a mock returndata for an `eth_call` at `block` and `contract` address
	pub fn mock_call_at(block_number: u64, contract: H160, return_data: &[u8]) {
		test_storage::CallAt::insert(block_number, contract, return_data.to_vec())
	}
}

impl BridgeEthereumRpcApi for MockEthereumRpcClient {
	/// Returns an ethereum block given a block height
	fn get_block_by_number(
		block_number: LatestOrNumber,
	) -> Result<Option<EthBlock>, BridgeRpcError> {
		let mock_block_response = match block_number {
			LatestOrNumber::Latest =>
				test_storage::BlockResponseAt::iter().last().map(|x| x.1).or(None),
			LatestOrNumber::Number(block) => test_storage::BlockResponseAt::get(block),
		};
		println!("get_block_by_number at: {:?}", mock_block_response);
		if mock_block_response.is_none() {
			return Ok(None)
		}
		let mock_block_response = mock_block_response.unwrap();

		let eth_block = EthBlock {
			number: Some(U64::from(mock_block_response.block_number)),
			hash: Some(mock_block_response.block_hash),
			timestamp: U256::from(mock_block_response.timestamp),
			..Default::default()
		};
		Ok(Some(eth_block))
	}
	/// Returns an ethereum transaction receipt given a tx hash
	fn get_transaction_receipt(
		hash: EthHash,
	) -> Result<Option<TransactionReceipt>, BridgeRpcError> {
		let mock_receipt: Option<MockReceiptResponse> =
			test_storage::TransactionReceiptFor::get(hash);
		if mock_receipt.is_none() {
			return Ok(None)
		}
		let mock_receipt = mock_receipt.unwrap();
		let transaction_receipt = TransactionReceipt {
			block_hash: mock_receipt.block_hash,
			block_number: U64::from(mock_receipt.block_number),
			contract_address: None,
			to: mock_receipt.to,
			status: Some(U64::from(mock_receipt.status)),
			transaction_hash: mock_receipt.transaction_hash,
			logs: mock_receipt.logs.into_iter().map(Into::into).collect(),
			..Default::default()
		};
		Ok(Some(transaction_receipt))
	}
	fn eth_call(
		target: EthAddress,
		_input: &[u8],
		at_block: LatestOrNumber,
	) -> Result<Vec<u8>, BridgeRpcError> {
		let block_number = match at_block {
			LatestOrNumber::Number(n) => n,
			LatestOrNumber::Latest =>
				test_storage::BlockResponseAt::iter().last().unwrap().1.block_number,
		};
		println!("eth_call at: {:?}", block_number);
		test_storage::CallAt::get(block_number, target).ok_or(BridgeRpcError::HttpFetch)
	}
}

pub struct NoopConverter<T>(sp_std::marker::PhantomData<T>);
impl<T: Config> Convert<T::AccountId, Option<T::AccountId>> for NoopConverter<T> {
	fn convert(address: T::AccountId) -> Option<T::AccountId> {
		Some(address)
	}
}

pub struct MockValidatorSet;
impl ValidatorSetT<AccountId> for MockValidatorSet {
	type ValidatorId = AccountId;
	type ValidatorIdOf = NoopConverter<TestRuntime>;
	/// Returns current session index.
	fn session_index() -> SessionIndex {
		1
	}
	/// Returns the active set of validators.
	fn validators() -> Vec<Self::ValidatorId> {
		test_storage::Validators::get()
	}
}
impl MockValidatorSet {
	/// Mock n validator stashes
	pub fn mock_n_validators(n: u8) {
		let validators: Vec<AccountId> =
			(1..=n as u64).map(|i| H160::from_low_u64_be(i).into()).collect();
		test_storage::Validators::put(validators);
	}
}

pub struct MockEventRouter;
impl EthereumEventRouter for MockEventRouter {
	fn route(_source: &H160, _destination: &H160, _data: &[u8]) -> EventRouterResult {
		Ok(1000)
	}
}

pub struct MockEthCallSubscriber;
impl EthCallOracleSubscriber for MockEthCallSubscriber {
	type CallId = EthCallId;
	/// Stores the successful call info
	/// Available via `Self::success_result_for()`
	fn on_eth_call_complete(
		call_id: Self::CallId,
		return_data: &[u8; 32],
		block_number: u64,
		block_timestamp: u64,
	) {
		test_storage::LastCallResult::put((
			call_id,
			CheckedEthCallResult::Ok(*return_data, block_number, block_timestamp),
		));
	}
	/// Stores the failed call info
	/// Available via `Self::failed_call_for()`
	fn on_eth_call_failed(call_id: Self::CallId, reason: EthCallFailure) {
		test_storage::LastCallFailure::put((call_id, reason));
	}
}

impl MockEthCallSubscriber {
	/// Returns last known successful call, if any
	pub fn success_result() -> Option<(EthCallId, CheckedEthCallResult)> {
		test_storage::LastCallResult::get()
	}
	/// Returns last known failed call, if any
	pub fn failed_result() -> Option<(EthCallId, EthCallFailure)> {
		test_storage::LastCallFailure::get()
	}
}

/// Mock final session tracker
pub struct MockFinalSessionTracker;
impl FinalSessionTracker for MockFinalSessionTracker {
	fn is_active_session_final() -> bool {
		// at block 2, the active session is final
		frame_system::Pallet::<TestRuntime>::block_number() == 2
	}
}

/// Returns a fake timestamp based on the current block number
pub struct MockUnixTime;
impl UnixTime for MockUnixTime {
	fn now() -> core::time::Duration {
		match test_storage::Timestamp::get() {
			// Use configured value for tests requiring precise timestamps
			Some(s) => core::time::Duration::new(s, 0),
			// fallback, use block number to derive timestamp for tests that only care abut block
			// progression
			None => core::time::Duration::new(System::block_number() * 5, 0),
		}
	}
}

impl frame_system::offchain::SigningTypes for TestRuntime {
	type Public = <Signature as Verify>::Signer;
	type Signature = Signature;
}

impl<C> frame_system::offchain::SendTransactionTypes<C> for TestRuntime
where
	Call: From<C>,
{
	type OverarchingCall = Call;
	type Extrinsic = Extrinsic;
}

impl<LocalCall> frame_system::offchain::CreateSignedTransaction<LocalCall> for TestRuntime
where
	Call: From<LocalCall>,
{
	fn create_transaction<C: frame_system::offchain::AppCrypto<Self::Public, Self::Signature>>(
		call: Call,
		_public: <Signature as Verify>::Signer,
		_account: AccountId,
		nonce: u64,
	) -> Option<(Call, <Extrinsic as ExtrinsicT>::SignaturePayload)> {
		Some((call, (nonce, ())))
	}
}

#[derive(Clone, Copy, Default)]
pub struct ExtBuilder {
	relayer: Option<AccountId>,
	with_keystore: bool,
	next_session_final: bool,
	active_session_final: bool,
	endowed_account: Option<(AccountId, Balance)>,
}

impl ExtBuilder {
	pub fn relayer(&mut self, relayer: H160) -> &mut Self {
		self.relayer = Some(relayer.into());
		self
	}
	pub fn with_keystore(&mut self) -> &mut Self {
		self.with_keystore = true;
		self
	}
	pub fn active_session_final(&mut self) -> &mut Self {
		self.active_session_final = true;
		self
	}
	pub fn next_session_final(&mut self) -> &mut Self {
		self.next_session_final = true;
		self
	}
	pub fn with_endowed_account(mut self, account: H160, balance: Balance) -> Self {
		self.endowed_account = Some((AccountId::from(account), balance));
		self
	}
	pub fn build(self) -> sp_io::TestExternalities {
		let mut ext =
			frame_system::GenesisConfig::default().build_storage::<TestRuntime>().unwrap();

		let mut endowed_accounts: Vec<(AccountId, Balance)> = vec![];
		if self.endowed_account.is_some() {
			// Endow specified account
			endowed_accounts.push(self.endowed_account.unwrap());
		}
		if let Some(relayer) = self.relayer {
			// Endow relayer with relayerbond amount
			endowed_accounts.push((relayer, RelayerBond::get()));
		}

		if !endowed_accounts.is_empty() {
			pallet_balances::GenesisConfig::<TestRuntime> { balances: endowed_accounts }
				.assimilate_storage(&mut ext)
				.unwrap();
		}
		let mut ext: sp_io::TestExternalities = ext.into();

		ext.execute_with(|| System::initialize(&1, &[0u8; 32].into(), &Default::default()));

		if let Some(relayer) = self.relayer {
			ext.execute_with(|| {
				assert!(EthBridge::deposit_relayer_bond(Origin::signed(relayer.into())).is_ok());
				assert!(EthBridge::set_relayer(Origin::root(), relayer).is_ok());
			});
		}

		if self.with_keystore {
			let keystore = KeyStore::new();
			SyncCryptoStore::ecdsa_generate_new(&keystore, AuthorityId::ID, None).unwrap();
			ext.register_extension(KeystoreExt(Arc::new(keystore)));
		}

		if self.next_session_final {
			ext.execute_with(|| frame_system::Pallet::<TestRuntime>::set_block_number(1));
		} else if self.active_session_final {
			ext.execute_with(|| frame_system::Pallet::<TestRuntime>::set_block_number(2));
		}

		ext
	}
}

#[test]
fn get_block_by_number_mock_works() {
	ExtBuilder::default().build().execute_with(|| {
		let block_number: u64 = 120;
		let block_hash: H256 = H256::from_low_u64_be(121);
		let timestamp: U256 = U256::from(122);

		let mock_block = EthBlock {
			number: Some(U64::from(block_number)),
			hash: Some(block_hash),
			timestamp,
			..Default::default()
		};

		MockEthereumRpcClient::mock_block_response_at(block_number, mock_block.clone());

		let result = <MockEthereumRpcClient as BridgeEthereumRpcApi>::get_block_by_number(
			LatestOrNumber::Number(block_number),
		)
		.unwrap();
		assert_eq!(Some(mock_block), result);
	});
}

#[test]
fn mock_eth_call_at_latest_block() {
	ExtBuilder::default().build().execute_with(|| {
		for i in 0..10_u64 {
			let mock_block = EthBlock {
				number: Some(U64::from(i)),
				hash: Some(H256::from_low_u64_be(i)),
				..Default::default()
			};
			MockEthereumRpcClient::mock_block_response_at(i, mock_block.clone());
		}
		// checking this returns latest block
		MockEthereumRpcClient::mock_call_at(9, EthAddress::from_low_u64_be(1), &[1_u8, 2, 3]);

		assert_eq!(
			MockEthereumRpcClient::eth_call(
				EthAddress::from_low_u64_be(1),
				&[4_u8, 5, 6],
				LatestOrNumber::Latest
			),
			Ok(vec![1_u8, 2, 3])
		);
	});
}

#[test]
fn get_latest_block_by_number_mock_works() {
	ExtBuilder::default().build().execute_with(|| {
		let block_number = 12;

		let mock_block = EthBlock {
			number: Some(U64::from(block_number)),
			hash: Some(H256::default()),
			timestamp: U256::default(),
			..Default::default()
		};
		MockEthereumRpcClient::mock_block_response_at(block_number, mock_block.clone());

		let result = <MockEthereumRpcClient as BridgeEthereumRpcApi>::get_block_by_number(
			LatestOrNumber::Latest,
		)
		.unwrap();
		assert_eq!(Some(mock_block), result);
	});
}

#[test]
fn get_transaction_receipt_mock_works() {
	ExtBuilder::default().build().execute_with(|| {
		let block_number: u64 = 120;
		let block_hash: H256 = H256::from_low_u64_be(121);
		let tx_hash: EthHash = H256::from_low_u64_be(122);
		let status: U64 = U64::from(1);
		let source_address: EthAddress = H160::from_low_u64_be(123);
		let default_log = Log {
			address: source_address,
			topics: vec![Default::default()],
			transaction_hash: Some(tx_hash),
			..Default::default()
		};

		let mock_tx_receipt = TransactionReceipt {
			block_hash,
			block_number: U64::from(block_number),
			logs: vec![default_log],
			status: Some(status),
			to: Some(source_address),
			transaction_hash: tx_hash,
			..Default::default()
		};

		MockEthereumRpcClient::mock_transaction_receipt_for(tx_hash, mock_tx_receipt.clone());

		let result =
			<MockEthereumRpcClient as BridgeEthereumRpcApi>::get_transaction_receipt(tx_hash)
				.unwrap();
		assert_eq!(Some(mock_tx_receipt), result);
	});
}<|MERGE_RESOLUTION|>--- conflicted
+++ resolved
@@ -132,12 +132,9 @@
 	type MultiCurrency = AssetsExt;
 	type NativeAssetId = XrpAssetId;
 	type RelayerBond = RelayerBond;
-<<<<<<< HEAD
 	type MaxXrplKeys = MaxXrplKeys;
-=======
 	type Scheduler = Scheduler;
 	type PalletsOrigin = OriginCaller;
->>>>>>> cfa0d5e6
 }
 
 parameter_types! {
