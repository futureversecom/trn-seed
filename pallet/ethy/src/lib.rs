--- conflicted
+++ resolved
@@ -194,15 +194,10 @@
 		ProcessingFailed(EventClaimId, EventRouterError),
 		/// An event has been challenged (claim_id, challenger)
 		Challenged(EventClaimId, AccountId),
-<<<<<<< HEAD
-		/// An event proof has been submitted for signing by ethy-gadget
-		EventSubmit { event_proof_id: EventProofId, request: EthySigningRequest },
-=======
-		/// An event proof has been sent to Ethereum
-		EventSend(EventProofInfo),
+		/// An event proof has been sent for signing by ethy-gadget
+		EventSend { event_proof_id: EventProofId, request: EthySigningRequest },
 		/// An event has been submitted from Ethereum (event_claim_id, event_claim, process_at)
 		EventSubmit(EventClaimId, EventClaim, BlockNumber)
->>>>>>> aa57587b
 	}
 }
 
