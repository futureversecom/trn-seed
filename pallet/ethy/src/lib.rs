/* Copyright 2021-2022 Centrality Investments Limited
 *
 * Licensed under the LGPL, Version 3.0 (the "License");
 * you may not use this file except in compliance with the License.
 * Unless required by applicable law or agreed to in writing, software
 * distributed under the License is distributed on an "AS IS" BASIS,
 * WITHOUT WARRANTIES OR CONDITIONS OF ANY KIND, either express or implied.
 * See the License for the specific language governing permissions and
 * limitations under the License.
 * You may obtain a copy of the License at the root of this project source code,
 * or at:
 *     https://centrality.ai/licenses/gplv3.txt
 *     https://centrality.ai/licenses/lgplv3.txt
 */

//! Ethy Pallet 🌉
//!
//! This pallet defines m-of-n protocols for validators to agree on values from a bridged
//! Ethereum chain (Ethereum JSON-RPC compliant), and conversely, generate proofs of events that
//! have occurred on the network
//!
//! The proofs are a collection of signatures which can be verified by a bridged contract on
//! Ethereum with awareness of the current validator set.
//!
//! There are 2 types of Ethereum values the bridge can verify:
//! 1) verify a transaction hash exists that executed a specific contract producing a specific event
//! log 2) verify the `returndata` of executing a contract at some time _t_ with input `i`
//!
//! CENNZnet validators use an offchain worker and Ethereum full node connections to independently
//! verify and observe events happened on Ethereum.
//! Once a threshold of validators sign a notarization having witnessed the event it is considered
//! verified.
//!
//! Events are opaque to this pallet, other pallet handle submitting "event claims" and "callbacks"
//! to handle success

#![cfg_attr(not(feature = "std"), no_std)]

use ethabi::{ParamType, Token};
use frame_support::{
	decl_error, decl_event, decl_module, decl_storage,
	pallet_prelude::*,
	traits::{UnixTime, ValidatorSet as ValidatorSetT},
	transactional,
	weights::constants::RocksDbWeight as DbWeight,
	PalletId, Parameter,
};
use frame_system::{offchain::CreateSignedTransaction, pallet_prelude::*};
use hex_literal::hex;
use sp_runtime::{
	offchain as rt_offchain,
	traits::{MaybeSerializeDeserialize, Member, SaturatedConversion},
	Percent, RuntimeAppPublic,
};
use sp_std::{collections::btree_map::BTreeMap, prelude::*};

use seed_pallet_common::{
	log, EthCallOracleSubscriber, EthereumEventRouter, EventRouterError,
	FinalSessionTracker as FinalSessionTrackerT,
};
use seed_primitives::AccountId;

mod ethereum_http_cli;
pub use ethereum_http_cli::EthereumRpcClient;
mod impls;
#[cfg(test)]
mod mock;
#[cfg(test)]
mod tests;
mod types;
use types::*;

/// The type to sign and send transactions.
const UNSIGNED_TXS_PRIORITY: u64 = 100;
/// Max notarization claims to attempt per block/OCW invocation
const CLAIMS_PER_BLOCK: usize = 1;
/// Max eth_call checks to attempt per block/OCW invocation
const CALLS_PER_BLOCK: usize = 1;

/// The logging target for this pallet
pub(crate) const LOG_TARGET: &str = "ethy";

/// The solidity selector of bridge events
/// i.e. output of `keccak256('SubmitEvent(address,address,bytes)')` /
/// `0f8885c9654c5901d61d2eae1fa5d11a67f9b8fca77146d5109bc7be00f4472a`
const SUBMIT_BRIDGE_EVENT_SELECTOR: [u8; 32] =
	hex!("0f8885c9654c5901d61d2eae1fa5d11a67f9b8fca77146d5109bc7be00f4472a");

/// This is the pallet's configuration trait
pub trait Config:
	frame_system::Config<AccountId = AccountId> + CreateSignedTransaction<Call<Self>>
{
	/// Knows the active authority set (validator stash addresses)
	type AuthoritySet: ValidatorSetT<Self::AccountId, ValidatorId = Self::AccountId>;
	/// The bridge contract address on Ethereum
	type BridgeContractAddress: Get<H160>;
	/// The pallet bridge address (destination for incoming messages, source for outgoing)
	type BridgePalletId: Get<PalletId>;
	/// The runtime call type.
	type Call: From<Call<Self>>;
	/// Pallet subscribing to of notarized eth calls
	type EthCallSubscribers: EthCallOracleSubscriber<CallId = EthCallId>;
	/// Provides an api for Ethereum JSON-RPC request/responses to the bridged ethereum network
	type EthereumRpcClient: BridgeEthereumRpcApi;
	/// The runtime event type.
	type Event: From<Event<Self>> + Into<<Self as frame_system::Config>::Event>;
	/// Handles routing received Ethereum events upon verification
	type EventRouter: EthereumEventRouter;
	/// The identifier type for an authority in this module (i.e. active validator session key)
	/// 33 byte ECDSA public key
	type EthyId: Member
		+ Parameter
		+ AsRef<[u8]>
		+ RuntimeAppPublic
		+ Ord
		+ MaybeSerializeDeserialize;
	/// Reports the final session of na eras
	type FinalSessionTracker: FinalSessionTrackerT;
	/// The threshold of notarizations required to approve an Ethereum event
	type NotarizationThreshold: Get<Percent>;
	/// Returns the block timestamp
	type UnixTime: UnixTime;
}

decl_storage! {
	trait Store for Module<T: Config> as EthBridge {
		/// Whether the bridge is paused (e.g. during validator transitions or by governance)
		BridgePaused get(fn bridge_paused): bool;
		/// The (optimistic) challenge period after which a submitted event is considered valid
		ChallengePeriod get(fn challenge_period): T::BlockNumber = T::BlockNumber::from(150_u32); // 10 Minutes
		/// The minimum number of block confirmations needed to notarize an Ethereum event
		EventBlockConfirmations get(fn event_block_confirmations): u64 = 3;
		/// Events cannot be claimed after this time (seconds)
		EventDeadlineSeconds get(fn event_deadline_seconds): u64 = 604_800; // 1 week
		/// Notarizations for queued events
		/// Either: None = no notarization exists OR Some(yay/nay)
		EventNotarizations get(fn event_notarizations): double_map hasher(twox_64_concat) EventClaimId, hasher(twox_64_concat) T::EthyId => Option<EventClaimResult>;
		/// The maximum number of delayed events that can be processed in on_initialize()
		DelayedEventProofsPerBlock get(fn delayed_event_proofs_per_block): u8 = 5;
		/// Id of the next event proof
		NextEventProofId get(fn next_event_proof_id): EventProofId;
		/// Scheduled notary (validator) public keys for the next session
		NextNotaryKeys get(fn next_notary_keys): Vec<T::EthyId>;
		/// Active notary (validator) public keys
		NotaryKeys get(fn notary_keys): Vec<T::EthyId>;
		/// The current validator set id
		NotarySetId get(fn notary_set_id): u64;
		/// The event proof Id generated by the previous validator set to notarize the current set.
		/// Useful for syncing the latest proof to Ethereum
		NotarySetProofId get(fn notary_set_proof_id): EventProofId;
		/// Queued event claims, can be challenged within challenge period
		PendingEventClaims get(fn pending_event_claims): map hasher(twox_64_concat) EventClaimId => Option<EventClaim>;
		/// Queued event proofs to be processed once bridge has been re-enabled (Ethereum ABI encoded `EventClaim`)
		PendingEventProofs get(fn pending_event_proofs): map hasher(twox_64_concat) EventProofId => Option<EventProofInfo>;
		/// List of all event ids that are currently being challenged
		PendingClaimChallenges get(fn pending_claim_challenges): Vec<EventClaimId>;
		/// Tracks processed message Ids (prevent replay)
		ProcessedMessageIds get(fn processed_message_ids): Vec<EventClaimId>;
		/// Map from block number to list of EventClaims that will be considered valid and should be forwarded to handlers (i.e after the optimistic challenge period has passed without issue)
		MessagesValidAt get(fn messages_valid_at): map hasher(twox_64_concat) T::BlockNumber => Vec<EventClaimId>;
		// State Oracle
		/// Subscription Id for EthCall requests
		NextEthCallId: EthCallId;
		/// The permissioned relayer
		Relayer get(fn relayer): Option<T::AccountId>;
		/// Queue of pending EthCallOracle requests
		EthCallRequests get(fn eth_call_requests): Vec<EthCallId>;
		/// EthCallOracle notarizations keyed by (Id, Notary)
		EthCallNotarizations: double_map hasher(twox_64_concat) EthCallId, hasher(twox_64_concat) T::EthyId => Option<CheckedEthCallResult>;
		/// map from EthCallOracle notarizations to an aggregated count
		EthCallNotarizationsAggregated get(fn eth_call_notarizations_aggregated): map hasher(twox_64_concat) EthCallId => Option<BTreeMap<CheckedEthCallResult, u32>>;
		/// EthCallOracle request info
		EthCallRequestInfo get(fn eth_call_request_info): map hasher(twox_64_concat) EthCallId => Option<CheckedEthCallRequest>;
	}
}

decl_event! {
	pub enum Event<T> where
		AccountId = <T as frame_system::Config>::AccountId,
		BlockNumber = <T as frame_system::Config>::BlockNumber,
	{
		/// Verifying an event succeeded
		Verified(EventClaimId),
		/// Verifying an event failed
		Invalid(EventClaimId),
		/// A notary (validator) set change is in motion (event_id, new_validator_set_id)
		/// A proof for the change will be generated with the given `event_id`
		AuthoritySetChange(EventProofId, u64),
		/// Generating event proof delayed as bridge is paused
		ProofDelayed(EventProofId),
		/// Processing an event succeeded
		ProcessingOk(EventClaimId),
		/// Processing an event failed
		ProcessingFailed(EventClaimId, EventRouterError),
		/// An event has been challenged (claim_id, challenger)
		Challenged(EventClaimId, AccountId),
		/// An event proof has been sent to Ethereum
		EventSend(EventProofInfo),
		/// An event has been submitted from Ethereum (event_claim_id, event_claim, process_at)
		EventSubmit(EventClaimId, EventClaim, BlockNumber)
	}
}

decl_error! {
	pub enum Error for Module<T: Config> {
		// Error returned when making signed transactions in off-chain worker
		NoLocalSigningAccount,
		// Error returned when making unsigned transactions with signed payloads in off-chain worker
		OffchainUnsignedTxSignedPayload,
		/// A notarization was invalid
		InvalidNotarization,
		// Error returned when fetching github info
		HttpFetch,
		/// Claim was invalid e.g. not properly ABI encoded
		InvalidClaim,
		/// offchain worker not configured properly
		OcwConfig,
		/// Event was already submitted and is pending
		EventReplayPending,
		/// Event was already submitted and is complete
		EventReplayProcessed,
		/// The bridge is paused pending validator set changes (once every era / 24 hours)
		/// It will reactive after ~10 minutes
		BridgePaused,
		/// Some internal operation failed
		Internal,
		/// Caller does not have permission for that action
		NoPermission,
		/// There is no event claim assosciated with the supplied claim_id
		NoClaim,
		/// There is already a challenge for this claim
		ClaimAlreadyChallenged,
	}
}

decl_module! {
	pub struct Module<T: Config> for enum Call where origin: T::Origin {
		type Error = Error<T>;

		fn deposit_event() = default;

		/// This method schedules 2 different processes
		/// 1) Process any newly valid event claims (incoming)
		/// 2) Process any deferred event proofs that were submitted while the bridge was paused (should only happen on the first few blocks in a new era) (outgoing)
		fn on_initialize(block_number: T::BlockNumber) -> Weight {
			let mut consumed_weight = 0 as Weight;

			// 1) Process validated messages
			let mut processed_message_ids = Self::processed_message_ids();
			for message_id in MessagesValidAt::<T>::take(block_number) {
				if let Some(EventClaim { source, destination, data, .. } ) = PendingEventClaims::take(message_id) {
					// keep a runtime hardcoded list of destination <> palletId
					match T::EventRouter::route(&source, &destination, &data) {
						Ok(weight) => {
							consumed_weight += weight;
							Self::deposit_event(Event::<T>::ProcessingOk(message_id));
						},
						Err((weight, err)) => {
							consumed_weight += weight;
							Self::deposit_event(Event::<T>::ProcessingFailed(message_id, err));
						}
					}
				}
				// mark as processed
				if let Err(idx) = processed_message_ids.binary_search(&message_id) {
					processed_message_ids.insert(idx, message_id);
				}
			}
			if !processed_message_ids.is_empty() {
				impls::prune_claim_ids(&mut processed_message_ids);
				ProcessedMessageIds::put(processed_message_ids);
			}

			// 2) Try process delayed proofs
			consumed_weight += DbWeight::get().reads(2 as Weight);
			if PendingEventProofs::iter().next().is_some() && !Self::bridge_paused() {
				let max_delayed_events = Self::delayed_event_proofs_per_block();
				consumed_weight = consumed_weight.saturating_add(DbWeight::get().reads(1 as Weight) + max_delayed_events as Weight * DbWeight::get().writes(2 as Weight));
				for (event_proof_id, event_proof_info) in PendingEventProofs::iter().take(max_delayed_events as usize) {
					Self::do_request_event_proof(event_proof_id, event_proof_info);
					PendingEventProofs::remove(event_proof_id);
				}
			}

			consumed_weight
		}

		#[weight = DbWeight::get().writes(1)]
		/// Set the relayer address
		pub fn set_relayer(origin, relayer: T::AccountId) {
			ensure_root(origin)?;
			<Relayer<T>>::put(relayer)
		}

		#[weight = DbWeight::get().writes(1)]
		/// Set event confirmations (blocks). Required block confirmations for an Ethereum event to be notarized by Seed
		pub fn set_event_block_confirmations(origin, confirmations: u64) {
			ensure_root(origin)?;
			EventBlockConfirmations::put(confirmations)
		}

		#[weight = DbWeight::get().writes(1)]
		/// Set event deadline (seconds). Events cannot be notarized after this time has elapsed
		pub fn set_event_deadline(origin, seconds: u64) {
			ensure_root(origin)?;
			EventDeadlineSeconds::put(seconds);
		}

		#[weight = DbWeight::get().writes(1)]
		/// Set max number of delayed events that can be processed per block
		pub fn set_delayed_event_proofs_per_block(origin, count: u8) {
			ensure_root(origin)?;
			DelayedEventProofsPerBlock::put(count);
		}

		#[weight = DbWeight::get().writes(1)]
		/// Set challenge period, this is the window in which an event can be challenged before processing
		pub fn set_challenge_period(origin, blocks: T::BlockNumber) {
			ensure_root(origin)?;
			<ChallengePeriod<T>>::put(blocks);
		}

		#[weight = DbWeight::get().writes(1)]
		/// Submit ABI encoded event data from the Ethereum bridge contract
		/// - tx_hash The Ethereum transaction hash which triggered the event
		/// - event ABI encoded bridge event
		pub fn submit_event(origin, tx_hash: H256, event: Vec<u8>) {
			let origin = ensure_signed(origin)?;

			ensure!(Some(origin) == Self::relayer(), Error::<T>::NoPermission);

			// TODO: place some limit on `data` length (it should match on contract side)
			// Message(event_id, msg.caller, destination, data);
			if let [Token::Uint(event_id), Token::Address(source), Token::Address(destination), Token::Bytes(data)] = ethabi::decode(&[
				ParamType::Uint(64),
				ParamType::Address,
				ParamType::Address,
				ethabi::ParamType::Bytes,
			], event.as_slice()).map_err(|_| Error::<T>::InvalidClaim)?.as_slice() {
				let event_id: EventClaimId = (*event_id).saturated_into();
				ensure!(!PendingEventClaims::contains_key(event_id), Error::<T>::EventReplayPending); // NOTE(surangap): prune PendingEventClaims also?
				if !Self::processed_message_ids().is_empty() {
					ensure!( event_id > Self::processed_message_ids()[0] &&
						Self::processed_message_ids().binary_search(&event_id).is_err() , Error::<T>::EventReplayProcessed);
				}
				let event_claim = EventClaim {
					tx_hash,
					source: *source,
					destination: *destination,
					data: data.clone(),
				};
				PendingEventClaims::insert(event_id, &event_claim);

				// TODO: there should be some limit per block
<<<<<<< HEAD
				<MessagesValidAt<T>>::append(<frame_system::Pallet<T>>::block_number() + Self::challenge_period(), event_id);
=======
				let process_at: T::BlockNumber = <frame_system::Pallet<T>>::block_number() + T::ChallengePeriod::get();
				<MessagesValidAt<T>>::append(process_at, event_id);

				Self::deposit_event(Event::<T>::EventSubmit(event_id, event_claim, process_at));
>>>>>>> 08be1d13
			}
		}

		#[weight = DbWeight::get().writes(1) + DbWeight::get().reads(2)]
		/// Submit a challenge for an event
		/// Challenged events won't be processed until verified by validators
		/// An event can only be challenged once
		pub fn submit_challenge(origin, event_claim_id: EventClaimId) -> DispatchResult {
			let origin = ensure_signed(origin)?;
			// TODO Bond challenge value until event has been verified
			// Validate event_id existence
			ensure!(PendingEventClaims::contains_key(event_claim_id), Error::<T>::NoClaim);

			// Check that event isn't already being challenged
			ensure!(!PendingClaimChallenges::get().iter().any(|&x| x == event_claim_id), Error::<T>::ClaimAlreadyChallenged);

			// Add event to challenged event storage
			// Not sorted so we can check using FIFO
			PendingClaimChallenges::append(event_claim_id);

			Self::deposit_event(Event::<T>::Challenged(event_claim_id, origin));
			Ok(())
		}

		#[weight = 1_000_000]
		#[transactional]
		/// Internal only
		/// Validators will submit inherents with their notarization vote for a given claim
		pub fn submit_notarization(origin, payload: NotarizationPayload, _signature: <<T as Config>::EthyId as RuntimeAppPublic>::Signature) -> DispatchResult {
			let _ = ensure_none(origin)?;

			// we don't need to verify the signature here because it has been verified in
			// `validate_unsigned` function when sending out the unsigned tx.
			let authority_index = payload.authority_index() as usize;
			let notary_keys = Self::notary_keys();
			let notary_public_key = match notary_keys.get(authority_index) {
				Some(id) => id,
				None => return Err(Error::<T>::InvalidNotarization.into()),
			};

			match payload {
				NotarizationPayload::Call{ call_id, result, .. } => Self::handle_call_notarization(call_id, result, notary_public_key),
				NotarizationPayload::Event{ event_claim_id, result, .. } => Self::handle_event_notarization(event_claim_id, result, notary_public_key),
			}
		}

		fn offchain_worker(block_number: T::BlockNumber) {
			log!(trace, "💎 entering off-chain worker: {:?}", block_number);
			log!(trace, "💎 active notaries: {:?}", Self::notary_keys());

			// this passes if flag `--validator` set, not necessarily in the active set
			if !sp_io::offchain::is_validator() {
				log!(info, "💎 not a validator, exiting");
				return
			}

			// check a local key exists for a valid bridge notary
			if let Some((active_key, authority_index)) = Self::find_active_ethy_key() {
				// check enough validators have active notary keys
				let supports = NotaryKeys::<T>::decode_len().unwrap_or(0);
				let needed = T::NotarizationThreshold::get();
				// TODO: check every session change not block
				if Percent::from_rational(supports, T::AuthoritySet::validators().len()) < needed {
					log!(info, "💎 waiting for validator support to activate eth-bridge: {:?}/{:?}", supports, needed);
					return;
				}
				// do some notarizing
				Self::do_event_notarization_ocw(&active_key, authority_index);
				Self::do_call_notarization_ocw(&active_key, authority_index);
			} else {
				log!(trace, "💎 not an active validator, exiting");
			}

			log!(trace, "💎 exiting off-chain worker");
		}
	}
}<|MERGE_RESOLUTION|>--- conflicted
+++ resolved
@@ -98,6 +98,8 @@
 	type BridgePalletId: Get<PalletId>;
 	/// The runtime call type.
 	type Call: From<Call<Self>>;
+	/// The (optimistic) challenge period after which a submitted event is considered valid
+	type ChallengePeriod: Get<Self::BlockNumber>;
 	/// Pallet subscribing to of notarized eth calls
 	type EthCallSubscribers: EthCallOracleSubscriber<CallId = EthCallId>;
 	/// Provides an api for Ethereum JSON-RPC request/responses to the bridged ethereum network
@@ -352,14 +354,10 @@
 				PendingEventClaims::insert(event_id, &event_claim);
 
 				// TODO: there should be some limit per block
-<<<<<<< HEAD
-				<MessagesValidAt<T>>::append(<frame_system::Pallet<T>>::block_number() + Self::challenge_period(), event_id);
-=======
 				let process_at: T::BlockNumber = <frame_system::Pallet<T>>::block_number() + T::ChallengePeriod::get();
 				<MessagesValidAt<T>>::append(process_at, event_id);
 
 				Self::deposit_event(Event::<T>::EventSubmit(event_id, event_claim, process_at));
->>>>>>> 08be1d13
 			}
 		}
 
