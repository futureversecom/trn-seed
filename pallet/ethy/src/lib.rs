--- conflicted
+++ resolved
@@ -41,11 +41,7 @@
 use frame_support::{
 	pallet_prelude::*,
 	traits::{
-<<<<<<< HEAD
 		fungibles::Mutate,
-=======
-		fungibles::{Mutate, Transfer},
->>>>>>> ba30141d
 		schedule::{Anon, DispatchTime},
 		UnixTime, ValidatorSet as ValidatorSetT,
 	},
@@ -182,13 +178,7 @@
 		#[pallet::constant]
 		type MaxNewSigners: Get<u8>;
 		/// Handles a multi-currency fungible asset system
-<<<<<<< HEAD
 		type MultiCurrency: Mutate<Self::AccountId> + Hold<AccountId = Self::AccountId>;
-=======
-		type MultiCurrency: Transfer<Self::AccountId>
-			+ Hold<AccountId = Self::AccountId>
-			+ Mutate<Self::AccountId, AssetId = AssetId, Balance = Balance>;
->>>>>>> ba30141d
 		/// The native token asset Id (managed by pallet-balances)
 		#[pallet::constant]
 		type NativeAssetId: Get<AssetId>;
@@ -531,14 +521,9 @@
 		/// 2) Process any newly valid event claims (incoming)
 		/// 3) Process any deferred event proofs that were submitted while the bridge was paused
 		/// (should only happen on the first few blocks in a new era) (outgoing)
-<<<<<<< HEAD
 		fn on_initialize(block_number: BlockNumberFor<T>) -> Weight {
-			let mut consumed_weight = Weight::zero();
-=======
-		fn on_initialize(block_number: T::BlockNumber) -> Weight {
 			// Reads: NextAuthorityChange, MessagesValidAt, ProcessedMessageIds
 			let mut consumed_weight = DbWeight::get().reads(3u64);
->>>>>>> ba30141d
 
 			// 1) Handle authority change
 			if Some(block_number) == NextAuthorityChange::<T>::get() {
@@ -728,12 +713,8 @@
 	#[pallet::call]
 	impl<T: Config> Pallet<T> {
 		/// Set new XRPL door signers
-<<<<<<< HEAD
 		#[pallet::call_index(0)]
-		#[pallet::weight(DbWeight::get().writes(new_signers.len() as u64).saturating_add(DbWeight::get().reads_writes(4, 3)))]
-=======
 		#[pallet::weight(T::WeightInfo::set_xrpl_door_signers(new_signers.len() as u32))]
->>>>>>> ba30141d
 		pub fn set_xrpl_door_signers(
 			origin: OriginFor<T>,
 			new_signers: Vec<(T::EthyId, bool)>,
@@ -754,12 +735,8 @@
 		}
 
 		/// Set the relayer address
-<<<<<<< HEAD
 		#[pallet::call_index(1)]
-		#[pallet::weight(DbWeight::get().writes(1))]
-=======
 		#[pallet::weight(T::WeightInfo::set_relayer())]
->>>>>>> ba30141d
 		pub fn set_relayer(origin: OriginFor<T>, relayer: T::AccountId) -> DispatchResult {
 			ensure_root(origin)?;
 			// Ensure relayer has bonded more than relayer bond amount
@@ -773,12 +750,8 @@
 		}
 
 		/// Submit bond for relayer account
-<<<<<<< HEAD
 		#[pallet::call_index(2)]
-		#[pallet::weight(DbWeight::get().reads_writes(5, 6))]
-=======
 		#[pallet::weight(T::WeightInfo::deposit_relayer_bond())]
->>>>>>> ba30141d
 		pub fn deposit_relayer_bond(origin: OriginFor<T>) -> DispatchResult {
 			let origin = ensure_signed(origin)?;
 
@@ -802,12 +775,8 @@
 		}
 
 		/// Withdraw relayer bond amount
-<<<<<<< HEAD
 		#[pallet::call_index(3)]
-		#[pallet::weight(DbWeight::get().reads_writes(3, 3))]
-=======
 		#[pallet::weight(T::WeightInfo::withdraw_relayer_bond())]
->>>>>>> ba30141d
 		pub fn withdraw_relayer_bond(origin: OriginFor<T>) -> DispatchResult {
 			let origin = ensure_signed(origin)?;
 
@@ -836,12 +805,8 @@
 
 		/// Set event confirmations (blocks). Required block confirmations for an Ethereum event to
 		/// be notarized by Seed
-<<<<<<< HEAD
 		#[pallet::call_index(4)]
-		#[pallet::weight(DbWeight::get().writes(1))]
-=======
 		#[pallet::weight(T::WeightInfo::set_event_block_confirmations())]
->>>>>>> ba30141d
 		pub fn set_event_block_confirmations(
 			origin: OriginFor<T>,
 			confirmations: u64,
@@ -853,12 +818,8 @@
 		}
 
 		/// Set max number of delayed events that can be processed per block
-<<<<<<< HEAD
 		#[pallet::call_index(5)]
-		#[pallet::weight(DbWeight::get().writes(1))]
-=======
 		#[pallet::weight(T::WeightInfo::set_delayed_event_proofs_per_block())]
->>>>>>> ba30141d
 		pub fn set_delayed_event_proofs_per_block(
 			origin: OriginFor<T>,
 			count: u8,
@@ -871,12 +832,8 @@
 
 		/// Set challenge period, this is the window in which an event can be challenged before
 		/// processing
-<<<<<<< HEAD
 		#[pallet::call_index(6)]
-		#[pallet::weight(DbWeight::get().writes(1))]
-=======
 		#[pallet::weight(T::WeightInfo::set_challenge_period())]
->>>>>>> ba30141d
 		pub fn set_challenge_period(
 			origin: OriginFor<T>,
 			blocks: BlockNumberFor<T>,
@@ -888,12 +845,8 @@
 		}
 
 		/// Set the bridge contract address on Ethereum (requires governance)
-<<<<<<< HEAD
 		#[pallet::call_index(7)]
-		#[pallet::weight(DbWeight::get().writes(1))]
-=======
 		#[pallet::weight(T::WeightInfo::set_contract_address())]
->>>>>>> ba30141d
 		pub fn set_contract_address(
 			origin: OriginFor<T>,
 			contract_address: EthAddress,
@@ -905,12 +858,8 @@
 		}
 
 		/// Pause or unpause the bridge (requires governance)
-<<<<<<< HEAD
 		#[pallet::call_index(8)]
-		#[pallet::weight(DbWeight::get().writes(1))]
-=======
 		#[pallet::weight(T::WeightInfo::set_bridge_paused())]
->>>>>>> ba30141d
 		pub fn set_bridge_paused(origin: OriginFor<T>, paused: bool) -> DispatchResult {
 			ensure_root(origin)?;
 			BridgePaused::<T>::mutate(|p| p.manual_pause = paused);
@@ -920,12 +869,8 @@
 
 		/// Finalise authority changes, unpauses bridge and sets new notary keys
 		/// Called internally after force new era
-<<<<<<< HEAD
 		#[pallet::call_index(9)]
-		#[pallet::weight(DbWeight::get().writes(1))]
-=======
 		#[pallet::weight(T::WeightInfo::finalise_authorities_change())]
->>>>>>> ba30141d
 		pub fn finalise_authorities_change(
 			origin: OriginFor<T>,
 			next_notary_keys: WeakBoundedVec<T::EthyId, T::MaxAuthorities>,
@@ -938,6 +883,7 @@
 		/// Admin function to manually remove an event_id from MissedMessageIds
 		/// This should only be used if the event_id is confirmed to be invalid
 		/// event_id_range is the lower and upper event_ids to clear (Both Inclusive)
+		#[pallet::call_index(10)]
 		#[pallet::weight(T::WeightInfo::remove_missing_event_id())]
 		pub fn remove_missing_event_id(
 			origin: OriginFor<T>,
@@ -959,11 +905,7 @@
 		/// Only events contained within MissedMessageIds can be processed here
 		/// - tx_hash The Ethereum transaction hash which triggered the event
 		/// - event ABI encoded bridge event
-<<<<<<< HEAD
-		#[pallet::call_index(10)]
-		#[pallet::weight(DbWeight::get().writes(1))]
-		pub fn submit_event(origin: OriginFor<T>, tx_hash: H256, event: Vec<u8>) -> DispatchResult {
-=======
+		#[pallet::call_index(11)]
 		#[pallet::weight(T::WeightInfo::submit_missing_event())]
 		#[transactional]
 		pub fn submit_missing_event(
@@ -971,7 +913,6 @@
 			tx_hash: H256,
 			event: Vec<u8>,
 		) -> DispatchResult {
->>>>>>> ba30141d
 			let origin = ensure_signed(origin)?;
 			ensure!(Some(origin) == Relayer::<T>::get(), Error::<T>::NoPermission);
 
@@ -992,6 +933,7 @@
 		/// Submit ABI encoded event data from the Ethereum bridge contract
 		/// - tx_hash The Ethereum transaction hash which triggered the event
 		/// - event ABI encoded bridge event
+		#[pallet::call_index(12)]
 		#[pallet::weight(T::WeightInfo::submit_event())]
 		pub fn submit_event(origin: OriginFor<T>, tx_hash: H256, event: Vec<u8>) -> DispatchResult {
 			let origin = ensure_signed(origin)?;
@@ -1009,49 +951,6 @@
 						processed_message_ids.binary_search(&event_id).is_err(),
 					Error::<T>::EventReplayProcessed
 				);
-<<<<<<< HEAD
-				if !ProcessedMessageIds::<T>::get().is_empty() {
-					ensure!(
-						event_id > ProcessedMessageIds::<T>::get()[0] &&
-							ProcessedMessageIds::<T>::get().binary_search(&event_id).is_err(),
-						Error::<T>::EventReplayProcessed
-					);
-				}
-				let data = BoundedVec::try_from(data.as_slice().to_vec())
-					.map_err(|_| Error::<T>::InvalidClaim)?;
-				let event_claim = EventClaim {
-					tx_hash,
-					source: *source,
-					destination: *destination,
-					data: data.clone(),
-				};
-
-				PendingEventClaims::<T>::insert(event_id, &event_claim);
-				PendingClaimStatus::<T>::insert(event_id, EventClaimStatus::Pending);
-
-				// TODO: there should be some limit per block
-				let process_at: BlockNumberFor<T> =
-					<frame_system::Pallet<T>>::block_number() + ChallengePeriod::<T>::get();
-				MessagesValidAt::<T>::mutate(process_at.clone(), |v| {
-					let mut message_ids = v.clone().into_inner();
-					message_ids.push(event_id);
-					let message_ids_bounded = WeakBoundedVec::force_from(
-						message_ids,
-						Some(
-							"Warning: There are more MessagesValidAt than expected. \
-								A runtime configuration adjustment may be needed.",
-						),
-					);
-					*v = message_ids_bounded;
-				});
-
-				Self::deposit_event(Event::<T>::EventSubmit {
-					event_claim_id: event_id,
-					event_claim,
-					process_at,
-				});
-=======
->>>>>>> ba30141d
 			}
 			Self::do_submit_event(event_id, event_claim)?;
 			Ok(())
@@ -1060,12 +959,8 @@
 		/// Submit a challenge for an event
 		/// Challenged events won't be processed until verified by validators
 		/// An event can only be challenged once
-<<<<<<< HEAD
-		#[pallet::call_index(11)]
-		#[pallet::weight(DbWeight::get().writes(1) + DbWeight::get().reads(2))]
-=======
+		#[pallet::call_index(13)]
 		#[pallet::weight(T::WeightInfo::submit_challenge())]
->>>>>>> ba30141d
 		#[transactional]
 		pub fn submit_challenge(
 			origin: OriginFor<T>,
@@ -1104,12 +999,8 @@
 
 		/// Internal only
 		/// Validators will submit inherents with their notarization vote for a given claim
-<<<<<<< HEAD
-		#[pallet::call_index(12)]
-		#[pallet::weight(DbWeight::get().writes(3) + DbWeight::get().reads(2))]
-=======
+		#[pallet::call_index(14)]
 		#[pallet::weight(T::WeightInfo::submit_notarization())]
->>>>>>> ba30141d
 		#[transactional]
 		pub fn submit_notarization(
 			origin: OriginFor<T>,
