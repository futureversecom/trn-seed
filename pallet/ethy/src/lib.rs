--- conflicted
+++ resolved
@@ -26,11 +26,7 @@
 //! 1) verify a transaction hash exists that executed a specific contract producing a specific event
 //! log 2) verify the `returndata` of executing a contract at some time _t_ with input `i`
 //!
-<<<<<<< HEAD
-//! Seed validators use an offchain worker and Ethereum full node connections to independently
-=======
 //! Ethy validators use an offchain worker and Ethereum full node connections to independently
->>>>>>> c0254002
 //! verify and observe events happened on Ethereum.
 //! Once a threshold of validators sign a notarization having witnessed the event it is considered
 //! verified.
@@ -102,13 +98,10 @@
 	type BridgePalletId: Get<PalletId>;
 	/// The runtime call type.
 	type Call: From<Call<Self>>;
-<<<<<<< HEAD
 	/// Bond required by challenger to make a challenge
 	type ChallengeBond: Get<Balance>;
-=======
 	// The duration in blocks of one epoch
 	type EpochDuration: Get<u64>;
->>>>>>> c0254002
 	/// Pallet subscribing to of notarized eth calls
 	type EthCallSubscribers: EthCallOracleSubscriber<CallId = EthCallId>;
 	/// Provides an api for Ethereum JSON-RPC request/responses to the bridged ethereum network
@@ -281,10 +274,6 @@
 		fn on_initialize(block_number: T::BlockNumber) -> Weight {
 			let mut consumed_weight = 0 as Weight;
 
-<<<<<<< HEAD
-			// 1) Process validated messages
-			// Removed message_id from MessagesValidAt and processes it.
-=======
 			// 1) Handle authority change
 			if Some(block_number) == Self::next_authority_change() {
 				// Change authority keys, we are 5 minutes before the next epoch
@@ -293,7 +282,7 @@
 			}
 
 			// 2) Process validated messages
->>>>>>> c0254002
+			// Removed message_id from MessagesValidAt and processes
 			let mut processed_message_ids = Self::processed_message_ids();
 			for message_id in MessagesValidAt::<T>::take(block_number) {
 				if Self::pending_claim_status(message_id) == Some(EventClaimStatus::Challenged) {
