/* Copyright 2019-2021 Centrality Investments Limited
 *
 * Licensed under the LGPL, Version 3.0 (the "License");
 * you may not use this file except in compliance with the License.
 * Unless required by applicable law or agreed to in writing, software
 * distributed under the License is distributed on an "AS IS" BASIS,
 * WITHOUT WARRANTIES OR CONDITIONS OF ANY KIND, either express or implied.
 * See the License for the specific language governing permissions and
 * limitations under the License.
 * You may obtain a copy of the License at the root of this project source code,
 * or at:
 *     https://centrality.ai/licenses/gplv3.txt
 *     https://centrality.ai/licenses/lgplv3.txt
 */

use crate as token_approvals;
use frame_support::{parameter_types, PalletId};
use frame_system::EnsureRoot;
use seed_pallet_common::Xls20MintRequest;
use seed_primitives::{AccountId, AssetId, Balance, CollectionUuid, MetadataScheme, SerialNumber};
use sp_core::H256;
use sp_runtime::{
	testing::Header,
	traits::{BlakeTwo256, IdentityLookup},
	DispatchResult,
};

type UncheckedExtrinsic = frame_system::mocking::MockUncheckedExtrinsic<Test>;
type Block = frame_system::mocking::MockBlock<Test>;

frame_support::construct_runtime!(
	pub enum Test where
		Block = Block,
		NodeBlock = Block,
		UncheckedExtrinsic = UncheckedExtrinsic,
	{
		System: frame_system::{Pallet, Call, Config, Storage, Event<T>},
		Balances: pallet_balances::{Pallet, Call, Storage, Config<T>, Event<T>},
		Assets: pallet_assets::{Pallet, Storage, Config<T>, Event<T>},
		AssetsExt: pallet_assets_ext::{Pallet, Storage, Event<T>},
		Nft: pallet_nft::{Pallet, Call, Storage, Event<T>},
		TokenApprovals: token_approvals::{Pallet, Call, Storage},
	}
);

parameter_types! {
	pub const BlockHashCount: u64 = 250;
}
impl frame_system::Config for Test {
	type BlockWeights = ();
	type BlockLength = ();
	type BaseCallFilter = frame_support::traits::Everything;
	type Origin = Origin;
	type Index = u64;
	type BlockNumber = u64;
	type Call = Call;
	type Hash = H256;
	type Hashing = BlakeTwo256;
	type AccountId = AccountId;
	type Lookup = IdentityLookup<Self::AccountId>;
	type Header = Header;
	type BlockHashCount = BlockHashCount;
	type Event = Event;
	type DbWeight = ();
	type Version = ();
	type PalletInfo = PalletInfo;
	type AccountData = pallet_balances::AccountData<Balance>;
	type OnNewAccount = ();
	type OnKilledAccount = ();
	type SystemWeightInfo = ();
	type SS58Prefix = ();
	type OnSetCode = ();
	type MaxConsumers = frame_support::traits::ConstU32<16>;
}

parameter_types! {
	pub const AssetDeposit: Balance = 1_000_000;
	pub const AssetAccountDeposit: Balance = 16;
	pub const ApprovalDeposit: Balance = 1;
	pub const AssetsStringLimit: u32 = 50;
	pub const MetadataDepositBase: Balance = 1 * 68;
	pub const MetadataDepositPerByte: Balance = 1;
}
pub type AssetsForceOrigin = EnsureRoot<AccountId>;

impl pallet_assets::Config for Test {
	type Event = Event;
	type Balance = Balance;
	type AssetId = AssetId;
	type Currency = Balances;
	type ForceOrigin = AssetsForceOrigin;
	type AssetDeposit = AssetDeposit;
	type MetadataDepositBase = MetadataDepositBase;
	type MetadataDepositPerByte = MetadataDepositPerByte;
	type ApprovalDeposit = ApprovalDeposit;
	type StringLimit = AssetsStringLimit;
	type Freezer = ();
	type Extra = ();
	type WeightInfo = ();
	type AssetAccountDeposit = AssetAccountDeposit;
}

parameter_types! {
	pub const RootAssetId: AssetId = 1;
	pub const AssetsExtPalletId: PalletId = PalletId(*b"assetext");
	pub const MaxHolds: u32 = 16;
	pub const MaxReserves: u32 = 50;
}

impl pallet_assets_ext::Config for Test {
	type Event = Event;
	type ParachainId = TestParachainId;
	type MaxHolds = MaxHolds;
	type NativeAssetId = RootAssetId;
	type OnNewAssetSubscription = ();
	type PalletId = AssetsExtPalletId;
	type WeightInfo = ();
}

impl pallet_balances::Config for Test {
	type Balance = Balance;
	type Event = Event;
	type DustRemoval = ();
	type ExistentialDeposit = ();
	type AccountStore = System;
	type MaxLocks = ();
	type WeightInfo = ();
	type MaxReserves = MaxReserves;
	type ReserveIdentifier = [u8; 8];
}

pub struct MockXls20MintRequest;
impl Xls20MintRequest for MockXls20MintRequest {
	type AccountId = AccountId;
	fn request_xls20_mint(
		_who: &Self::AccountId,
		_collection_id: CollectionUuid,
		_serial_numbers: Vec<SerialNumber>,
		_metadata_scheme: MetadataScheme,
	) -> DispatchResult {
		Ok(())
	}
}

parameter_types! {
	pub const NftPalletId: PalletId = PalletId(*b"nftokens");
	pub const DefaultListingDuration: u64 = 5;
	pub const MaxAttributeLength: u8 = 140;
	pub const MaxOffers: u32 = 10;
	pub const TestParachainId: u32 = 100;
	pub const MaxTokensPerCollection: u32 = 10_000;
<<<<<<< HEAD
	pub const MaxNftsPerMint: u32 = 100;
=======
	pub const Xls20PaymentAsset: AssetId = 2;
>>>>>>> f062f593
}

impl pallet_nft::Config for Test {
	type DefaultListingDuration = DefaultListingDuration;
	type Event = Event;
	type MaxOffers = MaxOffers;
	type MaxTokensPerCollection = MaxTokensPerCollection;
	type MaxNftsPerMint = MaxNftsPerMint;
	type MultiCurrency = AssetsExt;
	type OnTransferSubscription = TokenApprovals;
	type OnNewAssetSubscription = ();
	type PalletId = NftPalletId;
	type ParachainId = TestParachainId;
	type Xls20MintRequest = MockXls20MintRequest;
	type WeightInfo = ();
}

impl crate::Config for Test {
	type NFTExt = Nft;
	type WeightInfo = ();
}

#[derive(Default)]
pub struct TestExt;

impl TestExt {
	pub fn build(self) -> sp_io::TestExternalities {
		let mut ext: sp_io::TestExternalities =
			frame_system::GenesisConfig::default().build_storage::<Test>().unwrap().into();

		ext.execute_with(|| {
			System::initialize(&1, &[0u8; 32].into(), &Default::default());
		});

		ext
	}
}

#[allow(dead_code)]
pub fn new_test_ext() -> sp_io::TestExternalities {
	let t = frame_system::GenesisConfig::default().build_storage::<Test>().unwrap();

	let mut ext = sp_io::TestExternalities::new(t);
	ext.execute_with(|| System::set_block_number(1));
	ext
}<|MERGE_RESOLUTION|>--- conflicted
+++ resolved
@@ -149,11 +149,8 @@
 	pub const MaxOffers: u32 = 10;
 	pub const TestParachainId: u32 = 100;
 	pub const MaxTokensPerCollection: u32 = 10_000;
-<<<<<<< HEAD
 	pub const MaxNftsPerMint: u32 = 100;
-=======
 	pub const Xls20PaymentAsset: AssetId = 2;
->>>>>>> f062f593
 }
 
 impl pallet_nft::Config for Test {
