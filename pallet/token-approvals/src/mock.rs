// Copyright 2022-2023 Futureverse Corporation Limited
//
// Licensed under the Apache License, Version 2.0 (the "License");
// you may not use this file except in compliance with the License.
// You may obtain a copy of the License at
//
//     http://www.apache.org/licenses/LICENSE-2.0
//
// Unless required by applicable law or agreed to in writing, software
// distributed under the License is distributed on an "AS IS" BASIS,
// WITHOUT WARRANTIES OR CONDITIONS OF ANY KIND, either express or implied.
// See the License for the specific language governing permissions and
// limitations under the License.
// You may obtain a copy of the License at the root of this project source code

use crate as token_approvals;
use frame_support::{parameter_types, PalletId};
use frame_system::EnsureRoot;
use seed_pallet_common::*;
use seed_primitives::{
	AccountId, AssetId, Balance, CollectionUuid, MetadataScheme, SerialNumber, TokenId,
};
use sp_core::H256;
use sp_runtime::{
	testing::Header,
	traits::{BlakeTwo256, IdentityLookup},
	DispatchResult, Permill,
};

type UncheckedExtrinsic = frame_system::mocking::MockUncheckedExtrinsic<Test>;
type Block = frame_system::mocking::MockBlock<Test>;

frame_support::construct_runtime!(
	pub enum Test where
		Block = Block,
		NodeBlock = Block,
		UncheckedExtrinsic = UncheckedExtrinsic,
	{
		System: frame_system,
		Balances: pallet_balances,
		Assets: pallet_assets,
		AssetsExt: pallet_assets_ext,
		Nft: pallet_nft,
		TokenApprovals: token_approvals
	}
);

<<<<<<< HEAD
impl_frame_system_config!(Test);
impl_pallet_balance_config!(Test);
impl_pallet_assets_config!(Test);
impl_pallet_assets_ext_config!(Test);
impl_pallet_nft_config!(Test);
=======
parameter_types! {
	pub const BlockHashCount: u64 = 250;
}
impl frame_system::Config for Test {
	type BlockWeights = ();
	type BlockLength = ();
	type BaseCallFilter = frame_support::traits::Everything;
	type Origin = Origin;
	type Index = u64;
	type BlockNumber = u64;
	type Call = Call;
	type Hash = H256;
	type Hashing = BlakeTwo256;
	type AccountId = AccountId;
	type Lookup = IdentityLookup<Self::AccountId>;
	type Header = Header;
	type BlockHashCount = BlockHashCount;
	type Event = Event;
	type DbWeight = ();
	type Version = ();
	type PalletInfo = PalletInfo;
	type AccountData = pallet_balances::AccountData<Balance>;
	type OnNewAccount = ();
	type OnKilledAccount = ();
	type SystemWeightInfo = ();
	type SS58Prefix = ();
	type OnSetCode = ();
	type MaxConsumers = frame_support::traits::ConstU32<16>;
}

parameter_types! {
	pub const AssetDeposit: Balance = 1_000_000;
	pub const AssetAccountDeposit: Balance = 16;
	pub const ApprovalDeposit: Balance = 1;
	pub const AssetsStringLimit: u32 = 50;
	pub const MetadataDepositBase: Balance = 1 * 68;
	pub const MetadataDepositPerByte: Balance = 1;
}
pub type AssetsForceOrigin = EnsureRoot<AccountId>;

impl pallet_assets::Config for Test {
	type Event = Event;
	type Balance = Balance;
	type AssetId = AssetId;
	type Currency = Balances;
	type ForceOrigin = AssetsForceOrigin;
	type AssetDeposit = AssetDeposit;
	type MetadataDepositBase = MetadataDepositBase;
	type MetadataDepositPerByte = MetadataDepositPerByte;
	type ApprovalDeposit = ApprovalDeposit;
	type StringLimit = AssetsStringLimit;
	type Freezer = ();
	type Extra = ();
	type WeightInfo = ();
	type AssetAccountDeposit = AssetAccountDeposit;
}

parameter_types! {
	pub const RootAssetId: AssetId = 1;
	pub const AssetsExtPalletId: PalletId = PalletId(*b"assetext");
	pub const MaxHolds: u32 = 16;
	pub const MaxReserves: u32 = 50;
}

impl pallet_assets_ext::Config for Test {
	type Event = Event;
	type ParachainId = TestParachainId;
	type MaxHolds = MaxHolds;
	type NativeAssetId = RootAssetId;
	type OnNewAssetSubscription = ();
	type PalletId = AssetsExtPalletId;
	type WeightInfo = ();
}

impl pallet_balances::Config for Test {
	type Balance = Balance;
	type Event = Event;
	type DustRemoval = ();
	type ExistentialDeposit = ();
	type AccountStore = System;
	type MaxLocks = ();
	type WeightInfo = ();
	type MaxReserves = MaxReserves;
	type ReserveIdentifier = [u8; 8];
}

pub struct MockXls20MintRequest;
impl Xls20MintRequest for MockXls20MintRequest {
	type AccountId = AccountId;
	fn request_xls20_mint(
		_who: &Self::AccountId,
		_collection_id: CollectionUuid,
		_serial_numbers: Vec<SerialNumber>,
		_metadata_scheme: MetadataScheme,
	) -> DispatchResult {
		Ok(())
	}
}

parameter_types! {
	pub const NftPalletId: PalletId = PalletId(*b"nftokens");
	pub const DefaultListingDuration: u64 = 5;
	pub const MaxAttributeLength: u8 = 140;
	pub const MaxOffers: u32 = 10;
	pub const TestParachainId: u32 = 100;
	pub const MaxTokensPerCollection: u32 = 10_000;
	pub const MintLimit: u32 = 100;
	pub const Xls20PaymentAsset: AssetId = 2;
	pub const StringLimit: u32 = 50;
	pub const FeePotId: PalletId = PalletId(*b"txfeepot");
	pub const MarketplaceNetworkFeePercentage: Permill = Permill::from_perthousand(5);
	pub const DefaultFeeTo: Option<PalletId> = None;
}

impl pallet_nft::Config for Test {
	type DefaultListingDuration = DefaultListingDuration;
	type Event = Event;
	type MaxOffers = MaxOffers;
	type MaxTokensPerCollection = MaxTokensPerCollection;
	type MintLimit = MintLimit;
	type MultiCurrency = AssetsExt;
	type NetworkFeePercentage = MarketplaceNetworkFeePercentage;
	type OnTransferSubscription = TokenApprovals;
	type OnNewAssetSubscription = ();
	type PalletId = NftPalletId;
	type ParachainId = TestParachainId;
	type Xls20MintRequest = MockXls20MintRequest;
	type WeightInfo = ();
	type StringLimit = StringLimit;
	type DefaultFeeTo = DefaultFeeTo;
}
>>>>>>> c54a246f

impl crate::Config for Test {
	type NFTExt = Nft;
	type WeightInfo = ();
}

#[derive(Default)]
pub struct TestExt;

impl TestExt {
	pub fn build(self) -> sp_io::TestExternalities {
		let mut ext: sp_io::TestExternalities =
			frame_system::GenesisConfig::default().build_storage::<Test>().unwrap().into();

		ext.execute_with(|| {
			System::initialize(&1, &[0u8; 32].into(), &Default::default());
		});

		ext
	}
}

#[allow(dead_code)]
pub fn new_test_ext() -> sp_io::TestExternalities {
	let t = frame_system::GenesisConfig::default().build_storage::<Test>().unwrap();

	let mut ext = sp_io::TestExternalities::new(t);
	ext.execute_with(|| System::set_block_number(1));
	ext
}<|MERGE_RESOLUTION|>--- conflicted
+++ resolved
@@ -45,145 +45,11 @@
 	}
 );
 
-<<<<<<< HEAD
 impl_frame_system_config!(Test);
 impl_pallet_balance_config!(Test);
 impl_pallet_assets_config!(Test);
 impl_pallet_assets_ext_config!(Test);
 impl_pallet_nft_config!(Test);
-=======
-parameter_types! {
-	pub const BlockHashCount: u64 = 250;
-}
-impl frame_system::Config for Test {
-	type BlockWeights = ();
-	type BlockLength = ();
-	type BaseCallFilter = frame_support::traits::Everything;
-	type Origin = Origin;
-	type Index = u64;
-	type BlockNumber = u64;
-	type Call = Call;
-	type Hash = H256;
-	type Hashing = BlakeTwo256;
-	type AccountId = AccountId;
-	type Lookup = IdentityLookup<Self::AccountId>;
-	type Header = Header;
-	type BlockHashCount = BlockHashCount;
-	type Event = Event;
-	type DbWeight = ();
-	type Version = ();
-	type PalletInfo = PalletInfo;
-	type AccountData = pallet_balances::AccountData<Balance>;
-	type OnNewAccount = ();
-	type OnKilledAccount = ();
-	type SystemWeightInfo = ();
-	type SS58Prefix = ();
-	type OnSetCode = ();
-	type MaxConsumers = frame_support::traits::ConstU32<16>;
-}
-
-parameter_types! {
-	pub const AssetDeposit: Balance = 1_000_000;
-	pub const AssetAccountDeposit: Balance = 16;
-	pub const ApprovalDeposit: Balance = 1;
-	pub const AssetsStringLimit: u32 = 50;
-	pub const MetadataDepositBase: Balance = 1 * 68;
-	pub const MetadataDepositPerByte: Balance = 1;
-}
-pub type AssetsForceOrigin = EnsureRoot<AccountId>;
-
-impl pallet_assets::Config for Test {
-	type Event = Event;
-	type Balance = Balance;
-	type AssetId = AssetId;
-	type Currency = Balances;
-	type ForceOrigin = AssetsForceOrigin;
-	type AssetDeposit = AssetDeposit;
-	type MetadataDepositBase = MetadataDepositBase;
-	type MetadataDepositPerByte = MetadataDepositPerByte;
-	type ApprovalDeposit = ApprovalDeposit;
-	type StringLimit = AssetsStringLimit;
-	type Freezer = ();
-	type Extra = ();
-	type WeightInfo = ();
-	type AssetAccountDeposit = AssetAccountDeposit;
-}
-
-parameter_types! {
-	pub const RootAssetId: AssetId = 1;
-	pub const AssetsExtPalletId: PalletId = PalletId(*b"assetext");
-	pub const MaxHolds: u32 = 16;
-	pub const MaxReserves: u32 = 50;
-}
-
-impl pallet_assets_ext::Config for Test {
-	type Event = Event;
-	type ParachainId = TestParachainId;
-	type MaxHolds = MaxHolds;
-	type NativeAssetId = RootAssetId;
-	type OnNewAssetSubscription = ();
-	type PalletId = AssetsExtPalletId;
-	type WeightInfo = ();
-}
-
-impl pallet_balances::Config for Test {
-	type Balance = Balance;
-	type Event = Event;
-	type DustRemoval = ();
-	type ExistentialDeposit = ();
-	type AccountStore = System;
-	type MaxLocks = ();
-	type WeightInfo = ();
-	type MaxReserves = MaxReserves;
-	type ReserveIdentifier = [u8; 8];
-}
-
-pub struct MockXls20MintRequest;
-impl Xls20MintRequest for MockXls20MintRequest {
-	type AccountId = AccountId;
-	fn request_xls20_mint(
-		_who: &Self::AccountId,
-		_collection_id: CollectionUuid,
-		_serial_numbers: Vec<SerialNumber>,
-		_metadata_scheme: MetadataScheme,
-	) -> DispatchResult {
-		Ok(())
-	}
-}
-
-parameter_types! {
-	pub const NftPalletId: PalletId = PalletId(*b"nftokens");
-	pub const DefaultListingDuration: u64 = 5;
-	pub const MaxAttributeLength: u8 = 140;
-	pub const MaxOffers: u32 = 10;
-	pub const TestParachainId: u32 = 100;
-	pub const MaxTokensPerCollection: u32 = 10_000;
-	pub const MintLimit: u32 = 100;
-	pub const Xls20PaymentAsset: AssetId = 2;
-	pub const StringLimit: u32 = 50;
-	pub const FeePotId: PalletId = PalletId(*b"txfeepot");
-	pub const MarketplaceNetworkFeePercentage: Permill = Permill::from_perthousand(5);
-	pub const DefaultFeeTo: Option<PalletId> = None;
-}
-
-impl pallet_nft::Config for Test {
-	type DefaultListingDuration = DefaultListingDuration;
-	type Event = Event;
-	type MaxOffers = MaxOffers;
-	type MaxTokensPerCollection = MaxTokensPerCollection;
-	type MintLimit = MintLimit;
-	type MultiCurrency = AssetsExt;
-	type NetworkFeePercentage = MarketplaceNetworkFeePercentage;
-	type OnTransferSubscription = TokenApprovals;
-	type OnNewAssetSubscription = ();
-	type PalletId = NftPalletId;
-	type ParachainId = TestParachainId;
-	type Xls20MintRequest = MockXls20MintRequest;
-	type WeightInfo = ();
-	type StringLimit = StringLimit;
-	type DefaultFeeTo = DefaultFeeTo;
-}
->>>>>>> c54a246f
 
 impl crate::Config for Test {
 	type NFTExt = Nft;
