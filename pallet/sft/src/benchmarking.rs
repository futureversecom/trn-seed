--- conflicted
+++ resolved
@@ -306,11 +306,7 @@
 		let mut tokens = vec![];
 
 		let collection_id = build_collection::<T>(Some(owner.clone()));
-<<<<<<< HEAD
-		let issuance_id = NextIssuanceId::<T>::get();
-=======
 		let token_name = max_bounded_vec::<T::StringLimit>();
->>>>>>> 4e90e070
 
 		for serial_number in 0..p {
 			assert_ok!(Sft::<T>::create_token(
@@ -323,6 +319,7 @@
 			));
 
 			let serial_numbers = (serial_number, u128::MAX);
+
 			tokens.push(serial_numbers);
 
 			assert_ok!(Sft::<T>::set_token_burn_authority(
@@ -331,12 +328,14 @@
 				TokenBurnAuthority::Both,
 			));
 		}
-		let bounded_serials = BoundedVec::truncate_from(tokens);
-	}: _(origin::<T>(&account::<T>("Alice")), collection_id, bounded_serials.clone(), account::<T>("Bob"))
-	verify {
+	}: _(origin::<T>(&account::<T>("Alice")), collection_id, BoundedVec::try_from(tokens).unwrap(), account::<T>("Bob"))
+	verify {
+		let pending_issuances =
+			&PendingIssuances::<T>::get(collection_id).pending_issuances[0].1;
+
 		assert_eq!(
-			PendingIssuances::<T>::get((collection_id, & account::<T>("Bob"), issuance_id)),
-			Some(bounded_serials),
+			pending_issuances.len(),
+			1,
 		)
 	}
 
