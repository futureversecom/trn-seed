--- conflicted
+++ resolved
@@ -77,57 +77,6 @@
 		Ok(())
 	}
 
-<<<<<<< HEAD
-	/// Perform the mint operation and increase the quantity of the user
-	pub fn do_mint(
-		who: T::AccountId,
-		collection_id: CollectionUuid,
-		serial_numbers: BoundedVec<SerialNumber, T::MaxSerialsPerMint>,
-		quantities: BoundedVec<Balance, T::MaxSerialsPerMint>,
-		token_owner: Option<T::AccountId>,
-	) -> DispatchResult {
-		// Validate serial_numbers and quantities length
-		ensure!(serial_numbers.len() == quantities.len(), Error::<T>::InvalidMintInput);
-		// Must be some serial numbers to mint
-		ensure!(!serial_numbers.is_empty(), Error::<T>::NoToken);
-
-		let sft_collection_info =
-			SftCollectionInfo::<T>::get(collection_id).ok_or(Error::<T>::NoCollectionFound)?;
-
-		// Caller must be collection_owner
-		ensure!(sft_collection_info.is_collection_owner(&who), Error::<T>::NotCollectionOwner);
-
-		let owner = token_owner.unwrap_or(who);
-
-		for (serial_number, quantity) in serial_numbers
-			.iter()
-			.zip(quantities.iter())
-			.collect::<Vec<(&SerialNumber, &Balance)>>()
-		{
-			// Validate quantity
-			ensure!(!quantity.is_zero(), Error::<T>::InvalidQuantity);
-
-			let token_id: TokenId = (collection_id, *serial_number);
-			let mut token_info = TokenInfo::<T>::get(token_id).ok_or(Error::<T>::NoToken)?;
-			// Check for overflow
-			ensure!(
-				token_info.token_issuance.checked_add(*quantity).is_some(),
-				Error::<T>::Overflow
-			);
-			// Check that the max issuance will not be reached
-			// Can't mint more than specified max_issuance
-			if let Some(max_issuance) = token_info.max_issuance {
-				ensure!(
-					token_info.token_issuance + quantity <= max_issuance,
-					Error::<T>::MaxIssuanceReached
-				);
-			}
-
-			// Mint the balance
-			token_info.mint_balance(&owner, *quantity)?;
-		}
-
-=======
 	pub fn do_create_token(
 		who: T::AccountId,
 		collection_id: CollectionUuid,
@@ -179,7 +128,58 @@
 			token_name,
 		});
 
->>>>>>> 6b2ae915
+		Ok(())
+	}
+
+	/// Perform the mint operation and increase the quantity of the user
+	pub fn do_mint(
+		who: T::AccountId,
+		collection_id: CollectionUuid,
+		serial_numbers: BoundedVec<SerialNumber, T::MaxSerialsPerMint>,
+		quantities: BoundedVec<Balance, T::MaxSerialsPerMint>,
+		token_owner: Option<T::AccountId>,
+	) -> DispatchResult {
+		// Validate serial_numbers and quantities length
+		ensure!(serial_numbers.len() == quantities.len(), Error::<T>::InvalidMintInput);
+		// Must be some serial numbers to mint
+		ensure!(!serial_numbers.is_empty(), Error::<T>::NoToken);
+
+		let sft_collection_info =
+			SftCollectionInfo::<T>::get(collection_id).ok_or(Error::<T>::NoCollectionFound)?;
+
+		// Caller must be collection_owner
+		ensure!(sft_collection_info.is_collection_owner(&who), Error::<T>::NotCollectionOwner);
+
+		let owner = token_owner.unwrap_or(who);
+
+		for (serial_number, quantity) in serial_numbers
+			.iter()
+			.zip(quantities.iter())
+			.collect::<Vec<(&SerialNumber, &Balance)>>()
+		{
+			// Validate quantity
+			ensure!(!quantity.is_zero(), Error::<T>::InvalidQuantity);
+
+			let token_id: TokenId = (collection_id, *serial_number);
+			let mut token_info = TokenInfo::<T>::get(token_id).ok_or(Error::<T>::NoToken)?;
+			// Check for overflow
+			ensure!(
+				token_info.token_issuance.checked_add(*quantity).is_some(),
+				Error::<T>::Overflow
+			);
+			// Check that the max issuance will not be reached
+			// Can't mint more than specified max_issuance
+			if let Some(max_issuance) = token_info.max_issuance {
+				ensure!(
+					token_info.token_issuance + quantity <= max_issuance,
+					Error::<T>::MaxIssuanceReached
+				);
+			}
+
+			// Mint the balance
+			token_info.mint_balance(&owner, *quantity)?;
+		}
+
 		Ok(())
 	}
 }