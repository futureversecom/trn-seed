--- conflicted
+++ resolved
@@ -1260,139 +1260,6 @@
 	}
 }
 
-<<<<<<< HEAD
-mod set_max_issuance {
-	use super::*;
-
-	#[test]
-	fn set_max_issuance_works() {
-		TestExt::default().build().execute_with(|| {
-			let collection_owner = alice();
-			let token_id = create_test_token(collection_owner, collection_owner, 1000);
-			let new_max_issuance = 2000;
-
-			// Set max issuance
-			assert_ok!(Sft::set_max_issuance(
-				Some(collection_owner).into(),
-				token_id,
-				new_max_issuance
-			));
-
-			// Max issuance is correct
-			let token_info = TokenInfo::<Test>::get(token_id).unwrap();
-			assert_eq!(token_info.max_issuance.unwrap(), new_max_issuance);
-		});
-	}
-
-	#[test]
-	fn set_max_issuance_not_collection_owner_fails() {
-		TestExt::default().build().execute_with(|| {
-			let collection_owner = alice();
-			let token_id = create_test_token(collection_owner, collection_owner, 1000);
-			let new_max_issuance = 2000;
-
-			// Set max issuance
-			assert_noop!(
-				Sft::set_max_issuance(Some(bob()).into(), token_id, new_max_issuance),
-				Error::<Test>::NotCollectionOwner
-			);
-		});
-	}
-
-	#[test]
-	fn set_max_issuance_invalid_token_id_fails() {
-		TestExt::default().build().execute_with(|| {
-			let collection_owner = alice();
-			let token_id = create_test_token(collection_owner, collection_owner, 1000);
-			let new_max_issuance = 2000;
-
-			// Set max issuance
-			assert_noop!(
-				Sft::set_max_issuance(
-					Some(collection_owner).into(),
-					(token_id.0, 1),
-					new_max_issuance
-				),
-				Error::<Test>::NoToken
-			);
-		});
-	}
-
-	#[test]
-	fn set_max_issuance_less_than_token_issuance_fails() {
-		TestExt::default().build().execute_with(|| {
-			let collection_owner = alice();
-			let token_id = create_test_token(collection_owner, collection_owner, 1000);
-			let new_max_issuance = 999;
-
-			// Set max issuance but it is less than the current issuance
-			assert_noop!(
-				Sft::set_max_issuance(Some(collection_owner).into(), token_id, new_max_issuance),
-				Error::<Test>::InvalidMaxIssuance
-			);
-		});
-	}
-
-	// Max issuance already set fails
-	#[test]
-	fn set_max_issuance_already_set_fails() {
-		TestExt::default().build().execute_with(|| {
-			let collection_owner = alice();
-			let token_id = create_test_token(collection_owner, collection_owner, 1000);
-			let new_max_issuance = 2000;
-
-			// Set max issuance
-			assert_ok!(Sft::set_max_issuance(
-				Some(collection_owner).into(),
-				token_id,
-				new_max_issuance
-			));
-
-			// Set max issuance again
-			assert_noop!(
-				Sft::set_max_issuance(Some(collection_owner).into(), token_id, new_max_issuance),
-				Error::<Test>::MaxIssuanceAlreadySet
-			);
-		});
-	}
-}
-
-mod set_base_uri {
-	use super::*;
-
-	#[test]
-	fn set_base_uri_works() {
-		TestExt::default().build().execute_with(|| {
-			let collection_owner = alice();
-			let token_id = create_test_token(collection_owner, collection_owner, 1000);
-
-			let metadata_scheme = MetadataScheme::Https(b"cool.new.scheme.com/metadata".to_vec());
-
-			// Set base uri
-			assert_ok!(Sft::set_base_uri(
-				Some(collection_owner).into(),
-				token_id.0,
-				metadata_scheme.clone()
-			));
-
-			// Base uri is correct
-			let collection_info = SftCollectionInfo::<Test>::get(token_id.0).unwrap();
-			assert_eq!(collection_info.metadata_scheme, metadata_scheme);
-		});
-	}
-
-	#[test]
-	fn set_base_uri_not_collection_owner_fails() {
-		TestExt::default().build().execute_with(|| {
-			let collection_owner = alice();
-			let token_id = create_test_token(collection_owner, collection_owner, 1000);
-			let metadata_scheme = MetadataScheme::Https(b"cool.new.scheme.com/metadata".to_vec());
-
-			// Set base uri fails because not collection owner
-			assert_noop!(
-				Sft::set_base_uri(Some(bob()).into(), token_id.0, metadata_scheme.clone()),
-				Error::<Test>::NotCollectionOwner
-=======
 mod set_owner {
 	use crate::{
 		mock::{Sft, Test, TestExt},
@@ -1440,7 +1307,142 @@
 			assert_noop!(
 				Sft::set_owner(Some(collection_owner).into(), 1, other_account),
 				Error::<Test>::NoCollectionFound
->>>>>>> 291f3516
+			);
+		});
+	}
+}
+
+mod set_max_issuance {
+	use super::*;
+
+	#[test]
+	fn set_max_issuance_works() {
+		TestExt::default().build().execute_with(|| {
+			let collection_owner = alice();
+			let token_id = create_test_token(collection_owner, collection_owner, 1000);
+			let new_max_issuance = 2000;
+
+			// Set max issuance
+			assert_ok!(Sft::set_max_issuance(
+				Some(collection_owner).into(),
+				token_id,
+				new_max_issuance
+			));
+
+			// Max issuance is correct
+			let token_info = TokenInfo::<Test>::get(token_id).unwrap();
+			assert_eq!(token_info.max_issuance.unwrap(), new_max_issuance);
+		});
+	}
+
+	#[test]
+	fn set_max_issuance_not_collection_owner_fails() {
+		TestExt::default().build().execute_with(|| {
+			let collection_owner = alice();
+			let token_id = create_test_token(collection_owner, collection_owner, 1000);
+			let new_max_issuance = 2000;
+
+			// Set max issuance
+			assert_noop!(
+				Sft::set_max_issuance(Some(bob()).into(), token_id, new_max_issuance),
+				Error::<Test>::NotCollectionOwner
+			);
+		});
+	}
+
+	#[test]
+	fn set_max_issuance_invalid_token_id_fails() {
+		TestExt::default().build().execute_with(|| {
+			let collection_owner = alice();
+			let token_id = create_test_token(collection_owner, collection_owner, 1000);
+			let new_max_issuance = 2000;
+
+			// Set max issuance
+			assert_noop!(
+				Sft::set_max_issuance(
+					Some(collection_owner).into(),
+					(token_id.0, 1),
+					new_max_issuance
+				),
+				Error::<Test>::NoToken
+			);
+		});
+	}
+
+	#[test]
+	fn set_max_issuance_less_than_token_issuance_fails() {
+		TestExt::default().build().execute_with(|| {
+			let collection_owner = alice();
+			let token_id = create_test_token(collection_owner, collection_owner, 1000);
+			let new_max_issuance = 999;
+
+			// Set max issuance but it is less than the current issuance
+			assert_noop!(
+				Sft::set_max_issuance(Some(collection_owner).into(), token_id, new_max_issuance),
+				Error::<Test>::InvalidMaxIssuance
+			);
+		});
+	}
+
+	// Max issuance already set fails
+	#[test]
+	fn set_max_issuance_already_set_fails() {
+		TestExt::default().build().execute_with(|| {
+			let collection_owner = alice();
+			let token_id = create_test_token(collection_owner, collection_owner, 1000);
+			let new_max_issuance = 2000;
+
+			// Set max issuance
+			assert_ok!(Sft::set_max_issuance(
+				Some(collection_owner).into(),
+				token_id,
+				new_max_issuance
+			));
+
+			// Set max issuance again
+			assert_noop!(
+				Sft::set_max_issuance(Some(collection_owner).into(), token_id, new_max_issuance),
+				Error::<Test>::MaxIssuanceAlreadySet
+			);
+		});
+	}
+}
+
+mod set_base_uri {
+	use super::*;
+
+	#[test]
+	fn set_base_uri_works() {
+		TestExt::default().build().execute_with(|| {
+			let collection_owner = alice();
+			let token_id = create_test_token(collection_owner, collection_owner, 1000);
+
+			let metadata_scheme = MetadataScheme::Https(b"cool.new.scheme.com/metadata".to_vec());
+
+			// Set base uri
+			assert_ok!(Sft::set_base_uri(
+				Some(collection_owner).into(),
+				token_id.0,
+				metadata_scheme.clone()
+			));
+
+			// Base uri is correct
+			let collection_info = SftCollectionInfo::<Test>::get(token_id.0).unwrap();
+			assert_eq!(collection_info.metadata_scheme, metadata_scheme);
+		});
+	}
+
+	#[test]
+	fn set_base_uri_not_collection_owner_fails() {
+		TestExt::default().build().execute_with(|| {
+			let collection_owner = alice();
+			let token_id = create_test_token(collection_owner, collection_owner, 1000);
+			let metadata_scheme = MetadataScheme::Https(b"cool.new.scheme.com/metadata".to_vec());
+
+			// Set base uri fails because not collection owner
+			assert_noop!(
+				Sft::set_base_uri(Some(bob()).into(), token_id.0, metadata_scheme.clone()),
+				Error::<Test>::NotCollectionOwner
 			);
 		});
 	}
