--- conflicted
+++ resolved
@@ -66,13 +66,7 @@
 	/// Maximum number of this token allowed
 	pub max_issuance: Option<Balance>,
 	/// the total count of tokens in this collection
-<<<<<<< HEAD
 	pub token_issuance: Balance,
-=======
-	pub token_issuance: TokenCount,
-	/// The chain that this collection was originally created
-	pub origin_chain: OriginChain,
->>>>>>> 99b0165c
 	/// Map from account to tokens owned by that account
 	pub owned_tokens:
 		BoundedVec<(T::AccountId, SftTokenBalance<T>), <T as Config>::MaxOwnersPerSftToken>,
