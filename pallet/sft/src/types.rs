/* Copyright 2019-2021 Centrality Investments Limited
 *
 * Licensed under the LGPL, Version 3.0 (the "License");
 * you may not use this file except in compliance with the License.
 * Unless required by applicable law or agreed to in writing, software
 * distributed under the License is distributed on an "AS IS" BASIS,
 * WITHOUT WARRANTIES OR CONDITIONS OF ANY KIND, either express or implied.
 * See the License for the specific language governing permissions and
 * limitations under the License.
 * You may obtain a copy of the License at the root of this project source code,
 * or at:
 *     https://centrality.ai/licenses/gplv3.txt
 *     https://centrality.ai/licenses/lgplv3.txt
 */

//! SFT module types

use crate::{Config, Error};

use codec::{Decode, Encode};
use frame_support::ensure;
use scale_info::TypeInfo;
use seed_primitives::{
	Balance, MetadataScheme, OriginChain, RoyaltiesSchedule, SerialNumber, TokenCount,
};
use sp_runtime::{BoundedVec, DispatchError, DispatchResult};
use sp_std::prelude::*;

/// Information related to a specific collection
#[derive(Debug, Clone, Encode, Decode, PartialEq, TypeInfo)]
#[scale_info(skip_type_params(T))]
pub struct SftCollectionInformation<T: Config> {
	/// The owner of the collection
	pub collection_owner: T::AccountId,
	/// A human friendly name
	pub name: BoundedVec<u8, T::StringLimit>,
	/// Collection metadata reference scheme
	pub metadata_scheme: MetadataScheme,
	/// configured royalties schedule
	pub royalties_schedule: Option<RoyaltiesSchedule<T::AccountId>>,
	/// The chain in which the collection was minted originally
	pub origin_chain: OriginChain,
	/// The next available serial_number
	pub next_serial_number: SerialNumber,
}

pub trait TokenInformation<T: Config> {
	/// Check whether who is the collection owner
	fn is_collection_owner(&self, who: &T::AccountId) -> bool;
}

// TODO Add a common trait for both SFT and NFT that shares a lot of the functionality
// that is implemented on each struct. i.e. is_collection_owner()

impl<T: Config> TokenInformation<T> for SftCollectionInformation<T> {
	/// Check whether who is the collection owner
	fn is_collection_owner(&self, who: &T::AccountId) -> bool {
		&self.collection_owner == who
	}
}

#[derive(Debug, Clone, Encode, Decode, PartialEq, TypeInfo)]
#[scale_info(skip_type_params(T))]
pub struct SftTokenInformation<T: Config> {
	/// A human friendly name
	pub name: BoundedVec<u8, T::StringLimit>,
	/// Maximum number of this token allowed
	pub max_issuance: Option<Balance>,
	/// the total count of tokens in this collection
	pub token_issuance: Balance,
<<<<<<< HEAD
	/// The chain that this collection was originally created
	pub origin_chain: OriginChain,
=======
>>>>>>> 6b2ae915
	/// Map from account to tokens owned by that account
	pub owned_tokens:
		BoundedVec<(T::AccountId, SftTokenBalance<T>), <T as Config>::MaxOwnersPerSftToken>,
}

impl<T: Config> SftTokenInformation<T> {
	/// Returns the total balance of a token owned by who
	pub fn free_balance_of(&self, who: &T::AccountId) -> Balance {
		self.owned_tokens
			.iter()
			.find(|(account, _)| account == who)
			.map(|(_, balance)| balance.free_balance)
			.unwrap_or_default()
	}

	pub fn mint_balance(&mut self, who: &T::AccountId, amount: Balance) -> DispatchResult {
		let mut existing_owner = self.owned_tokens.iter_mut().find(|(account, _)| account == who);

		match existing_owner {
			Some((_, balance)) => {
				balance.add_balance(amount).map_err(|err| Error::<T>::from(err))?;
			},
			None => {
				let new_token_balance = SftTokenBalance::new(amount, 0);
				self.owned_tokens
					.try_push((*who, new_token_balance))
					.map_err(|_| Error::<T>::MaxOwnersReached)?;
			},
		}
		Ok(())
	}
}

/// Holds information about a users balance of a specific token
/// An amount of SFT balance can be reserved when listed for sale
#[derive(Debug, Clone, Encode, Decode, PartialEq, TypeInfo)]
#[scale_info(skip_type_params(T))]
pub struct SftTokenBalance<T: Config> {
	_phantom: sp_std::marker::PhantomData<T>,
	// The balance currently available
	pub free_balance: Balance,
	// The reserved balance, not transferable unless unlocked
	pub reserved_balance: Balance,
}

// TODO Go back to using pallet error
pub enum TokenBalanceError {
	InsufficientBalance,
	Overflow,
}

impl<T: Config> From<TokenBalanceError> for Error<T> {
	fn from(error: TokenBalanceError) -> Self {
		match error {
			TokenBalanceError::InsufficientBalance => Error::<T>::InsufficientBalance.into(),
			TokenBalanceError::Overflow => Error::<T>::Overflow.into(),
		}
	}
}

impl<T: Config> Default for SftTokenBalance<T> {
	fn default() -> Self {
		SftTokenBalance { _phantom: Default::default(), free_balance: 0, reserved_balance: 0 }
	}
}

impl<T: Config> SftTokenBalance<T> {
<<<<<<< HEAD
	/// Creates a news instance of SftTokenBalance
=======
>>>>>>> 6b2ae915
	pub fn new(free_balance: u128, reserved_balance: u128) -> Self {
		SftTokenBalance { _phantom: Default::default(), free_balance, reserved_balance }
	}
	/// Returns the total balance
	pub fn total_balance(&self) -> Balance {
		self.free_balance + self.reserved_balance
	}

	/// Adds some balance to the free balance
	pub fn add_balance(&mut self, amount: Balance) -> Result<(), TokenBalanceError> {
		// self.free_balance =
		// 	self.free_balance.checked_add(amount).ok_or(Err(TokenBalanceError::Overflow))?;
		Ok(())
	}

	/// Removes some balance from the free balance
	pub fn remove_balance(&mut self, amount: Balance) -> Result<(), TokenBalanceError> {
		if self.free_balance < amount {
			return Err(TokenBalanceError::InsufficientBalance)
		}
		self.free_balance -= amount;
		Ok(())
	}

	/// Reserves some balance
	pub fn place_reserve(&mut self, amount: Balance) -> Result<(), TokenBalanceError> {
		if self.free_balance < amount {
			return Err(TokenBalanceError::InsufficientBalance)
		}
		self.free_balance -= amount;
		self.reserved_balance =
			self.reserved_balance.checked_add(amount).ok_or(TokenBalanceError::Overflow)?;
		Ok(())
	}

	/// Removes some balance from reserved
	pub fn remove_reserve(&mut self, amount: Balance) -> Result<(), TokenBalanceError> {
		if self.reserved_balance < amount {
			return Err(TokenBalanceError::InsufficientBalance)
		}
		self.reserved_balance -= amount;
		self.free_balance =
			self.free_balance.checked_add(amount).ok_or(TokenBalanceError::Overflow)?;
		Ok(())
	}
}<|MERGE_RESOLUTION|>--- conflicted
+++ resolved
@@ -68,11 +68,6 @@
 	pub max_issuance: Option<Balance>,
 	/// the total count of tokens in this collection
 	pub token_issuance: Balance,
-<<<<<<< HEAD
-	/// The chain that this collection was originally created
-	pub origin_chain: OriginChain,
-=======
->>>>>>> 6b2ae915
 	/// Map from account to tokens owned by that account
 	pub owned_tokens:
 		BoundedVec<(T::AccountId, SftTokenBalance<T>), <T as Config>::MaxOwnersPerSftToken>,
@@ -140,10 +135,7 @@
 }
 
 impl<T: Config> SftTokenBalance<T> {
-<<<<<<< HEAD
 	/// Creates a news instance of SftTokenBalance
-=======
->>>>>>> 6b2ae915
 	pub fn new(free_balance: u128, reserved_balance: u128) -> Self {
 		SftTokenBalance { _phantom: Default::default(), free_balance, reserved_balance }
 	}
