--- conflicted
+++ resolved
@@ -62,50 +62,4 @@
 	pub amount: U256,
 	/// The Ethereum beneficiary address
 	pub beneficiary: EthAddress,
-<<<<<<< HEAD
-}
-
-#[cfg(test)]
-mod test {
-	use super::{Erc20DepositEvent, EthAbiCodec};
-	// use crml_support::{H160, H256, U256};
-	use sp_core::{H160, H256, U256};
-
-	#[test]
-	fn deposit_event_encode() {
-		let event = Erc20DepositEvent {
-			token_address: H160::from_low_u64_be(55),
-			amount: U256::from(123),
-			beneficiary: H160::from_low_u64_be(77),
-		};
-		assert_eq!(
-			event.encode(),
-			vec![
-				0, 0, 0, 0, 0, 0, 0, 0, 0, 0, 0, 0, 0, 0, 0, 0, 0, 0, 0, 0, 0, 0, 0, 0, 0, 0, 0, 0,
-				0, 0, 0, 55, 0, 0, 0, 0, 0, 0, 0, 0, 0, 0, 0, 0, 0, 0, 0, 0, 0, 0, 0, 0, 0, 0, 0,
-				0, 0, 0, 0, 0, 0, 0, 0, 123, 0, 0, 0, 0, 0, 0, 0, 0, 0, 0, 0, 0, 0, 0, 0, 0, 0, 0,
-				0, 0, 0, 0, 0, 0, 0, 0, 0, 0, 0, 0, 0, 77
-			]
-		);
-	}
-
-	#[test]
-	fn deposit_event_decode() {
-		let raw = vec![
-			0, 0, 0, 0, 0, 0, 0, 0, 0, 0, 0, 0, 0, 0, 0, 0, 0, 0, 0, 0, 0, 0, 0, 0, 0, 0, 0, 0, 0,
-			0, 0, 55, 0, 0, 0, 0, 0, 0, 0, 0, 0, 0, 0, 0, 0, 0, 0, 0, 0, 0, 0, 0, 0, 0, 0, 0, 0, 0,
-			0, 0, 0, 0, 0, 123, 0, 0, 0, 0, 0, 0, 0, 0, 0, 0, 0, 0, 0, 0, 0, 0, 0, 0, 0, 0, 0, 0,
-			0, 0, 0, 0, 0, 0, 0, 0, 0, 77,
-		];
-		assert_eq!(
-			Erc20DepositEvent::decode(&raw).expect("it decodes"),
-			Erc20DepositEvent {
-				token_address: H160::from_low_u64_be(55),
-				amount: U256::from(123),
-				beneficiary: H256::from_low_u64_be(77),
-			}
-		);
-	}
-=======
->>>>>>> a122dd06
 }