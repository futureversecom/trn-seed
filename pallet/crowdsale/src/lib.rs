--- conflicted
+++ resolved
@@ -40,7 +40,6 @@
 use seed_pallet_common::{CreateExt, InspectExt};
 use seed_primitives::{AccountId, AssetId, Balance, BlockNumber, CollectionUuid, TokenCount};
 use sp_core::U256;
-use pallet_nft::traits::NFTExt;
 
 use types::{SaleInformation, SaleStatus};
 
@@ -109,8 +108,13 @@
 		CrowdsaleEnabled { id: SaleId, info: SaleInformation<T::AccountId, T::BlockNumber> },
 		/// Crowdsale participated
 		CrowdsaleParticipated { id: SaleId, who: T::AccountId, asset: AssetId, amount: Balance },
-    /// Crowdsale NFT redeemed
-    CrowdsaleNFTRedeemed { id: SaleId, who: T::AccountId, collection_id: CollectionUuid, quantity: TokenCount },
+		/// Crowdsale NFT redeemed
+		CrowdsaleNFTRedeemed {
+			id: SaleId,
+			who: T::AccountId,
+			collection_id: CollectionUuid,
+			quantity: TokenCount,
+		},
 	}
 
 	#[pallet::error]
@@ -133,32 +137,28 @@
 		SaleStartBlockInFuture,
 		/// The end block is in the past
 		SaleEndBlockInPast,
-    /// Collection not found
-    CollectionNotFound,
-    /// Invalid collection max issuance
-    InvalidCollectionMaxIssuance,
+		/// Collection not found
+		CollectionNotFound,
+		/// Invalid collection max issuance
+		InvalidCollectionMaxIssuance,
 		/// Invalid asset id
 		InvalidAsset,
-    /// Failed to create voucher asset
-    CreateAssetFailed,
+		/// Failed to create voucher asset
+		CreateAssetFailed,
 		/// Asset transfer failed
 		AssetTransferFailed,
-<<<<<<< HEAD
+		/// NFT mint failed
+		NFTMintFailed,
 		/// The NFT collection max issuance is not set
 		MaxIssuanceNotSet,
 		/// The NFT collection must not contain any minted NFTs
 		CollectionIssuanceNotZero,
 		/// Cannot manually start the sale as an automatic start block is set
 		ManualStartDisabled,
-=======
-    /// NFT mint failed
-    NFTMintFailed,
->>>>>>> f6ef352e
 	}
 
 	#[pallet::call]
 	impl<T: Config> Pallet<T> {
-
 		/// Initialize a new crowdsale with the given parameters.
 		///
 		/// Parameters:
@@ -166,14 +166,11 @@
 		///   of the sale
 		/// - `collection_id`: Collection id of the NFTs that will be minted/redeemed to the
 		///   participants
-<<<<<<< HEAD
-		/// - `soft_cap_price`: Number of payment_asset tokens that will be required to purchase a
-		///   single NFT
-=======
-		/// - `tokens_per_voucher`: Number/Ratio of payment_asset tokens that will be required to purchase
-		///   vouchers; Note: this does not take into account asset decimals or voucher decimals
-    /// - `vouchers_per_nft`: Number of vouchers required to redeem for a single NFT; Note: this does not take into account voucher decimals
->>>>>>> f6ef352e
+		/// - `soft_cap_price`: Number/Ratio of payment_asset tokens that will be required to
+		///   purchase vouchers; Note: this does not take into account asset decimals or voucher
+		///   decimals
+		/// - `vouchers_per_nft`: Number of vouchers required to redeem for a single NFT; Note: this
+		///   does not take into account voucher decimals
 		/// - `start_block`: Block number at which the sale will start
 		/// - `end_block`: Block number at which the sale will end
 		///
@@ -185,14 +182,8 @@
 			origin: OriginFor<T>,
 			payment_asset: AssetId,
 			collection_id: CollectionUuid,
-<<<<<<< HEAD
 			soft_cap_price: Balance,
 			start_block: T::BlockNumber, // TODO: maybe make this a manual action/extrinsic
-=======
-      tokens_per_voucher: Balance,
-			vouchers_per_nft: Balance,
-			start_block: T::BlockNumber,
->>>>>>> f6ef352e
 			end_block: T::BlockNumber,
 		) -> DispatchResult {
 			let who = ensure_signed(origin)?;
@@ -216,7 +207,6 @@
 				return Err(Error::<T>::InvalidAsset.into())
 			}
 
-<<<<<<< HEAD
 			// TODO, maybe set the max issuance here?
 			// Might be bad user experience to create a collection and fail due to one of these 2
 			// Potentially a better approach would be to create the collection here.
@@ -227,46 +217,29 @@
 				collection_info.collection_issuance.is_zero(),
 				Error::<T>::CollectionIssuanceNotZero
 			);
-=======
-			// TODO: migrate the NFTExt trait declaration to common trait pallet
-			// - to remove the tight coupling between the two pallets
-			// TODO: ensure max issuance is set
-      // let collection_info: pallet_nft::CollectionInformation<AccountId, u32, Get<u32>> = NFTExt::get_collection_info(collection_id)
-      //   .map_err(|_| Error::<T>::CollectionNotFound)?;
-      // if let Some(max_issuance) = collection_info.max_issuance {
-      //   ensure!(max_issuance > 0, Error::<T>::InvalidCollectionMaxIssuance);
-      // } else {
-      //   return Err(Error::<T>::InvalidCollectionMaxIssuance.into());
-      // }
-
-      // create voucher asset
-      // TODO: move this to a separate function which only requires owner
-      let voucher_owner = T::PalletId::get().into_account_truncating();
-      let voucher_asset_id = T::MultiCurrency::create_with_metadata(
-        &voucher_owner,
-        format!("Crowd Sale Voucher-{}", sale_id).as_bytes().to_vec(),
-        format!("CSV-{}", sale_id).as_bytes().to_vec(),
-        6,
-        None,
-      )
-      .map_err(|_| Error::<T>::CreateAssetFailed)?;
->>>>>>> f6ef352e
+
+			// create voucher asset
+			// TODO: move this to a separate function which only requires owner
+			let voucher_owner = T::PalletId::get().into_account_truncating();
+			let voucher_asset_id = T::MultiCurrency::create_with_metadata(
+				&voucher_owner,
+				format!("Crowd Sale Voucher-{}", sale_id).as_bytes().to_vec(),
+				format!("CSV-{}", sale_id).as_bytes().to_vec(),
+				6,
+				None,
+			)
+			.map_err(|_| Error::<T>::CreateAssetFailed)?;
 
 			// store the sale information
-			let sale_info = SaleInformation::<_, _> {
+			let sale_info = SaleInformation::<T::AccountId, T::BlockNumber> {
 				status: SaleStatus::Disabled,
 				admin: who.clone(),
 				payment_asset,
-<<<<<<< HEAD
 				reward_collection_id: collection_id,
+				tokens_per_voucher,
 				soft_cap_price,
-=======
-				collection_id,
-        tokens_per_voucher,
-				vouchers_per_nft,
->>>>>>> f6ef352e
 				funds_raised: 0,
-        voucher: voucher_asset_id,
+				voucher: voucher_asset_id,
 				start_block,
 				end_block,
 			};
@@ -383,11 +356,7 @@
 		/// Emits `CrowdsaleNFTRedeemed` event when successful.
 		#[pallet::weight(0)]
 		#[transactional]
-<<<<<<< HEAD
-		pub fn redeem(origin: OriginFor<T>, id: SaleId, nft_count: TokenCount) -> DispatchResult {
-=======
 		pub fn redeem(origin: OriginFor<T>, id: SaleId, quantity: TokenCount) -> DispatchResult {
->>>>>>> f6ef352e
 			let who = ensure_signed(origin)?;
 
 			SaleInfo::<T>::try_mutate(id, |sale_info: &mut Option<SaleInformation<_, _>>| {
@@ -398,26 +367,27 @@
 				// ensure the sale has concluded
 				ensure!(sale_info.status == SaleStatus::Closed, Error::<T>::InvalidCrowdsaleStatus);
 
-        let voucher_amount = quantity as Balance * sale_info.vouchers_per_nft;
+				let voucher_amount = quantity as Balance * sale_info.vouchers_per_nft;
 
 				// burn vouchers from the user
-        T::MultiCurrency::burn_from(
-          sale_info.voucher,
-          &who,
-          voucher_amount,
-        )
-        .map_err(|_| Error::<T>::AssetTransferFailed)?;
+				T::MultiCurrency::burn_from(sale_info.voucher, &who, voucher_amount)
+					.map_err(|_| Error::<T>::AssetTransferFailed)?;
 
 				// mint the NFT(s) to the user
-        T::NFTExt::do_mint(
-          T::PalletId::get().into_account_truncating(),
-          sale_info.collection_id,
-          quantity,
-          Some(who.clone()),
-        )
-        .map_err(|_| Error::<T>::NFTMintFailed)?;
-        
-        Self::deposit_event(Event::CrowdsaleNFTRedeemed { id, who, collection_id: sale_info.collection_id, quantity });
+				T::NFTExt::do_mint(
+					T::PalletId::get().into_account_truncating(),
+					sale_info.collection_id,
+					quantity,
+					Some(who.clone()),
+				)
+				.map_err(|_| Error::<T>::NFTMintFailed)?;
+
+				Self::deposit_event(Event::CrowdsaleNFTRedeemed {
+					id,
+					who,
+					collection_id: sale_info.collection_id,
+					quantity,
+				});
 
 				Ok(())
 			})?;
@@ -425,12 +395,11 @@
 			Ok(())
 		}
 
-    // TODO: offchain worker
-    // closes sale if end_block is reached
-    // sets the vouchers_per_nft - based on funds_raised and tokens_per_voucher
-    // mints vouchers to participants based on softcap reached
-    // refunds/mints vouchers to admin if softcap not reached
-    // changes sale status to closed
-
+		// TODO: offchain worker
+		// closes sale if end_block is reached
+		// sets the vouchers_per_nft - based on funds_raised and tokens_per_voucher
+		// mints vouchers to participants based on softcap reached
+		// refunds/mints vouchers to admin if softcap not reached
+		// changes sale status to closed
 	}
 }