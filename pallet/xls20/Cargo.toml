--- conflicted
+++ resolved
@@ -16,10 +16,7 @@
 codec = { workspace = true }
 scale-info = { workspace = true }
 hex-literal = { workspace = true }
-<<<<<<< HEAD
 sp-core = { workspace = true }
-=======
->>>>>>> 67cbe463
 
 pallet-nft = { workspace = true }
 seed-primitives = { workspace = true }
