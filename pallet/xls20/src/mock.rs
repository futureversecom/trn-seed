--- conflicted
+++ resolved
@@ -74,23 +74,17 @@
 	pub const Xls20PaymentAsset: AssetId = XRP_ASSET_ID;
 	pub const MintLimit: u32 = 100;
 	pub const StringLimit: u32 = 50;
-<<<<<<< HEAD
-=======
 	pub const FeePotId: PalletId = PalletId(*b"txfeepot");
 	pub const MarketplaceNetworkFeePercentage: Permill = Permill::from_perthousand(5);
 	pub const DefaultFeeTo: Option<PalletId> = None;
->>>>>>> c54a246f
 }
 
 impl pallet_nft::Config for Test {
 	type Event = Event;
 	type MaxTokensPerCollection = MaxTokensPerCollection;
 	type MintLimit = MintLimit;
-<<<<<<< HEAD
-=======
 	type MultiCurrency = AssetsExt;
 	type NetworkFeePercentage = MarketplaceNetworkFeePercentage;
->>>>>>> c54a246f
 	type OnTransferSubscription = MockTransferSubscriber;
 	type OnNewAssetSubscription = MockNewAssetSubscription;
 	type PalletId = NftPalletId;
