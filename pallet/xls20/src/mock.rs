--- conflicted
+++ resolved
@@ -73,11 +73,8 @@
 	type WeightInfo = ();
 	type Xls20MintRequest = Xls20;
 	type NFIRequest = ();
-<<<<<<< HEAD
+	type MaxPendingIssuances = MaxPendingIssuances;
 	type Migrator = ();
-=======
-	type MaxPendingIssuances = MaxPendingIssuances;
->>>>>>> a69f220b
 }
 
 parameter_types! {
