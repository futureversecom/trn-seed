--- conflicted
+++ resolved
@@ -8,7 +8,6 @@
 description = "Root Network Marketplace pallet"
 
 [dependencies]
-log = { default-features = false, version = "0.4.14"}
 codec = { package = "parity-scale-codec", version = "3.0.0", default-features = false, features = ["derive"] }
 serde = { version = "1.0.145", default-features = false, features = ["derive"], optional = true }
 sp-core = { git = "https://github.com/paritytech/substrate", default-features = false, branch = "polkadot-v1.0.0" }
@@ -22,7 +21,6 @@
 
 seed-primitives = { path = "../../primitives", default-features = false }
 seed-pallet-common = { path = "../common", default-features = false }
-
 pallet-nft = { path = "../nft", default-features = false, optional = true }
 pallet-sft = { path = "../sft", default-features = false, optional = true }
 
@@ -30,20 +28,12 @@
 serde_json = "1.0"
 pallet-assets-ext = { path = "../assets-ext" }
 pallet-fee-control = { path = "../fee-control" }
-<<<<<<< HEAD
 pallet-balances = { git = "https://github.com/paritytech/substrate", branch = "polkadot-v1.0.0" }
 pallet-assets = { git = "https://github.com/paritytech/substrate", branch = "polkadot-v1.0.0" }
 pallet-evm = { git = "https://github.com/futureversecom/frontier", branch = "polkadot-v1.0.0-TRN" }
 pallet-timestamp = { git = "https://github.com/paritytech/substrate", branch = "polkadot-v1.0.0" }
-=======
-pallet-balances = { git = "https://github.com/paritytech/substrate", branch = "polkadot-v0.9.30" }
-pallet-assets = { git = "https://github.com/paritytech/substrate", branch = "polkadot-v0.9.30" }
-pallet-evm = { git = "https://github.com/futureversecom/frontier", branch = "polkadot-v0.9.30-TRN" }
-pallet-timestamp = { git = "https://github.com/paritytech/substrate", branch = "polkadot-v0.9.30" }
 pallet-nft = { path = "../nft" }
 pallet-sft = { path = "../sft" }
->>>>>>> 0bb1a93e
-
 [features]
 default = ["std"]
 std = [
