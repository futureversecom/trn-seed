--- conflicted
+++ resolved
@@ -29,13 +29,8 @@
 	) -> Result<MarketplaceId, DispatchError> {
 		ensure!(entitlement.deconstruct() <= Permill::ACCURACY, Error::<T>::RoyaltiesInvalid);
 		let marketplace_account = marketplace_account.unwrap_or(who);
-<<<<<<< HEAD
-		let marketplace_id = Self::next_marketplace_id();
+		let marketplace_id = NextMarketplaceId::<T>::get();
 		let marketplace = Marketplace { account: marketplace_account, entitlement };
-=======
-		let marketplace_id = NextMarketplaceId::<T>::get();
-		let marketplace = Marketplace { account: marketplace_account.clone(), entitlement };
->>>>>>> 08b4c542
 		let next_marketplace_id = <NextMarketplaceId<T>>::get();
 		ensure!(next_marketplace_id.checked_add(One::one()).is_some(), Error::<T>::NoAvailableIds);
 
