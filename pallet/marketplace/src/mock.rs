// Copyright 2022-2023 Futureverse Corporation Limited
//
// Licensed under the Apache License, Version 2.0 (the "License");
// you may not use this file except in compliance with the License.
// You may obtain a copy of the License at
//
//     http://www.apache.org/licenses/LICENSE-2.0
//
// Unless required by applicable law or agreed to in writing, software
// distributed under the License is distributed on an "AS IS" BASIS,
// WITHOUT WARRANTIES OR CONDITIONS OF ANY KIND, either express or implied.
// See the License for the specific language governing permissions and
// limitations under the License.
// You may obtain a copy of the License at the root of this project source code

use crate as pallet_marketplace;
<<<<<<< HEAD
use frame_support::{dispatch::DispatchResult, parameter_types, traits::GenesisBuild, PalletId};
use frame_system::EnsureRoot;
=======
use frame_support::{
	dispatch::DispatchResult,
	pallet_prelude::Weight,
	parameter_types,
	traits::{FindAuthor, GenesisBuild},
	PalletId,
};
use frame_system::EnsureRoot;
use pallet_evm::{AddressMapping, BlockHashMapping, EnsureAddressNever, GasWeightMapping};
>>>>>>> d456f260
use seed_pallet_common::*;
use seed_primitives::{
	AccountId, AssetId, Balance, CollectionUuid, MetadataScheme, SerialNumber, TokenId,
};
use sp_core::{H160, H256};
use sp_runtime::{
	testing::Header,
	traits::{BlakeTwo256, IdentityLookup},
	Permill,
};

type UncheckedExtrinsic = frame_system::mocking::MockUncheckedExtrinsic<Test>;
type Block = frame_system::mocking::MockBlock<Test>;

pub const XRP_ASSET_ID: AssetId = 2;

pub fn create_account(seed: u64) -> AccountId {
	AccountId::from(H160::from_low_u64_be(seed))
}

frame_support::construct_runtime!(
	pub enum Test where
		Block = Block,
		NodeBlock = Block,
		UncheckedExtrinsic = UncheckedExtrinsic,
	{
		System: frame_system,
		Balances: pallet_balances,
		Assets: pallet_assets,
		AssetsExt: pallet_assets_ext,
		Nft: pallet_nft,
		Marketplace: pallet_marketplace,
	}
);

impl_frame_system_config!(Test);
impl_pallet_balance_config!(Test);
impl_pallet_assets_config!(Test);
impl_pallet_assets_ext_config!(Test);
impl_pallet_nft_config!(Test);

parameter_types! {
	pub const MarketplacePalletId: PalletId = PalletId(*b"marketpl");
	pub const DefaultListingDuration: u64 = 5;
	pub const MaxOffers: u32 = 10;
	pub const MaxTokensPerListing: u32 = 100;
	pub const DefaultFeeTo: Option<PalletId> = Some(FeePotId::get());
	pub const MarketplaceNetworkFeePercentage: Permill = Permill::from_perthousand(5);
}

impl crate::Config for Test {
	type Call = Call;
	type DefaultListingDuration = DefaultListingDuration;
<<<<<<< HEAD
	type Event = Event;
	type DefaultFeeTo = DefaultFeeTo;
=======
	type RuntimeEvent = RuntimeEvent;
	type MaxOffers = MaxOffers;
	type MaxTokensPerCollection = MaxTokensPerCollection;
	type MintLimit = MintLimit;
>>>>>>> d456f260
	type MultiCurrency = AssetsExt;
	type NFTExt = Nft;
	type PalletId = MarketplacePalletId;
	type NetworkFeePercentage = MarketplaceNetworkFeePercentage;
<<<<<<< HEAD
=======
	type OnTransferSubscription = MockTransferSubscriber;
	type OnNewAssetSubscription = MockNewAssetSubscription;
	type PalletId = NftPalletId;
	type ParachainId = TestParachainId;
	type StringLimit = StringLimit;
	type DefaultFeeTo = DefaultFeeTo;
	type WeightInfo = ();
	type Xls20MintRequest = MockXls20MintRequest;
}

impl crate::Config for Test {
	type Call = RuntimeCall;
>>>>>>> d456f260
	type WeightInfo = ();
	type MaxTokensPerListing = MaxTokensPerListing;
	type MaxOffers = MaxOffers;
}

#[derive(Default)]
pub struct TestExt {
	balances: Vec<(AccountId, Balance)>,
	xrp_balances: Vec<(AssetId, AccountId, Balance)>,
}

impl TestExt {
	/// Configure some native token balances
	pub fn with_balances(mut self, balances: &[(AccountId, Balance)]) -> Self {
		self.balances = balances.to_vec();
		self
	}
	/// Configure some XRP asset balances
	pub fn with_xrp_balances(mut self, balances: &[(AccountId, Balance)]) -> Self {
		self.xrp_balances = balances
			.to_vec()
			.into_iter()
			.map(|(who, balance)| (XRP_ASSET_ID, who, balance))
			.collect();
		self
	}
	pub fn build(self) -> sp_io::TestExternalities {
		let mut ext = frame_system::GenesisConfig::default().build_storage::<Test>().unwrap();

		if !self.balances.is_empty() {
			pallet_balances::GenesisConfig::<Test> { balances: self.balances }
				.assimilate_storage(&mut ext)
				.unwrap();
		}

		if !self.xrp_balances.is_empty() {
			let assets = vec![(XRP_ASSET_ID, create_account(10), true, 1)];
			let metadata = vec![(XRP_ASSET_ID, b"XRP".to_vec(), b"XRP".to_vec(), 6_u8)];
			let accounts = self.xrp_balances;
			pallet_assets::GenesisConfig::<Test> { assets, metadata, accounts }
				.assimilate_storage(&mut ext)
				.unwrap();
		}

		let mut ext: sp_io::TestExternalities = ext.into();
		ext.execute_with(|| {
			System::initialize(&1, &[0u8; 32].into(), &Default::default());
		});

		ext
	}
}

#[allow(dead_code)]
pub fn new_test_ext() -> sp_io::TestExternalities {
	let t = frame_system::GenesisConfig::default().build_storage::<Test>().unwrap();

	let mut ext = sp_io::TestExternalities::new(t);
	ext.execute_with(|| System::set_block_number(1));
	ext
}<|MERGE_RESOLUTION|>--- conflicted
+++ resolved
@@ -14,10 +14,6 @@
 // You may obtain a copy of the License at the root of this project source code
 
 use crate as pallet_marketplace;
-<<<<<<< HEAD
-use frame_support::{dispatch::DispatchResult, parameter_types, traits::GenesisBuild, PalletId};
-use frame_system::EnsureRoot;
-=======
 use frame_support::{
 	dispatch::DispatchResult,
 	pallet_prelude::Weight,
@@ -26,8 +22,6 @@
 	PalletId,
 };
 use frame_system::EnsureRoot;
-use pallet_evm::{AddressMapping, BlockHashMapping, EnsureAddressNever, GasWeightMapping};
->>>>>>> d456f260
 use seed_pallet_common::*;
 use seed_primitives::{
 	AccountId, AssetId, Balance, CollectionUuid, MetadataScheme, SerialNumber, TokenId,
@@ -79,36 +73,14 @@
 }
 
 impl crate::Config for Test {
-	type Call = Call;
+	type Call = RuntimeCall;
 	type DefaultListingDuration = DefaultListingDuration;
-<<<<<<< HEAD
-	type Event = Event;
+	type RuntimeEvent = RuntimeEvent;
 	type DefaultFeeTo = DefaultFeeTo;
-=======
-	type RuntimeEvent = RuntimeEvent;
-	type MaxOffers = MaxOffers;
-	type MaxTokensPerCollection = MaxTokensPerCollection;
-	type MintLimit = MintLimit;
->>>>>>> d456f260
 	type MultiCurrency = AssetsExt;
 	type NFTExt = Nft;
 	type PalletId = MarketplacePalletId;
 	type NetworkFeePercentage = MarketplaceNetworkFeePercentage;
-<<<<<<< HEAD
-=======
-	type OnTransferSubscription = MockTransferSubscriber;
-	type OnNewAssetSubscription = MockNewAssetSubscription;
-	type PalletId = NftPalletId;
-	type ParachainId = TestParachainId;
-	type StringLimit = StringLimit;
-	type DefaultFeeTo = DefaultFeeTo;
-	type WeightInfo = ();
-	type Xls20MintRequest = MockXls20MintRequest;
-}
-
-impl crate::Config for Test {
-	type Call = RuntimeCall;
->>>>>>> d456f260
 	type WeightInfo = ();
 	type MaxTokensPerListing = MaxTokensPerListing;
 	type MaxOffers = MaxOffers;
