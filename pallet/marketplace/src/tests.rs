// Copyright 2022-2023 Futureverse Corporation Limited
//
// Licensed under the Apache License, Version 2.0 (the "License");
// you may not use this file except in compliance with the License.
// You may obtain a copy of the License at
//
//     http://www.apache.org/licenses/LICENSE-2.0
//
// Unless required by applicable law or agreed to in writing, software
// distributed under the License is distributed on an "AS IS" BASIS,
// WITHOUT WARRANTIES OR CONDITIONS OF ANY KIND, either express or implied.
// See the License for the specific language governing permissions and
// limitations under the License.
// You may obtain a copy of the License at the root of this project source code

use super::*;
use crate::mock::{
	AssetsExt, DefaultListingDuration, FeePotId, Marketplace, MarketplaceNetworkFeePercentage,
	MarketplacePalletId, MaxTokensPerCollection, MaxTokensPerListing, NativeAssetId, Nft,
	RuntimeEvent as MockEvent, Sft, System, Test,
};
use core::ops::Mul;
use frame_support::traits::{fungibles::Inspect, OnInitialize};
use pallet_nft::{test_utils::NftBuilder, TokenLocks};
use pallet_sft::{test_utils::sft_balance_of, test_utils::SftBuilder, TokenInfo};
use seed_pallet_common::test_prelude::*;
use seed_primitives::{CrossChainCompatibility, MetadataScheme, RoyaltiesSchedule, TokenCount};
use sp_runtime::traits::{AccountIdConversion, Zero};

/// Setup an SFT token, return collection id, token id, token owner
fn setup_sft_token(initial_issuance: Balance) -> (CollectionUuid, TokenId, AccountId) {
	let token_owner = create_account(200);
	let token_id = SftBuilder::<Test>::new(create_account(100))
		.token_owner(token_owner)
		.initial_issuance(initial_issuance)
		.build();
	// Check free balance is correct
	let token_info = TokenInfo::<Test>::get(token_id).unwrap();
	assert_eq!(token_info.free_balance_of(&token_owner), initial_issuance);

	(token_id.0, token_id, token_owner)
}

/// Setup an SFT token, return collection id, token id, token owner
fn setup_sft_token_with_royalties(
	initial_issuance: Balance,
	royalties: RoyaltiesSchedule<AccountId>,
) -> (CollectionUuid, TokenId, AccountId) {
	let token_owner = create_account(200);
	let token_id = SftBuilder::<Test>::new(create_account(100))
		.token_owner(token_owner)
		.initial_issuance(initial_issuance)
		.royalties_schedule(royalties)
		.build();

	// Check free balance is correct
	let token_info = TokenInfo::<Test>::get(token_id).unwrap();
	assert_eq!(token_info.free_balance_of(&token_owner), initial_issuance);

	(token_id.0, token_id, token_owner)
}

/// Setup an NFT token, return collection id, token id, token owner
fn setup_nft_token() -> (CollectionUuid, TokenId, AccountId) {
	let collection_owner = create_account(1);
	let collection_id = NftBuilder::<Test>::new(collection_owner).build();
	let token_owner = create_account(2);
	let token_id = (collection_id, 0);
	assert_ok!(Nft::mint(Some(collection_owner).into(), collection_id, 1, Some(token_owner)));

	(collection_id, token_id, token_owner)
}

/// Setup a token, return collection id, token id, token owner
fn setup_nft_token_with_royalties(
	royalties_schedule: RoyaltiesSchedule<AccountId>,
	quantity: TokenCount,
) -> (CollectionUuid, TokenId, AccountId) {
	let collection_owner = create_account(1);
	let token_owner = create_account(2);
	let collection_id = NftBuilder::<Test>::new(collection_owner)
		.token_owner(token_owner)
		.royalties_schedule(royalties_schedule)
		.initial_issuance(quantity)
		.build();

	(collection_id, (collection_id, 0), token_owner)
}

/// Create an offer on a token. Return offer_id, offer
fn make_new_simple_offer(
	offer_amount: Balance,
	token_id: TokenId,
	buyer: AccountId,
	marketplace_id: Option<MarketplaceId>,
) -> (OfferId, SimpleOffer<AccountId>) {
	let next_offer_id = NextOfferId::<Test>::get();

	assert_ok!(Marketplace::make_simple_offer(
		Some(buyer).into(),
		token_id,
		offer_amount,
		NativeAssetId::get(),
		marketplace_id
	));
	let offer = SimpleOffer {
		token_id,
		asset_id: NativeAssetId::get(),
		amount: offer_amount,
		buyer,
		marketplace_id,
	};

	// Check storage has been updated
	assert_eq!(NextOfferId::<Test>::get(), next_offer_id + 1);
	assert_eq!(Offers::<Test>::get(next_offer_id), Some(OfferType::Simple(offer.clone())));
	System::assert_last_event(MockEvent::Marketplace(Event::<Test>::Offer {
		offer_id: next_offer_id,
		amount: offer_amount,
		asset_id: NativeAssetId::get(),
		marketplace_id,
		buyer,
	}));

	(next_offer_id, offer)
}

// Helper function for creating the collection name type
pub fn bounded_string(name: &str) -> BoundedVec<u8, <Test as pallet_nft::Config>::StringLimit> {
	BoundedVec::truncate_from(name.as_bytes().to_vec())
}

#[test]
fn sell() {
	let buyer = create_account(3);
	let initial_balance = 11_111_225;

	TestExt::<Test>::default()
		.with_balances(&[(buyer, initial_balance)])
		.build()
		.execute_with(|| {
			let collection_owner = create_account(1);
			let quantity = 5;
			let collection_id = Nft::next_collection_uuid().unwrap();

			assert_ok!(Nft::create_collection(
				Some(collection_owner).into(),
				bounded_string("test-collection"),
				quantity,
				None,
				None,
				MetadataScheme::try_from(b"https://example.com/metadata".as_slice()).unwrap(),
				None,
				CrossChainCompatibility::default(),
			));

			let serial_numbers: BoundedVec<SerialNumber, MaxTokensPerListing> =
				BoundedVec::try_from(vec![1, 3, 4]).unwrap();
			let listing_id = NextListingId::<Test>::get();

			assert_ok!(Marketplace::sell_nft(
				Some(collection_owner).into(),
				collection_id,
				serial_numbers.clone(),
				None,
				NativeAssetId::get(),
				1_000,
				None,
				None,
			));

			for serial_number in serial_numbers.iter() {
				assert_eq!(
					TokenLocks::<Test>::get((collection_id, serial_number)).unwrap(),
					TokenLockReason::Listed(listing_id)
				);
			}

			assert_ok!(Marketplace::buy(Some(buyer).into(), listing_id));
			assert_eq!(
				Nft::owned_tokens(collection_id, &buyer, 0, 1000),
				(0_u32, 3, vec![1, 3, 4])
			);
			assert_eq!(Nft::token_balance_of(&collection_owner, collection_id), 2);
			assert_eq!(
				Nft::token_balance_of(&buyer, collection_id),
				serial_numbers.len() as TokenCount
			);

			let fee_pot_account: AccountId = FeePotId::get().into_account_truncating();
			assert_eq!(
				AssetsExt::balance(NativeAssetId::get(), &fee_pot_account),
				5, // 0.5% of 1000
			);
		})
}

#[test]
fn sell_with_empty_royalties() {
	let buyer = create_account(3);
	let initial_balance = 11_111_225;

	TestExt::<Test>::default()
		.with_balances(&[(buyer, initial_balance)])
		.build()
		.execute_with(|| {
			let collection_owner = create_account(1);
			let quantity = 5;
			let collection_id = Nft::next_collection_uuid().unwrap();

			assert_ok!(Nft::create_collection(
				Some(collection_owner).into(),
				bounded_string("test-collection"),
				quantity,
				None,
				None,
				MetadataScheme::try_from(b"https://example.com/metadata".as_slice()).unwrap(),
				None,
				CrossChainCompatibility::default(),
			));

			// Remove fee to account so there are no royalties on listed token
			// i.e. 100% of sale price goes to seller
			assert_ok!(Marketplace::set_fee_to(RawOrigin::Root.into(), None));

			let serial_numbers: BoundedVec<SerialNumber, MaxTokensPerListing> =
				BoundedVec::try_from(vec![1, 3, 4]).unwrap();

			assert_ok!(Marketplace::sell_nft(
				Some(collection_owner).into(),
				collection_id,
				serial_numbers.clone(),
				None,
				NativeAssetId::get(),
				1_000,
				None,
				None,
			));
		})
}

#[test]
fn sell_multiple_fails() {
	TestExt::<Test>::default().build().execute_with(|| {
		let collection_owner = create_account(1);
		let collection_id = NftBuilder::<Test>::new(collection_owner).build();
		// mint some tokens
		assert_ok!(Nft::mint(Some(collection_owner).into(), collection_id, 2, None));

		// empty tokens fails
		let serial_numbers: BoundedVec<SerialNumber, MaxTokensPerListing> =
			BoundedVec::try_from(vec![]).unwrap();
		assert_noop!(
			Marketplace::sell_nft(
				Some(collection_owner).into(),
				collection_id,
				serial_numbers,
				None,
				NativeAssetId::get(),
				1_000,
				None,
				None
			),
			Error::<Test>::EmptyTokens
		);
	})
}

#[test]
fn sell_multiple() {
	TestExt::<Test>::default().build().execute_with(|| {
		let (collection_id, token_id, token_owner) = setup_nft_token();
		let listing_id = NextListingId::<Test>::get();

		let serial_numbers: BoundedVec<SerialNumber, MaxTokensPerListing> =
			BoundedVec::try_from(vec![token_id.1]).unwrap();
		let buyer = create_account(5);
		assert_ok!(Marketplace::sell_nft(
			Some(token_owner).into(),
			collection_id,
			serial_numbers.clone(),
			Some(buyer),
			NativeAssetId::get(),
			1_000,
			None,
			None,
		));
		let tokens = ListingTokens::Nft(NftListing { collection_id, serial_numbers });
		System::assert_last_event(MockEvent::Marketplace(Event::<Test>::FixedPriceSaleList {
			tokens: tokens.clone(),
			listing_id,
			marketplace_id: None,
			price: 1_000,
			payment_asset: NativeAssetId::get(),
			seller: token_owner,
			close: System::block_number() + DefaultListingDuration::get(),
		}));

		assert_eq!(TokenLocks::<Test>::get(token_id).unwrap(), TokenLockReason::Listed(listing_id));
		assert!(OpenCollectionListings::<Test>::get(collection_id, listing_id).unwrap());

		let fee_pot_account: AccountId = FeePotId::get().into_account_truncating();
		let royalties_schedule = RoyaltiesSchedule {
			entitlements: BoundedVec::truncate_from(vec![(
				fee_pot_account,
				MarketplaceNetworkFeePercentage::get(),
			)]),
		};
		let expected = Listing::<Test>::FixedPrice(FixedPriceListing::<Test> {
			payment_asset: NativeAssetId::get(),
			fixed_price: 1_000,
			close: System::block_number() + <Test as Config>::DefaultListingDuration::get(),
			buyer: Some(buyer),
			tokens,
			seller: token_owner,
			royalties_schedule,
			marketplace_id: None,
		});

		let listing = Listings::<Test>::get(listing_id).expect("token is listed");
		assert_eq!(listing, expected);

		// current block is 1 + duration
		assert!(ListingEndSchedule::<Test>::get(
			System::block_number() + <Test as Config>::DefaultListingDuration::get(),
			listing_id
		)
		.unwrap());

		// Can't transfer while listed for sale
		let serial_numbers: BoundedVec<SerialNumber, MaxTokensPerCollection> =
			BoundedVec::try_from(vec![token_id.1]).unwrap();
		assert_noop!(
			Nft::transfer(
				Some(token_owner).into(),
				collection_id,
				serial_numbers,
				create_account(9)
			),
			pallet_nft::Error::<Test>::TokenLocked
		);
	});
}

#[test]
fn sell_fails() {
	TestExt::<Test>::default().build().execute_with(|| {
		let (collection_id, token_id, token_owner) = setup_nft_token();
		// Not token owner
		let serial_numbers: BoundedVec<SerialNumber, MaxTokensPerListing> =
			BoundedVec::try_from(vec![token_id.1]).unwrap();
		let bob = create_account(9);
		let buyer = create_account(5);
		assert_noop!(
			Marketplace::sell_nft(
				Some(bob).into(),
				collection_id,
				serial_numbers,
				Some(buyer),
				NativeAssetId::get(),
				1_000,
				None,
				None
			),
			pallet_nft::Error::<Test>::NotTokenOwner
		);

		// token listed already
		let serial_numbers: BoundedVec<SerialNumber, MaxTokensPerListing> =
			BoundedVec::try_from(vec![token_id.1]).unwrap();
		assert_ok!(Marketplace::sell_nft(
			Some(token_owner).into(),
			collection_id,
			serial_numbers.clone(),
			Some(buyer),
			NativeAssetId::get(),
			1_000,
			None,
			None,
		));
		assert_noop!(
			Marketplace::sell_nft(
				Some(token_owner).into(),
				collection_id,
				serial_numbers.clone(),
				Some(buyer),
				NativeAssetId::get(),
				1_000,
				None,
				None
			),
			pallet_nft::Error::<Test>::TokenLocked
		);

		// can't auction, listed for fixed price sale
		assert_noop!(
			Marketplace::auction_nft(
				Some(token_owner).into(),
				collection_id,
				serial_numbers.clone(),
				NativeAssetId::get(),
				1_000,
				None,
				None
			),
			pallet_nft::Error::<Test>::TokenLocked
		);
	});
}

#[test]
fn sell_zero_duration_fails() {
	TestExt::<Test>::default().build().execute_with(|| {
		let (collection_id, token_id, token_owner) = setup_nft_token();
		let serial_numbers: BoundedVec<SerialNumber, MaxTokensPerListing> =
			BoundedVec::try_from(vec![token_id.1]).unwrap();
		assert_noop!(
			Marketplace::sell_nft(
				Some(token_owner).into(),
				collection_id,
				serial_numbers.clone(),
				Some(create_account(5)),
				NativeAssetId::get(),
				1_000,
				Some(0), // Invalid duration
				None,
			),
			Error::<Test>::DurationTooShort
		);
	});
}

#[test]
fn cancel_sell() {
	TestExt::<Test>::default().build().execute_with(|| {
		let (collection_id, token_id, token_owner) = setup_nft_token();
		let listing_id = NextListingId::<Test>::get();
		let serial_numbers: BoundedVec<SerialNumber, MaxTokensPerListing> =
			BoundedVec::try_from(vec![token_id.1]).unwrap();
		let buyer = create_account(5);
		assert_ok!(Marketplace::sell_nft(
			Some(token_owner).into(),
			collection_id,
			serial_numbers.clone(),
			Some(buyer),
			NativeAssetId::get(),
			1_000,
			None,
			None
		));
		assert_ok!(Marketplace::cancel_sale(Some(token_owner).into(), listing_id));
		let tokens = ListingTokens::Nft(NftListing { collection_id, serial_numbers });
		System::assert_last_event(MockEvent::Marketplace(Event::<Test>::FixedPriceSaleClose {
			tokens,
			listing_id,
			marketplace_id: None,
			reason: FixedPriceClosureReason::VendorCancelled,
		}));

		// storage cleared up
		assert!(Listings::<Test>::get(listing_id).is_none());
		assert!(ListingEndSchedule::<Test>::get(
			System::block_number() + <Test as Config>::DefaultListingDuration::get(),
			listing_id
		)
		.is_none());

		// it should be free to operate on the token
		let serial_numbers: BoundedVec<SerialNumber, MaxTokensPerCollection> =
			BoundedVec::try_from(vec![token_id.1]).unwrap();
		let new_owner = create_account(6);
		assert_ok!(Nft::transfer(
			Some(token_owner).into(),
			collection_id,
			serial_numbers,
			new_owner,
		));
	});
}

#[test]
fn sell_closes_on_schedule() {
	TestExt::<Test>::default().build().execute_with(|| {
		let (collection_id, token_id, token_owner) = setup_nft_token();
		let listing_duration = 100;
		let listing_id = NextListingId::<Test>::get();
		let serial_numbers: BoundedVec<SerialNumber, MaxTokensPerListing> =
			BoundedVec::try_from(vec![token_id.1]).unwrap();
		let buyer = create_account(5);
		assert_ok!(Marketplace::sell_nft(
			Some(token_owner).into(),
			collection_id,
			serial_numbers,
			Some(buyer),
			NativeAssetId::get(),
			1_000,
			Some(listing_duration),
			None
		));

		// sale should close after the duration expires
		Marketplace::on_initialize(System::block_number() + listing_duration);

		// seller should have tokens
		assert!(Listings::<Test>::get(listing_id).is_none());
		assert!(ListingEndSchedule::<Test>::get(
			System::block_number() + listing_duration,
			listing_id
		)
		.is_none());

		// should be free to transfer now
		let new_owner = create_account(8);
		let serial_numbers: BoundedVec<SerialNumber, MaxTokensPerCollection> =
			BoundedVec::try_from(vec![token_id.1]).unwrap();
		assert_ok!(Nft::transfer(
			Some(token_owner).into(),
			collection_id,
			serial_numbers,
			new_owner,
		));
	});
}

#[test]
fn listing_price_splits_royalties_and_network_fee() {
	let buyer = create_account(5);
	let price = 1_000_000;
	let starting_balance = price * 2;
	let entitlement_amount = Permill::from_float(0.25);

	TestExt::<Test>::default()
		.with_balances(&[(buyer, starting_balance)])
		.build()
		.execute_with(|| {
			let beneficiary_1 = create_account(11);

			let royalties_schedule = RoyaltiesSchedule {
				entitlements: BoundedVec::truncate_from(vec![(beneficiary_1, entitlement_amount)]),
			};
			let (collection_id, token_id, token_owner) =
				setup_nft_token_with_royalties(royalties_schedule.clone(), 2);

			let listing_id = NextListingId::<Test>::get();
			let serial_numbers: BoundedVec<SerialNumber, MaxTokensPerListing> =
				BoundedVec::try_from(vec![token_id.1]).unwrap();
			assert_ok!(Marketplace::sell_nft(
				Some(token_owner).into(),
				collection_id,
				serial_numbers,
				Some(buyer),
				NativeAssetId::get(),
				price,
				None,
				None
			));

			assert_ok!(Marketplace::buy(Some(buyer).into(), listing_id));

			// Buyer balance should be starting minus 1_000_000
			assert_eq!(AssetsExt::balance(NativeAssetId::get(), &buyer), starting_balance - price);

			// Owner balance should be 1_000_000 minus 25.5% of 1_000_000
			assert_eq!(
				AssetsExt::balance(NativeAssetId::get(), &token_owner),
				price
					- entitlement_amount.mul(price)
					- MarketplaceNetworkFeePercentage::get().mul(price)
			);

			// Beneficiary balance should be 25% of 1_000_000
			assert_eq!(
				AssetsExt::balance(NativeAssetId::get(), &beneficiary_1),
				entitlement_amount.mul(price)
			);

			let fee_pot_account: AccountId = FeePotId::get().into_account_truncating();
			// Network fee should be 0.5% of 1_000_000
			assert_eq!(
				AssetsExt::balance(NativeAssetId::get(), &fee_pot_account),
				MarketplaceNetworkFeePercentage::get().mul(price)
			);
		});
}

#[test]
fn listing_price_splits_multiple_royalties_and_network_fee() {
	let buyer = create_account(5);
	let price = 1_000_000;
	let starting_balance = price * 2;
	let entitlement_amount = Permill::from_float(0.25);
	let entitlement_amount_beneficiary_2 = Permill::from_float(0.5);

	TestExt::<Test>::default()
		.with_balances(&[(buyer, starting_balance)])
		.build()
		.execute_with(|| {
			let beneficiary_1 = create_account(11);
			let beneficiary_2 = create_account(22);

			let royalties_schedule = RoyaltiesSchedule {
				entitlements: BoundedVec::truncate_from(vec![
					(beneficiary_1, entitlement_amount),
					(beneficiary_2, entitlement_amount_beneficiary_2),
				]),
			};
			let (collection_id, token_id, token_owner) =
				setup_nft_token_with_royalties(royalties_schedule.clone(), 2);

			let listing_id = NextListingId::<Test>::get();
			let serial_numbers: BoundedVec<SerialNumber, MaxTokensPerListing> =
				BoundedVec::try_from(vec![token_id.1]).unwrap();
			assert_ok!(Marketplace::sell_nft(
				Some(token_owner).into(),
				collection_id,
				serial_numbers,
				Some(buyer),
				NativeAssetId::get(),
				price,
				None,
				None
			));

			assert_ok!(Marketplace::buy(Some(buyer).into(), listing_id));

			assert_eq!(AssetsExt::balance(NativeAssetId::get(), &buyer), starting_balance - price);

			assert_eq!(
				AssetsExt::balance(NativeAssetId::get(), &token_owner),
				price
					- (entitlement_amount.mul(price)
						+ entitlement_amount_beneficiary_2.mul(price)
						+ MarketplaceNetworkFeePercentage::get().mul(price))
			);

			assert_eq!(
				AssetsExt::balance(NativeAssetId::get(), &beneficiary_1),
				entitlement_amount.mul(price)
			);

			assert_eq!(
				AssetsExt::balance(NativeAssetId::get(), &beneficiary_2),
				entitlement_amount_beneficiary_2.mul(price)
			);

			let fee_pot_account: AccountId = FeePotId::get().into_account_truncating();

			assert_eq!(
				AssetsExt::balance(NativeAssetId::get(), &fee_pot_account),
				MarketplaceNetworkFeePercentage::get().mul(price)
			);
		});
}

#[test]
fn network_fee_royalties_split_is_respected_xrpl() {
	let buyer = create_account(5);
	let price = 1_000_000;
	let starting_balance = price * 2;
	let entitlement_amount = Permill::from_float(0.25);
	let asset_used = XRP_ASSET_ID;

	TestExt::<Test>::default()
		.with_xrp_balances(&[(buyer, starting_balance)])
		.build()
		.execute_with(|| {
			let beneficiary_1 = create_account(11);

			let royalties_schedule = RoyaltiesSchedule {
				entitlements: BoundedVec::truncate_from(vec![(beneficiary_1, entitlement_amount)]),
			};
			let (collection_id, token_id, token_owner) =
				setup_nft_token_with_royalties(royalties_schedule.clone(), 2);

			let listing_id = NextListingId::<Test>::get();
			let serial_numbers: BoundedVec<SerialNumber, MaxTokensPerListing> =
				BoundedVec::try_from(vec![token_id.1]).unwrap();
			assert_ok!(Marketplace::sell_nft(
				Some(token_owner).into(),
				collection_id,
				serial_numbers,
				Some(buyer),
				asset_used,
				price,
				None,
				None
			));

			assert_ok!(Marketplace::buy(Some(buyer).into(), listing_id));
			assert_eq!(
				AssetsExt::balance(asset_used, &token_owner),
				price
					- entitlement_amount.mul(price)
					- MarketplaceNetworkFeePercentage::get().mul(price)
			);

			assert_eq!(
				AssetsExt::balance(asset_used, &beneficiary_1),
				entitlement_amount.mul(price)
			);

			let fee_pot_account: AccountId = FeePotId::get().into_account_truncating();

			assert_eq!(
				AssetsExt::balance(asset_used, &fee_pot_account),
				MarketplaceNetworkFeePercentage::get().mul(price)
			);
		});
}

#[test]
fn update_fixed_price() {
	TestExt::<Test>::default().build().execute_with(|| {
		let (collection_id, token_id, token_owner) = setup_nft_token();
		let listing_id = NextListingId::<Test>::get();
		let serial_numbers: BoundedVec<SerialNumber, MaxTokensPerListing> =
			BoundedVec::try_from(vec![token_id.1]).unwrap();
		let buyer = create_account(5);
		assert_ok!(Marketplace::sell_nft(
			Some(token_owner).into(),
			collection_id,
			serial_numbers.clone(),
			Some(buyer),
			NativeAssetId::get(),
			1_000,
			None,
			None
		));
		assert_ok!(Marketplace::update_fixed_price(Some(token_owner).into(), listing_id, 1_500));
		let tokens = ListingTokens::Nft(NftListing { collection_id, serial_numbers });
		System::assert_last_event(MockEvent::Marketplace(
			Event::<Test>::FixedPriceSalePriceUpdate {
				tokens: tokens.clone(),
				listing_id,
				marketplace_id: None,
				new_price: 1_500,
			},
		));

		let fee_pot_account: AccountId = FeePotId::get().into_account_truncating();
		let royalties_schedule = RoyaltiesSchedule {
			entitlements: BoundedVec::truncate_from(vec![(
				fee_pot_account,
				MarketplaceNetworkFeePercentage::get(),
			)]),
		};
		let expected = Listing::<Test>::FixedPrice(FixedPriceListing::<Test> {
			payment_asset: NativeAssetId::get(),
			fixed_price: 1_500,
			close: System::block_number() + <Test as Config>::DefaultListingDuration::get(),
			buyer: Some(buyer),
			seller: token_owner,
			tokens,
			royalties_schedule,
			marketplace_id: None,
		});

		let listing = Listings::<Test>::get(listing_id).expect("token is listed");
		assert_eq!(listing, expected);
	});
}

#[test]
fn update_fixed_price_fails() {
	TestExt::<Test>::default().build().execute_with(|| {
		let (collection_id, token_id, token_owner) = setup_nft_token();

		let reserve_price = 1_000;
		let listing_id = NextListingId::<Test>::get();

		// can't update, token not listed
		assert_noop!(
			Marketplace::update_fixed_price(Some(token_owner).into(), listing_id, 1_500),
			Error::<Test>::NotForFixedPriceSale
		);
		let serial_numbers: BoundedVec<SerialNumber, MaxTokensPerListing> =
			BoundedVec::try_from(vec![token_id.1]).unwrap();
		assert_ok!(Marketplace::auction_nft(
			Some(token_owner).into(),
			collection_id,
			serial_numbers,
			NativeAssetId::get(),
			reserve_price,
			Some(System::block_number() + 1),
			None,
		));

		// can't update, listed for auction
		assert_noop!(
			Marketplace::update_fixed_price(Some(token_owner).into(), listing_id, 1_500),
			Error::<Test>::NotForFixedPriceSale
		);
	});
}

#[test]
fn update_fixed_price_fails_not_owner() {
	TestExt::<Test>::default().build().execute_with(|| {
		let (collection_id, token_id, token_owner) = setup_nft_token();
		let listing_id = NextListingId::<Test>::get();
		let serial_numbers: BoundedVec<SerialNumber, MaxTokensPerListing> =
			BoundedVec::try_from(vec![token_id.1]).unwrap();
		let buyer = create_account(5);
		assert_ok!(Marketplace::sell_nft(
			Some(token_owner).into(),
			collection_id,
			serial_numbers,
			Some(buyer),
			NativeAssetId::get(),
			1_000,
			None,
			None
		));

		assert_noop!(
			Marketplace::update_fixed_price(Some(buyer).into(), listing_id, 1_500),
			Error::<Test>::NotSeller
		);
	});
}

#[test]
fn register_marketplace() {
	TestExt::<Test>::default().build().execute_with(|| {
		let account = create_account(1);
		let entitlement: Permill = Permill::from_float(0.1);
		let marketplace_id = NextMarketplaceId::<Test>::get();
		assert_ok!(Marketplace::register_marketplace(Some(account).into(), None, entitlement));
		System::assert_last_event(MockEvent::Marketplace(Event::<Test>::MarketplaceRegister {
			account,
			entitlement,
			marketplace_id,
		}));
		assert_eq!(NextMarketplaceId::<Test>::get(), marketplace_id + 1);
	});
}

#[test]
fn register_marketplace_separate_account() {
	TestExt::<Test>::default().build().execute_with(|| {
		let account = create_account(1);
		let marketplace_account = create_account(2);
		let marketplace_id = NextMarketplaceId::<Test>::get();
		let entitlement: Permill = Permill::from_float(0.1);

		assert_ok!(Marketplace::register_marketplace(
			Some(account).into(),
			Some(marketplace_account),
			entitlement
		));
		System::assert_last_event(MockEvent::Marketplace(Event::<Test>::MarketplaceRegister {
			account: marketplace_account,
			entitlement,
			marketplace_id,
		}));
	});
}

#[test]
fn buy_with_marketplace_royalties() {
	let buyer = create_account(5);
	let sale_price = 1_000_008;

	TestExt::<Test>::default()
		.with_balances(&[(buyer, sale_price * 2)])
		.build()
		.execute_with(|| {
			let collection_owner = create_account(1);
			let beneficiary_1 = create_account(11);
			let royalties_schedule = RoyaltiesSchedule {
				entitlements: BoundedVec::truncate_from(vec![(
					beneficiary_1,
					Permill::from_float(0.1111),
				)]),
			};
			let (collection_id, _, token_owner) =
				setup_nft_token_with_royalties(royalties_schedule.clone(), 2);

			let token_id = (collection_id, 0);

			let marketplace_account = create_account(20);
			let initial_balance_marketplace =
				AssetsExt::balance(NativeAssetId::get(), &marketplace_account);
			let marketplace_entitlement: Permill = Permill::from_float(0.5);
			assert_ok!(Marketplace::register_marketplace(
				Some(marketplace_account).into(),
				Some(marketplace_account),
				marketplace_entitlement
			));
			let marketplace_id = 0;
			let listing_id = NextListingId::<Test>::get();
			assert_eq!(listing_id, 0);
			let serial_numbers: BoundedVec<SerialNumber, MaxTokensPerListing> =
				BoundedVec::try_from(vec![token_id.1]).unwrap();
			assert_ok!(Marketplace::sell_nft(
				Some(token_owner).into(),
				collection_id,
				serial_numbers,
				Some(buyer),
				NativeAssetId::get(),
				sale_price,
				None,
				Some(marketplace_id),
			));

			let initial_balance_owner = AssetsExt::balance(NativeAssetId::get(), &collection_owner);
			let initial_balance_b1 = AssetsExt::balance(NativeAssetId::get(), &beneficiary_1);

			assert_ok!(Marketplace::buy(Some(buyer).into(), listing_id));
			let presale_issuance = AssetsExt::total_issuance(NativeAssetId::get());
			assert_eq!(
				AssetsExt::balance(NativeAssetId::get(), &marketplace_account),
				initial_balance_marketplace + marketplace_entitlement * sale_price
			);
			assert_eq!(
				AssetsExt::balance(NativeAssetId::get(), &beneficiary_1),
				initial_balance_b1 + royalties_schedule.clone().entitlements[0].1 * sale_price
			);
			// token owner gets:
			// sale_price - (marketplace_royalties + beneficiary_royalties + network_fee)
			assert_eq!(
				AssetsExt::balance(NativeAssetId::get(), &token_owner),
				initial_balance_owner + sale_price
					- marketplace_entitlement * sale_price
					- royalties_schedule.clone().entitlements[0].1 * sale_price
					- MarketplaceNetworkFeePercentage::get().mul(sale_price)
			);
			assert_eq!(AssetsExt::total_issuance(NativeAssetId::get()), presale_issuance);
		});
}

#[test]
fn list_with_invalid_marketplace_royalties_should_fail() {
	let buyer = create_account(5);
	let sale_price = 1_000_008;

	TestExt::<Test>::default()
		.with_balances(&[(buyer, sale_price * 2)])
		.build()
		.execute_with(|| {
			let beneficiary_1 = create_account(11);
			let royalties_schedule = RoyaltiesSchedule {
				entitlements: BoundedVec::truncate_from(vec![(
					beneficiary_1,
					Permill::from_float(0.51),
				)]),
			};
			let (collection_id, _, token_owner) =
				setup_nft_token_with_royalties(royalties_schedule.clone(), 2);

			let token_id = (collection_id, 0);

			let marketplace_account = create_account(20);
			let marketplace_entitlement: Permill = Permill::from_float(0.5);
			assert_ok!(Marketplace::register_marketplace(
				Some(marketplace_account).into(),
				Some(marketplace_account),
				marketplace_entitlement
			));
			let marketplace_id = 0;
			let serial_numbers: BoundedVec<SerialNumber, MaxTokensPerListing> =
				BoundedVec::try_from(vec![token_id.1]).unwrap();
			assert_noop!(
				Marketplace::sell_nft(
					Some(token_owner).into(),
					collection_id,
					serial_numbers,
					Some(buyer),
					NativeAssetId::get(),
					sale_price,
					None,
					Some(marketplace_id),
				),
				Error::<Test>::RoyaltiesInvalid,
			);
		});
}

#[test]
fn buy() {
	let buyer = create_account(5);
	let price = 1_000;
	let starting_balance = price * 2;

	TestExt::<Test>::default()
		.with_balances(&[(buyer, starting_balance)])
		.build()
		.execute_with(|| {
			let (collection_id, token_id, token_owner) = setup_nft_token();
			let buyer = create_account(5);

			let listing_id = NextListingId::<Test>::get();
			let serial_numbers: BoundedVec<SerialNumber, MaxTokensPerListing> =
				BoundedVec::try_from(vec![token_id.1]).unwrap();
			assert_ok!(Marketplace::sell_nft(
				Some(token_owner).into(),
				collection_id,
				serial_numbers,
				Some(buyer),
				NativeAssetId::get(),
				price,
				None,
				None
			));

			assert_ok!(Marketplace::buy(Some(buyer).into(), listing_id));
			// no royalties, all proceeds to token owner minus network fee
			assert_eq!(
				AssetsExt::balance(NativeAssetId::get(), &token_owner),
				price - MarketplaceNetworkFeePercentage::get().mul(price)
			);
			// Buyer balance should be starting minus price (1000)
			assert_eq!(AssetsExt::balance(NativeAssetId::get(), &buyer), starting_balance - price);

			// listing removed
			assert!(Listings::<Test>::get(listing_id).is_none());
			assert!(ListingEndSchedule::<Test>::get(
				System::block_number() + <Test as Config>::DefaultListingDuration::get(),
				listing_id
			)
			.is_none());

			// ownership changed
<<<<<<< HEAD
			assert!(TokenLocks::<Test>::get(token_id).is_none());
			assert!(Marketplace::open_collection_listings(collection_id, listing_id).is_none());
=======
			assert!(TokenLocks::<Test>::get(&token_id).is_none());
			assert!(OpenCollectionListings::<Test>::get(collection_id, listing_id).is_none());
>>>>>>> 08b4c542
			assert_eq!(
				Nft::owned_tokens(collection_id, &buyer, 0, 1000),
				(0_u32, 1, vec![token_id.1])
			);

			// assert network fees accumulated
			let fee_pot_account: AccountId = FeePotId::get().into_account_truncating();

			assert_eq!(
				AssetsExt::balance(NativeAssetId::get(), &fee_pot_account),
				5, // 0.5% of 1000
			);
		});
}

#[test]
fn buy_with_xrp() {
	let buyer = create_account(5);
	let price = 1_000;

	TestExt::<Test>::default()
		.with_asset(XRP_ASSET_ID, "XRP", &[(buyer, price)])
		.build()
		.execute_with(|| {
			let (collection_id, token_id, token_owner) = setup_nft_token();
			let buyer = create_account(5);

			let listing_id = NextListingId::<Test>::get();
			let serial_numbers: BoundedVec<SerialNumber, MaxTokensPerListing> =
				BoundedVec::try_from(vec![token_id.1]).unwrap();
			assert_ok!(Marketplace::sell_nft(
				Some(token_owner).into(),
				collection_id,
				serial_numbers,
				Some(buyer),
				XRP_ASSET_ID,
				price,
				None,
				None
			));

			assert_ok!(Marketplace::buy(Some(buyer).into(), listing_id));
			// no royalties, all proceeds to token owner minus network fee
			assert_eq!(
				AssetsExt::balance(XRP_ASSET_ID, &token_owner),
				price - MarketplaceNetworkFeePercentage::get().mul(price)
			);
			// Buyer balance should be 0
			assert_eq!(AssetsExt::balance(XRP_ASSET_ID, &buyer), 0);

			// listing removed
			assert!(Listings::<Test>::get(listing_id).is_none());
			assert!(ListingEndSchedule::<Test>::get(
				System::block_number() + <Test as Config>::DefaultListingDuration::get(),
				listing_id
			)
			.is_none());

			// ownership changed
<<<<<<< HEAD
			assert!(TokenLocks::<Test>::get(token_id).is_none());
			assert!(Marketplace::open_collection_listings(collection_id, listing_id).is_none());
=======
			assert!(TokenLocks::<Test>::get(&token_id).is_none());
			assert!(OpenCollectionListings::<Test>::get(collection_id, listing_id).is_none());
>>>>>>> 08b4c542
			assert_eq!(
				Nft::owned_tokens(collection_id, &buyer, 0, 1000),
				(0_u32, 1, vec![token_id.1])
			);

			// assert network fees accumulated
			let fee_pot_account: AccountId = FeePotId::get().into_account_truncating();

			assert_eq!(
				AssetsExt::balance(XRP_ASSET_ID, &fee_pot_account),
				5, // 0.5% of 1000
			);
		});
}

#[test]
fn buy_with_royalties() {
	let buyer = create_account(5);
	let sale_price = 1_000_008;

	TestExt::<Test>::default()
		.with_balances(&[(buyer, sale_price * 2)])
		.build()
		.execute_with(|| {
			let collection_owner = create_account(1);
			let beneficiary_1 = create_account(11);
			let beneficiary_2 = create_account(12);
			let royalties_schedule = RoyaltiesSchedule {
				entitlements: BoundedVec::truncate_from(vec![
					(collection_owner, Permill::from_float(0.111)),
					(beneficiary_1, Permill::from_float(0.1111)),
					(beneficiary_2, Permill::from_float(0.3333)),
				]),
			};
			let (collection_id, token_id, token_owner) =
				setup_nft_token_with_royalties(royalties_schedule.clone(), 2);

			let listing_id = NextListingId::<Test>::get();
			assert_eq!(listing_id, 0);
			let serial_numbers: BoundedVec<SerialNumber, MaxTokensPerListing> =
				BoundedVec::try_from(vec![token_id.1]).unwrap();
			assert_ok!(Marketplace::sell_nft(
				Some(token_owner).into(),
				collection_id,
				serial_numbers,
				Some(buyer),
				NativeAssetId::get(),
				sale_price,
				None,
				None
			));

			let initial_balance_owner = AssetsExt::balance(NativeAssetId::get(), &collection_owner);
			let initial_balance_b1 = AssetsExt::balance(NativeAssetId::get(), &beneficiary_1);
			let initial_balance_b2 = AssetsExt::balance(NativeAssetId::get(), &beneficiary_2);
			let initial_balance_seller = AssetsExt::balance(NativeAssetId::get(), &token_owner);

			assert_ok!(Marketplace::buy(Some(buyer).into(), listing_id));
			let presale_issuance = AssetsExt::total_issuance(NativeAssetId::get());
			// royalties distributed according to `entitlements` map
			assert_eq!(
				AssetsExt::balance(NativeAssetId::get(), &collection_owner),
				initial_balance_owner + royalties_schedule.clone().entitlements[0].1 * sale_price
			);
			assert_eq!(
				AssetsExt::balance(NativeAssetId::get(), &beneficiary_1),
				initial_balance_b1 + royalties_schedule.clone().entitlements[1].1 * sale_price
			);
			assert_eq!(
				AssetsExt::balance(NativeAssetId::get(), &beneficiary_2),
				initial_balance_b2 + royalties_schedule.clone().entitlements[2].1 * sale_price
			);
			// token owner gets sale price - royalties - network fee
			let network_fee = MarketplaceNetworkFeePercentage::get().mul(sale_price);
			let royalties = royalties_schedule
				.clone()
				.entitlements
				.into_iter()
				.map(|(_, e)| e * sale_price)
				.sum::<Balance>();
			assert_eq!(
				AssetsExt::balance(NativeAssetId::get(), &token_owner),
				initial_balance_seller + sale_price - royalties - network_fee
			);
			assert_eq!(AssetsExt::total_issuance(NativeAssetId::get()), presale_issuance);

			// listing removed
			assert!(Listings::<Test>::get(listing_id).is_none());
			assert!(ListingEndSchedule::<Test>::get(
				System::block_number() + <Test as Config>::DefaultListingDuration::get(),
				listing_id
			)
			.is_none());

			// ownership changed
			assert_eq!(
				Nft::owned_tokens(collection_id, &buyer, 0, 1000),
				(0_u32, 1, vec![token_id.1])
			);
		});
}

#[test]
fn buy_fails_prechecks() {
	let buyer = create_account(5);
	let price = 1_000;
	TestExt::<Test>::default()
		.with_balances(&[(buyer, price - 1)])
		.build()
		.execute_with(|| {
			let (collection_id, token_id, token_owner) = setup_nft_token();
			let buyer = create_account(5);

			let price = 1_000;
			let listing_id = NextListingId::<Test>::get();

			// not for sale
			assert_noop!(
				Marketplace::buy(Some(buyer).into(), listing_id),
				Error::<Test>::NotForFixedPriceSale,
			);
			let serial_numbers: BoundedVec<SerialNumber, MaxTokensPerListing> =
				BoundedVec::try_from(vec![token_id.1]).unwrap();
			assert_ok!(Marketplace::sell_nft(
				Some(token_owner).into(),
				collection_id,
				serial_numbers,
				Some(buyer),
				NativeAssetId::get(),
				price,
				None,
				None
			));

			// no permission
			let not_buyer = create_account(6);
			assert_noop!(
				Marketplace::buy(Some(not_buyer).into(), listing_id),
				Error::<Test>::NotBuyer,
			);

			assert_noop!(
				Marketplace::buy(Some(buyer).into(), listing_id),
				pallet_assets_ext::Error::<Test>::BalanceLow,
			);
		});
}

#[test]
fn sell_to_anybody() {
	let buyer = create_account(5);
	let price = 1_000;
	TestExt::<Test>::default()
		.with_balances(&[(buyer, price + 995)])
		.build()
		.execute_with(|| {
			let (collection_id, token_id, token_owner) = setup_nft_token();

			let price = 1_000;
			let listing_id = NextListingId::<Test>::get();
			let serial_numbers: BoundedVec<SerialNumber, MaxTokensPerListing> =
				BoundedVec::try_from(vec![token_id.1]).unwrap();
			assert_ok!(Marketplace::sell_nft(
				Some(token_owner).into(),
				collection_id,
				serial_numbers,
				None,
				NativeAssetId::get(),
				price,
				None,
				None
			));

			assert_ok!(Marketplace::buy(Some(buyer).into(), listing_id));

			// paid
			assert_eq!(AssetsExt::balance(NativeAssetId::get(), &buyer), 995);

			// listing removed
			assert!(Listings::<Test>::get(listing_id).is_none());
			assert!(ListingEndSchedule::<Test>::get(
				System::block_number() + <Test as Config>::DefaultListingDuration::get(),
				listing_id
			)
			.is_none());

			// ownership changed
			assert_eq!(
				Nft::owned_tokens(collection_id, &buyer, 0, 1000),
				(0_u32, 1, vec![token_id.1])
			);
		});
}

#[test]
fn buy_with_overcommitted_royalties() {
	let buyer = create_account(5);
	let price = 1_000;
	TestExt::<Test>::default()
		.with_balances(&[(buyer, 1995)])
		.build()
		.execute_with(|| {
			// royalties are > 100% total which could create funds out of nothing
			// in this case, default to 0 royalties.
			// royalty schedules should not make it into storage but we protect against it anyway
			let (collection_id, token_id, token_owner) = setup_nft_token();
			let bad_schedule = RoyaltiesSchedule {
				entitlements: BoundedVec::truncate_from(vec![
					(11_u64, Permill::from_float(0.125)),
					(12_u64, Permill::from_float(0.9)),
				]),
			};
			let listing_id = NextListingId::<Test>::get();
			let serial_numbers: BoundedVec<SerialNumber, MaxTokensPerListing> =
				BoundedVec::try_from(vec![token_id.1]).unwrap();
			assert_ok!(Marketplace::sell_nft(
				Some(token_owner).into(),
				collection_id,
				serial_numbers,
				Some(buyer),
				NativeAssetId::get(),
				price,
				None,
				None
			));

			let presale_issuance = AssetsExt::total_issuance(NativeAssetId::get());

			assert_ok!(Marketplace::buy(Some(buyer).into(), listing_id));
			assert!(bad_schedule.calculate_total_entitlement().is_zero());
			assert_eq!(
				AssetsExt::balance(NativeAssetId::get(), &token_owner),
				price - MarketplaceNetworkFeePercentage::get().mul(price)
			);
			assert_eq!(AssetsExt::balance(NativeAssetId::get(), &buyer), 995);
			assert_eq!(AssetsExt::total_issuance(NativeAssetId::get()), presale_issuance);
		})
}

#[test]
fn cancel_auction() {
	TestExt::<Test>::default().build().execute_with(|| {
		let (collection_id, token_id, token_owner) = setup_nft_token();

		let reserve_price = 100_000;
		let listing_id = NextListingId::<Test>::get();
		let serial_numbers: BoundedVec<SerialNumber, MaxTokensPerListing> =
			BoundedVec::try_from(vec![token_id.1]).unwrap();
		assert_ok!(Marketplace::auction_nft(
			Some(token_owner).into(),
			collection_id,
			serial_numbers.clone(),
			NativeAssetId::get(),
			reserve_price,
			Some(System::block_number() + 1),
			None,
		));

		let new_owner = create_account(6);
		assert_noop!(
			Marketplace::cancel_sale(Some(new_owner).into(), listing_id),
			Error::<Test>::NotSeller
		);

		assert_ok!(Marketplace::cancel_sale(Some(token_owner).into(), listing_id,));

		let tokens = ListingTokens::Nft(NftListing { collection_id, serial_numbers });
		System::assert_last_event(MockEvent::Marketplace(Event::<Test>::AuctionClose {
			tokens,
			listing_id,
			marketplace_id: None,
			reason: AuctionClosureReason::VendorCancelled,
		}));

		// storage cleared up
		assert!(Listings::<Test>::get(listing_id).is_none());
		assert!(ListingEndSchedule::<Test>::get(System::block_number() + 1, listing_id).is_none());

		// it should be free to operate on the token
		let serial_numbers: BoundedVec<SerialNumber, MaxTokensPerCollection> =
			BoundedVec::try_from(vec![token_id.1]).unwrap();
		assert_ok!(Nft::transfer(
			Some(token_owner).into(),
			collection_id,
			serial_numbers,
			new_owner,
		));
	});
}

#[test]
fn auction_bundle() {
	let buyer = create_account(5);
	let price = 1_000;
	TestExt::<Test>::default()
		.with_balances(&[(buyer, price)])
		.build()
		.execute_with(|| {
			let collection_owner = create_account(1);
			let collection_id = Nft::next_collection_uuid().unwrap();
			let quantity = 5;

			assert_ok!(Nft::create_collection(
				Some(collection_owner).into(),
				bounded_string("test-collection"),
				quantity,
				None,
				None,
				MetadataScheme::try_from(b"https://example.com/metadata".as_slice()).unwrap(),
				None,
				CrossChainCompatibility::default(),
			));
			assert_eq!(Nft::token_balance_of(&collection_owner, collection_id), 5);

			let serial_numbers: BoundedVec<SerialNumber, MaxTokensPerListing> =
				BoundedVec::try_from(vec![1, 3, 4]).unwrap();
			let listing_id = NextListingId::<Test>::get();

			assert_ok!(Marketplace::auction_nft(
				Some(collection_owner).into(),
				collection_id,
				serial_numbers.clone(),
				NativeAssetId::get(),
				price,
				Some(1),
				None,
			));

			assert!(OpenCollectionListings::<Test>::get(collection_id, listing_id).unwrap());
			for serial_number in serial_numbers.iter() {
				assert_eq!(
					TokenLocks::<Test>::get((collection_id, serial_number)).unwrap(),
					TokenLockReason::Listed(listing_id)
				);
			}

			assert_ok!(Marketplace::bid(Some(buyer).into(), listing_id, price));
			// end auction
			let _ = Marketplace::on_initialize(
				System::block_number() + AUCTION_EXTENSION_PERIOD as u64,
			);

			assert_eq!(
				Nft::owned_tokens(collection_id, &buyer, 0, 1000),
				(0_u32, 3, vec![1, 3, 4])
			);
			assert_eq!(Nft::token_balance_of(&collection_owner, collection_id), 2);
			assert_eq!(
				Nft::token_balance_of(&buyer, collection_id),
				serial_numbers.len() as TokenCount
			);
		})
}

#[test]
fn auction_bundle_no_bids() {
	let buyer = create_account(5);
	let price = 1_000;
	TestExt::<Test>::default()
		.with_balances(&[(buyer, price)])
		.build()
		.execute_with(|| {
			let collection_owner = create_account(1);
			let collection_id = Nft::next_collection_uuid().unwrap();
			let quantity = 5;

			assert_ok!(Nft::create_collection(
				Some(collection_owner).into(),
				bounded_string("test-collection"),
				quantity,
				None,
				None,
				MetadataScheme::try_from(b"https://example.com/metadata".as_slice()).unwrap(),
				None,
				CrossChainCompatibility::default(),
			));
			assert_eq!(Nft::token_balance_of(&collection_owner, collection_id), 5);

			let serial_numbers: BoundedVec<SerialNumber, MaxTokensPerListing> =
				BoundedVec::try_from(vec![1, 3, 4]).unwrap();
			let listing_id = NextListingId::<Test>::get();

			assert_ok!(Marketplace::auction_nft(
				Some(collection_owner).into(),
				collection_id,
				serial_numbers.clone(),
				NativeAssetId::get(),
				price,
				None, //Some(1),
				None,
			));

			assert!(OpenCollectionListings::<Test>::get(collection_id, listing_id).unwrap());
			for serial_number in serial_numbers.iter() {
				assert_eq!(
					TokenLocks::<Test>::get((collection_id, serial_number)).unwrap(),
					TokenLockReason::Listed(listing_id)
				);
			}

			// end auction with no bids
			let end_block = System::block_number() + DefaultListingDuration::get();
			let _ = Marketplace::on_initialize(end_block);

			// Listing should be successfully removed
			assert!(!OpenCollectionListings::<Test>::contains_key(collection_id, listing_id));
			// Token locks should be removed
			for serial_number in serial_numbers.iter() {
				assert_eq!(TokenLocks::<Test>::get((collection_id, serial_number)), None);
			}
		})
}

#[test]
fn auction_bundle_fails() {
	TestExt::<Test>::default().build().execute_with(|| {
		let collection_owner = create_account(1);
		let collection_id = NftBuilder::<Test>::new(collection_owner).build();
		assert_ok!(Nft::mint(Some(collection_owner).into(), collection_id, 2, None));

		// empty tokens fails
		assert_noop!(
			Marketplace::auction_nft(
				Some(collection_owner).into(),
				collection_id,
				Default::default(),
				NativeAssetId::get(),
				1_000,
				None,
				None
			),
			Error::<Test>::EmptyTokens
		);
	})
}

#[test]
fn auction() {
	let bidder_1 = create_account(5);
	let bidder_2 = create_account(6);
	let reserve_price = 100_000;
	let winning_bid = reserve_price + 1;

	TestExt::<Test>::default()
		.with_balances(&[(bidder_1, reserve_price), (bidder_2, winning_bid)])
		.build()
		.execute_with(|| {
			let (collection_id, token_id, token_owner) = setup_nft_token();

			let listing_id = NextListingId::<Test>::get();
			let serial_numbers: BoundedVec<SerialNumber, MaxTokensPerListing> =
				BoundedVec::try_from(vec![token_id.1]).unwrap();
			assert_ok!(Marketplace::auction_nft(
				Some(token_owner).into(),
				collection_id,
				serial_numbers.clone(),
				NativeAssetId::get(),
				reserve_price,
				Some(1),
				None,
			));
			assert_eq!(
				TokenLocks::<Test>::get(token_id).unwrap(),
				TokenLockReason::Listed(listing_id)
			);
			assert_eq!(NextListingId::<Test>::get(), listing_id + 1);
			assert!(OpenCollectionListings::<Test>::get(collection_id, listing_id).unwrap());

			// first bidder at reserve price
			assert_ok!(Marketplace::bid(Some(bidder_1).into(), listing_id, reserve_price,));
			assert_eq!(
				AssetsExt::hold_balance(
					&MarketplacePalletId::get(),
					&bidder_1,
					&NativeAssetId::get()
				),
				reserve_price
			);

			// second bidder raises bid
			assert_ok!(Marketplace::bid(Some(bidder_2).into(), listing_id, winning_bid,));
			assert_eq!(
				AssetsExt::hold_balance(
					&MarketplacePalletId::get(),
					&bidder_2,
					&NativeAssetId::get()
				),
				winning_bid
			);
			assert!(AssetsExt::hold_balance(
				&MarketplacePalletId::get(),
				&bidder_1,
				&NativeAssetId::get()
			)
			.is_zero());

			// end auction
			let _ = Marketplace::on_initialize(
				System::block_number() + AUCTION_EXTENSION_PERIOD as u64,
			);

			// no royalties, all proceeds to token owner minus network fees
			assert_eq!(
				AssetsExt::balance(NativeAssetId::get(), &token_owner),
				winning_bid - MarketplaceNetworkFeePercentage::get().mul(winning_bid)
			);
			// bidder2 funds should be all gone (unreserved and transferred)
			assert!(AssetsExt::balance(NativeAssetId::get(), &bidder_2).is_zero());
			assert!(AssetsExt::hold_balance(
				&MarketplacePalletId::get(),
				&bidder_2,
				&NativeAssetId::get()
			)
			.is_zero());
			// listing metadata removed
			assert!(Listings::<Test>::get(listing_id).is_none());
			assert!(
				ListingEndSchedule::<Test>::get(System::block_number() + 1, listing_id).is_none()
			);

			// ownership changed
			assert!(TokenLocks::<Test>::get(token_id).is_none());
			assert_eq!(
				Nft::owned_tokens(collection_id, &bidder_2, 0, 1000),
				(0_u32, 1, vec![token_id.1])
			);
			assert!(OpenCollectionListings::<Test>::get(collection_id, listing_id).is_none());

			// event logged
			let tokens = ListingTokens::Nft(NftListing { collection_id, serial_numbers });
			System::assert_last_event(MockEvent::Marketplace(Event::<Test>::AuctionSold {
				tokens,
				listing_id,
				marketplace_id: None,
				payment_asset: NativeAssetId::get(),
				hammer_price: winning_bid,
				winner: bidder_2,
			}));
		});
}

#[test]
fn auction_with_xrp_asset() {
	let bidder_1 = create_account(5);
	let bidder_2 = create_account(6);
	let reserve_price = 100_000;
	let winning_bid = reserve_price + 1;

	TestExt::<Test>::default()
		.with_asset(XRP_ASSET_ID, "XRP", &[(bidder_1, reserve_price), (bidder_2, winning_bid)])
		.build()
		.execute_with(|| {
			let (collection_id, token_id, token_owner) = setup_nft_token();

			let listing_id = NextListingId::<Test>::get();
			let serial_numbers: BoundedVec<SerialNumber, MaxTokensPerListing> =
				BoundedVec::try_from(vec![token_id.1]).unwrap();
			assert_ok!(Marketplace::auction_nft(
				Some(token_owner).into(),
				collection_id,
				serial_numbers.clone(),
				XRP_ASSET_ID,
				reserve_price,
				Some(1),
				None,
			));
			assert_eq!(
				TokenLocks::<Test>::get(token_id).unwrap(),
				TokenLockReason::Listed(listing_id)
			);
			assert_eq!(NextListingId::<Test>::get(), listing_id + 1);
			assert!(OpenCollectionListings::<Test>::get(collection_id, listing_id).unwrap());

			// first bidder at reserve price
			assert_ok!(Marketplace::bid(Some(bidder_1).into(), listing_id, reserve_price,));
			assert_eq!(
				AssetsExt::hold_balance(&MarketplacePalletId::get(), &bidder_1, &XRP_ASSET_ID),
				reserve_price
			);

			// second bidder raises bid
			assert_ok!(Marketplace::bid(Some(bidder_2).into(), listing_id, winning_bid,));
			assert_eq!(
				AssetsExt::hold_balance(&MarketplacePalletId::get(), &bidder_2, &XRP_ASSET_ID),
				winning_bid
			);
			assert!(AssetsExt::hold_balance(&MarketplacePalletId::get(), &bidder_1, &XRP_ASSET_ID)
				.is_zero());

			// end auction
			let _ = Marketplace::on_initialize(
				System::block_number() + AUCTION_EXTENSION_PERIOD as u64,
			);

			// no royalties, all proceeds to token owner minus network fees
			assert_eq!(
				AssetsExt::balance(XRP_ASSET_ID, &token_owner),
				winning_bid - MarketplaceNetworkFeePercentage::get().mul(winning_bid)
			);
			// bidder2 funds should be all gone (unreserved and transferred)
			assert!(AssetsExt::balance(XRP_ASSET_ID, &bidder_2).is_zero());
			assert!(AssetsExt::hold_balance(&MarketplacePalletId::get(), &bidder_2, &XRP_ASSET_ID)
				.is_zero());
			// listing metadata removed
			assert!(Listings::<Test>::get(listing_id).is_none());
			assert!(
				ListingEndSchedule::<Test>::get(System::block_number() + 1, listing_id).is_none()
			);

			// ownership changed
			assert!(TokenLocks::<Test>::get(token_id).is_none());
			assert_eq!(
				Nft::owned_tokens(collection_id, &bidder_2, 0, 1000),
				(0_u32, 1, vec![token_id.1])
			);
			assert!(OpenCollectionListings::<Test>::get(collection_id, listing_id).is_none());

			// event logged
			let tokens = ListingTokens::Nft(NftListing { collection_id, serial_numbers });
			System::assert_last_event(MockEvent::Marketplace(Event::<Test>::AuctionSold {
				tokens,
				listing_id,
				marketplace_id: None,
				payment_asset: XRP_ASSET_ID,
				hammer_price: winning_bid,
				winner: bidder_2,
			}));
		});
}

#[test]
fn bid_auto_extends() {
	let bidder_1 = create_account(5);
	let reserve_price = 100_000;

	TestExt::<Test>::default()
		.with_balances(&[(bidder_1, reserve_price)])
		.build()
		.execute_with(|| {
			let (collection_id, token_id, token_owner) = setup_nft_token();
			let reserve_price = 100_000;
			let listing_id = NextListingId::<Test>::get();
			let serial_numbers: BoundedVec<SerialNumber, MaxTokensPerListing> =
				BoundedVec::try_from(vec![token_id.1]).unwrap();
			assert_ok!(Marketplace::auction_nft(
				Some(token_owner).into(),
				collection_id,
				serial_numbers,
				NativeAssetId::get(),
				reserve_price,
				Some(2),
				None,
			));

			// Place bid
			assert_ok!(Marketplace::bid(Some(bidder_1).into(), listing_id, reserve_price,));

			if let Some(Listing::Auction(listing)) = Listings::<Test>::get(listing_id) {
				assert_eq!(listing.close, System::block_number() + AUCTION_EXTENSION_PERIOD as u64);
			}
			assert!(ListingEndSchedule::<Test>::get(
				System::block_number() + AUCTION_EXTENSION_PERIOD as u64,
				listing_id
			)
			.unwrap());
		});
}

#[test]
fn auction_royalty_payments() {
	let bidder = create_account(5);
	let reserve_price = 100_004;

	TestExt::<Test>::default()
		.with_balances(&[(bidder, reserve_price)])
		.build()
		.execute_with(|| {
			let beneficiary_1 = create_account(11);
			let beneficiary_2 = create_account(12);
			let collection_owner = create_account(1);
			let royalties_schedule = RoyaltiesSchedule {
				entitlements: BoundedVec::truncate_from(vec![
					(collection_owner, Permill::from_float(0.1111)),
					(beneficiary_1, Permill::from_float(0.1111)),
					(beneficiary_2, Permill::from_float(0.1111)),
				]),
			};
			let (collection_id, token_id, token_owner) =
				setup_nft_token_with_royalties(royalties_schedule.clone(), 1);
			let listing_id = NextListingId::<Test>::get();
			let serial_numbers: BoundedVec<SerialNumber, MaxTokensPerListing> =
				BoundedVec::try_from(vec![token_id.1]).unwrap();
			assert_ok!(Marketplace::auction_nft(
				Some(token_owner).into(),
				collection_id,
				serial_numbers,
				NativeAssetId::get(),
				reserve_price,
				Some(1),
				None,
			));

			// first bidder at reserve price
			assert_ok!(Marketplace::bid(Some(bidder).into(), listing_id, reserve_price,));

			// end auction
			let _ = Marketplace::on_initialize(
				System::block_number() + AUCTION_EXTENSION_PERIOD as u64,
			);

			// royalties paid out
			let presale_issuance = AssetsExt::total_issuance(NativeAssetId::get());
			// royalties distributed according to `entitlements` map
			assert_eq!(
				AssetsExt::balance(NativeAssetId::get(), &collection_owner),
				royalties_schedule.entitlements[0].1 * reserve_price
			);
			assert_eq!(
				AssetsExt::balance(NativeAssetId::get(), &beneficiary_1),
				royalties_schedule.entitlements[1].1 * reserve_price
			);
			assert_eq!(
				AssetsExt::balance(NativeAssetId::get(), &beneficiary_2),
				royalties_schedule.entitlements[2].1 * reserve_price
			);
			// token owner gets sale price - (royalties + network fee)
			let royalties = royalties_schedule
				.entitlements
				.into_iter()
				.map(|(_, e)| e * reserve_price)
				.sum::<Balance>();
			let network_fee = MarketplaceNetworkFeePercentage::get().mul(reserve_price);
			assert_eq!(
				AssetsExt::balance(NativeAssetId::get(), &token_owner),
				reserve_price - (royalties + network_fee)
			);
			assert!(AssetsExt::balance(NativeAssetId::get(), &bidder).is_zero());
			assert!(AssetsExt::hold_balance(
				&MarketplacePalletId::get(),
				&bidder,
				&NativeAssetId::get()
			)
			.is_zero());

			assert_eq!(AssetsExt::total_issuance(NativeAssetId::get()), presale_issuance);

			// listing metadata removed
			assert!(!Listings::<Test>::contains_key(listing_id));
			assert!(!ListingEndSchedule::<Test>::contains_key(
				System::block_number() + 1,
				listing_id,
			));

			// ownership changed
			assert_eq!(
				Nft::owned_tokens(collection_id, &bidder, 0, 1000),
				(0_u32, 1, vec![token_id.1])
			);
		});
}

#[test]
fn close_listings_at_removes_listing_data() {
	TestExt::<Test>::default().build().execute_with(|| {
		let collection_id = Nft::next_collection_uuid().unwrap();
		let price = 123_456;
		let token_1 = (collection_id, 0);
		let seller = create_account(1);
		let serial_numbers = BoundedVec::truncate_from(vec![token_1.1]);
		let tokens = ListingTokens::Nft(NftListing { collection_id, serial_numbers });
		let listings = vec![
			// an open sale which won't be bought before closing
			Listing::<Test>::FixedPrice(FixedPriceListing::<Test> {
				payment_asset: NativeAssetId::get(),
				fixed_price: price,
				buyer: None,
				close: System::block_number() + 1,
				seller,
				tokens: tokens.clone(),
				royalties_schedule: Default::default(),
				marketplace_id: None,
			}),
			// an open auction which has no bids before closing
			Listing::<Test>::Auction(AuctionListing::<Test> {
				payment_asset: NativeAssetId::get(),
				reserve_price: price,
				close: System::block_number() + 1,
				seller,
				tokens: tokens.clone(),
				royalties_schedule: Default::default(),
				marketplace_id: None,
			}),
			// an open auction which has a winning bid before closing
			Listing::<Test>::Auction(AuctionListing::<Test> {
				payment_asset: NativeAssetId::get(),
				reserve_price: price,
				close: System::block_number() + 1,
				seller,
				tokens: tokens.clone(),
				royalties_schedule: Default::default(),
				marketplace_id: None,
			}),
		];

		// setup listings storage
		for (listing_id, listing) in listings.iter().enumerate() {
			let listing_id = listing_id as ListingId;
			Listings::<Test>::insert(listing_id, listing.clone());
			ListingEndSchedule::<Test>::insert(System::block_number() + 1, listing_id, true);
		}
		// winning bidder has no funds, this should cause settlement failure
		ListingWinningBid::<Test>::insert(2, (create_account(11), 100u128));

		// Close the listings
		Marketplace::close_listings_at(System::block_number() + 1);

		// Storage clear
		assert!(ListingEndSchedule::<Test>::iter_prefix_values(System::block_number() + 1)
			.count()
			.is_zero());
		for listing_id in 0..listings.len() as ListingId {
			assert!(Listings::<Test>::get(listing_id).is_none());
			assert!(ListingWinningBid::<Test>::get(listing_id).is_none());
			assert!(
				ListingEndSchedule::<Test>::get(System::block_number() + 1, listing_id).is_none()
			);
		}
	});
}

#[test]
fn auction_fails_prechecks() {
	TestExt::<Test>::default().build().execute_with(|| {
		let (collection_id, token_id, token_owner) = setup_nft_token();

		let reserve_price = 100_000;

		// token doesn't exist
		let serial_numbers: BoundedVec<SerialNumber, MaxTokensPerListing> =
			BoundedVec::try_from(vec![2]).unwrap();
		assert_noop!(
			Marketplace::auction_nft(
				Some(token_owner).into(),
				collection_id,
				serial_numbers,
				NativeAssetId::get(),
				reserve_price,
				Some(1),
				None,
			),
			pallet_nft::Error::<Test>::NotTokenOwner
		);

		let serial_numbers: BoundedVec<SerialNumber, MaxTokensPerListing> =
			BoundedVec::try_from(vec![token_id.1]).unwrap();
		// not owner
		let bob = create_account(6);
		assert_noop!(
			Marketplace::auction_nft(
				Some(bob).into(),
				collection_id,
				serial_numbers.clone(),
				NativeAssetId::get(),
				reserve_price,
				Some(1),
				None,
			),
			pallet_nft::Error::<Test>::NotTokenOwner
		);

		// setup listed token, and try list it again
		assert_ok!(Marketplace::auction_nft(
			Some(token_owner).into(),
			collection_id,
			serial_numbers.clone(),
			NativeAssetId::get(),
			reserve_price,
			Some(1),
			None,
		));
		// already listed
		assert_noop!(
			Marketplace::auction_nft(
				Some(token_owner).into(),
				collection_id,
				serial_numbers.clone(),
				NativeAssetId::get(),
				reserve_price,
				Some(1),
				None,
			),
			pallet_nft::Error::<Test>::TokenLocked
		);

		// listed for auction
		assert_noop!(
			Marketplace::sell_nft(
				Some(token_owner).into(),
				collection_id,
				serial_numbers,
				None,
				NativeAssetId::get(),
				reserve_price,
				None,
				None,
			),
			pallet_nft::Error::<Test>::TokenLocked
		);
	});
}

#[test]
fn auction_zero_duration_fails() {
	TestExt::<Test>::default().build().execute_with(|| {
		let (collection_id, token_id, token_owner) = setup_nft_token();
		let serial_numbers: BoundedVec<SerialNumber, MaxTokensPerListing> =
			BoundedVec::try_from(vec![token_id.1]).unwrap();
		assert_noop!(
			Marketplace::auction_nft(
				Some(token_owner).into(),
				collection_id,
				serial_numbers.clone(),
				NativeAssetId::get(),
				100_000,
				Some(0), // Invalid duration
				None,
			),
			Error::<Test>::DurationTooShort
		);
	});
}

#[test]
fn bid_fails_prechecks() {
	let bidder = create_account(5);
	let reserve_price = 100_004;

	TestExt::<Test>::default()
		.with_balances(&[(bidder, reserve_price)])
		.build()
		.execute_with(|| {
			let missing_listing_id = 5;
			assert_noop!(
				Marketplace::bid(Some(create_account(1)).into(), missing_listing_id, 100),
				Error::<Test>::NotForAuction
			);

			let (collection_id, token_id, token_owner) = setup_nft_token();
			let listing_id = NextListingId::<Test>::get();
			let serial_numbers: BoundedVec<SerialNumber, MaxTokensPerListing> =
				BoundedVec::try_from(vec![token_id.1]).unwrap();
			assert_ok!(Marketplace::auction_nft(
				Some(token_owner).into(),
				collection_id,
				serial_numbers,
				NativeAssetId::get(),
				reserve_price,
				Some(1),
				None,
			));

			// < reserve
			assert_noop!(
				Marketplace::bid(Some(bidder).into(), listing_id, reserve_price - 1),
				Error::<Test>::BidTooLow
			);

			// balance already reserved for other reasons
			assert_ok!(AssetsExt::place_hold(
				MarketplacePalletId::get(),
				&bidder,
				NativeAssetId::get(),
				reserve_price
			));
			assert_noop!(
				Marketplace::bid(Some(bidder).into(), listing_id, reserve_price),
				TokenError::FundsUnavailable
			);
			assert_ok!(AssetsExt::release_hold(
				MarketplacePalletId::get(),
				&bidder,
				NativeAssetId::get(),
				reserve_price
			));

			// <= current bid
			assert_ok!(Marketplace::bid(Some(bidder).into(), listing_id, reserve_price,));
			assert_noop!(
				Marketplace::bid(Some(bidder).into(), listing_id, reserve_price),
				Error::<Test>::BidTooLow
			);
		});
}

#[test]
fn bid_no_balance_should_fail() {
	let bidder = create_account(5);

	TestExt::<Test>::default().build().execute_with(|| {
		let missing_listing_id = 5;
		assert_noop!(
			Marketplace::bid(Some(create_account(1)).into(), missing_listing_id, 100),
			Error::<Test>::NotForAuction
		);

		let (collection_id, token_id, token_owner) = setup_nft_token();
		let reserve_price = 100_000;
		let listing_id = NextListingId::<Test>::get();
		let serial_numbers: BoundedVec<SerialNumber, MaxTokensPerListing> =
			BoundedVec::try_from(vec![token_id.1]).unwrap();
		assert_ok!(Marketplace::auction_nft(
			Some(token_owner).into(),
			collection_id,
			serial_numbers,
			NativeAssetId::get(),
			reserve_price,
			Some(1),
			None,
		));

		// no free balance
		assert_noop!(
			Marketplace::bid(Some(bidder).into(), listing_id, reserve_price),
			ArithmeticError::Underflow
		);
	});
}

#[test]
fn make_simple_offer() {
	let buyer = create_account(5);
	let initial_balance_buyer = 1000;

	TestExt::<Test>::default()
		.with_balances(&[(buyer, initial_balance_buyer)])
		.build()
		.execute_with(|| {
			let (_, token_id, _) = setup_nft_token();
			let offer_amount: Balance = 100;
			let (offer_id, _) = make_new_simple_offer(offer_amount, token_id, buyer, None);
			assert_eq!(TokenOffers::<Test>::get(token_id).unwrap(), vec![offer_id]);
			// Check funds have been locked
			assert_eq!(
				AssetsExt::hold_balance(&MarketplacePalletId::get(), &buyer, &NativeAssetId::get()),
				offer_amount
			);
			assert_eq!(
				AssetsExt::balance(NativeAssetId::get(), &buyer),
				initial_balance_buyer - offer_amount
			);
		});
}

#[test]
fn make_simple_offer_on_burnt_token_should_fail() {
	let buyer = create_account(7);

	TestExt::<Test>::default().build().execute_with(|| {
		let (collection_id, token_id, token_owner) = setup_nft_token();
		assert_eq!(
			Nft::owned_tokens(collection_id, &token_owner, 0, 1000),
			(token_id.1, 1, vec![token_id.1])
		);
		assert_ok!(Nft::burn(Some(token_owner).into(), token_id));
		let offer_amount: Balance = 100;
		assert_noop!(
			Marketplace::make_simple_offer(
				Some(buyer).into(),
				token_id,
				offer_amount,
				NativeAssetId::get(),
				None
			),
			Error::<Test>::NoToken
		);
	});
}

#[test]
fn make_simple_offer_on_non_existent_token_should_fail() {
	let buyer = create_account(7);

	TestExt::<Test>::default().build().execute_with(|| {
		let (collection_id, _, _) = setup_nft_token();
		let offer_amount: Balance = 100;
		assert_noop!(
			Marketplace::make_simple_offer(
				Some(buyer).into(),
				(collection_id, 456), // non existent token
				offer_amount,
				NativeAssetId::get(),
				None
			),
			Error::<Test>::NoToken
		);
	});
}

#[test]
fn make_simple_offer_insufficient_funds_should_fail() {
	TestExt::<Test>::default().build().execute_with(|| {
		let (_, token_id, _) = setup_nft_token();
		let buyer = create_account(3);
		let offer_amount: Balance = 100;
		assert_eq!(AssetsExt::balance(NativeAssetId::get(), &buyer), 0);

		assert_noop!(
			Marketplace::make_simple_offer(
				Some(buyer).into(),
				token_id,
				offer_amount,
				NativeAssetId::get(),
				None
			),
			ArithmeticError::Underflow
		);
	});
}

#[test]
fn make_simple_offer_zero_amount_should_fail() {
	TestExt::<Test>::default().build().execute_with(|| {
		let (_, token_id, _) = setup_nft_token();
		let buyer = create_account(3);
		let offer_amount: Balance = 0;
		assert_eq!(AssetsExt::balance(NativeAssetId::get(), &buyer), 0);

		assert_noop!(
			Marketplace::make_simple_offer(
				Some(buyer).into(),
				token_id,
				offer_amount,
				NativeAssetId::get(),
				None
			),
			Error::<Test>::ZeroOffer
		);
	});
}

#[test]
fn make_simple_offer_token_owner_should_fail() {
	TestExt::<Test>::default().build().execute_with(|| {
		let (_, token_id, token_owner) = setup_nft_token();
		let offer_amount: Balance = 100;

		assert_noop!(
			Marketplace::make_simple_offer(
				Some(token_owner).into(),
				token_id,
				offer_amount,
				NativeAssetId::get(),
				None
			),
			Error::<Test>::IsTokenOwner
		);
	});
}

#[test]
fn make_simple_offer_on_fixed_price_listing() {
	let buyer = create_account(5);
	let initial_balance_buyer = 1000;

	TestExt::<Test>::default()
		.with_balances(&[(buyer, initial_balance_buyer)])
		.build()
		.execute_with(|| {
			let (collection_id, token_id, token_owner) = setup_nft_token();
			let offer_amount: Balance = 100;
			let sell_price = 100_000;
			let serial_numbers: BoundedVec<SerialNumber, MaxTokensPerListing> =
				BoundedVec::try_from(vec![token_id.1]).unwrap();
			let listing_id = NextListingId::<Test>::get();

			assert_ok!(Marketplace::sell_nft(
				Some(token_owner).into(),
				collection_id,
				serial_numbers.clone(),
				None,
				NativeAssetId::get(),
				sell_price,
				None,
				None,
			));
			// Sanity check
			assert!(Listings::<Test>::get(listing_id).is_some());
			assert!(TokenLocks::<Test>::get(token_id).is_some());

			let (offer_id, _) = make_new_simple_offer(offer_amount, token_id, buyer, None);
			// Check funds have been locked
			assert_eq!(
				AssetsExt::balance(NativeAssetId::get(), &buyer),
				initial_balance_buyer - offer_amount
			);
			assert_eq!(
				AssetsExt::hold_balance(&MarketplacePalletId::get(), &buyer, &NativeAssetId::get()),
				offer_amount
			);

			assert_ok!(Marketplace::accept_offer(Some(token_owner).into(), offer_id,));

			// Check that fixed price listing and locks are now removed
			assert!(Listings::<Test>::get(listing_id).is_none());
			assert!(TokenLocks::<Test>::get(token_id).is_none());
			// Check offer storage has been removed
			assert!(TokenOffers::<Test>::get(token_id).is_none());
			assert!(Offers::<Test>::get(offer_id).is_none());

			// Check funds have been transferred
			assert_eq!(
				AssetsExt::balance(NativeAssetId::get(), &buyer),
				initial_balance_buyer - offer_amount
			);
			assert!(AssetsExt::hold_balance(
				&MarketplacePalletId::get(),
				&buyer,
				&NativeAssetId::get()
			)
			.is_zero());
			assert_eq!(AssetsExt::balance(NativeAssetId::get(), &token_owner), offer_amount);

			System::assert_has_event(MockEvent::Marketplace(Event::<Test>::FixedPriceSaleClose {
				tokens: ListingTokens::Nft(NftListing { collection_id, serial_numbers }),
				listing_id,
				marketplace_id: None,
				reason: FixedPriceClosureReason::OfferAccepted,
			}));
		});
}

#[test]
fn make_simple_offer_on_auction_should_fail() {
	let buyer = create_account(5);
	let initial_balance_buyer = 1000;

	TestExt::<Test>::default()
		.with_balances(&[(buyer, initial_balance_buyer)])
		.build()
		.execute_with(|| {
			let (collection_id, token_id, token_owner) = setup_nft_token();
			let offer_amount: Balance = 100;
			let reserve_price = 100_000;
			let serial_numbers: BoundedVec<SerialNumber, MaxTokensPerListing> =
				BoundedVec::try_from(vec![token_id.1]).unwrap();
			assert_ok!(Marketplace::auction_nft(
				Some(token_owner).into(),
				collection_id,
				serial_numbers,
				NativeAssetId::get(),
				reserve_price,
				Some(System::block_number() + 1),
				None,
			));

			assert_noop!(
				Marketplace::make_simple_offer(
					Some(buyer).into(),
					token_id,
					offer_amount,
					NativeAssetId::get(),
					None
				),
				Error::<Test>::TokenOnAuction
			);
		});
}

#[test]
fn cancel_offer() {
	let buyer = create_account(5);
	let initial_balance_buyer = 1000;

	TestExt::<Test>::default()
		.with_balances(&[(buyer, initial_balance_buyer)])
		.build()
		.execute_with(|| {
			let (_, token_id, _) = setup_nft_token();
			let offer_amount: Balance = 100;

			let (offer_id, _) = make_new_simple_offer(offer_amount, token_id, buyer, None);
			assert_ok!(Marketplace::cancel_offer(Some(buyer).into(), offer_id));

			System::assert_last_event(MockEvent::Marketplace(Event::<Test>::OfferCancel {
				offer_id,
				marketplace_id: None,
				token_id,
			}));

			// Check storage has been removed
			assert!(TokenOffers::<Test>::get(token_id).is_none());
			assert_eq!(Offers::<Test>::get(offer_id), None);
			// Check funds have been unlocked after offer cancelled
			assert_eq!(AssetsExt::balance(NativeAssetId::get(), &buyer), initial_balance_buyer);
			assert!(AssetsExt::hold_balance(
				&MarketplacePalletId::get(),
				&buyer,
				&NativeAssetId::get()
			)
			.is_zero());
		});
}

#[test]
fn cancel_offer_multiple_offers() {
	let buyer_1 = create_account(3);
	let buyer_2 = create_account(4);
	let initial_balance_buyer_1: Balance = 1000;
	let initial_balance_buyer_2: Balance = 1000;

	TestExt::<Test>::default()
		.with_balances(&[(buyer_1, initial_balance_buyer_1), (buyer_2, initial_balance_buyer_2)])
		.build()
		.execute_with(|| {
			let (_, token_id, _) = setup_nft_token();

			let offer_amount_1: Balance = 100;
			let offer_amount_2: Balance = 150;

			let (offer_id_1, _) = make_new_simple_offer(offer_amount_1, token_id, buyer_1, None);
			let (offer_id_2, offer_2) =
				make_new_simple_offer(offer_amount_2, token_id, buyer_2, None);

			// Can't cancel other offer
			assert_noop!(
				Marketplace::cancel_offer(Some(buyer_1).into(), offer_id_2),
				Error::<Test>::NotBuyer
			);
			// Can cancel their offer
			assert_ok!(Marketplace::cancel_offer(Some(buyer_1).into(), offer_id_1));
			System::assert_last_event(MockEvent::Marketplace(Event::<Test>::OfferCancel {
				offer_id: offer_id_1,
				marketplace_id: None,
				token_id,
			}));

			// Check storage has been removed
			let offer_vector: Vec<OfferId> = vec![offer_id_2];
			assert_eq!(TokenOffers::<Test>::get(token_id).unwrap(), offer_vector);
			assert_eq!(Offers::<Test>::get(offer_id_2), Some(OfferType::Simple(offer_2.clone())));
			assert_eq!(Offers::<Test>::get(offer_id_1), None);

			// Check funds have been unlocked after offer cancelled
			assert_eq!(AssetsExt::balance(NativeAssetId::get(), &buyer_1), initial_balance_buyer_1);
			assert!(AssetsExt::hold_balance(
				&MarketplacePalletId::get(),
				&buyer_1,
				&NativeAssetId::get()
			)
			.is_zero());
			// Check buyer_2 funds have not been unlocked
			assert_eq!(
				AssetsExt::balance(NativeAssetId::get(), &buyer_2),
				initial_balance_buyer_2 - offer_amount_2
			);
			assert_eq!(
				AssetsExt::hold_balance(
					&MarketplacePalletId::get(),
					&buyer_2,
					&NativeAssetId::get()
				),
				offer_amount_2
			);
		});
}

#[test]
fn cancel_offer_not_buyer_should_fail() {
	let buyer = create_account(5);
	let initial_balance_buyer = 1000;

	TestExt::<Test>::default()
		.with_balances(&[(buyer, initial_balance_buyer)])
		.build()
		.execute_with(|| {
			let (_, token_id, _) = setup_nft_token();
			let offer_amount: Balance = 100;
			let (offer_id, _) = make_new_simple_offer(offer_amount, token_id, buyer, None);

			assert_noop!(
				Marketplace::cancel_offer(Some(create_account(4)).into(), offer_id),
				Error::<Test>::NotBuyer
			);
		});
}

#[test]
fn accept_offer() {
	let buyer = create_account(5);
	let initial_balance_buyer = 1000;

	TestExt::<Test>::default()
		.with_balances(&[(buyer, initial_balance_buyer)])
		.build()
		.execute_with(|| {
			let (_, token_id, token_owner) = setup_nft_token();
			let offer_amount: Balance = 100;
			let (offer_id, _) = make_new_simple_offer(offer_amount, token_id, buyer, None);
			assert_ok!(Marketplace::accept_offer(Some(token_owner).into(), offer_id));
			System::assert_last_event(MockEvent::Marketplace(Event::<Test>::OfferAccept {
				offer_id,
				marketplace_id: None,
				token_id,
				amount: offer_amount,
				asset_id: NativeAssetId::get(),
			}));

			// Check storage has been removed
			assert!(TokenOffers::<Test>::get(token_id).is_none());
			assert!(Offers::<Test>::get(offer_id).is_none());
			// Check funds have been transferred
			assert_eq!(
				AssetsExt::balance(NativeAssetId::get(), &buyer),
				initial_balance_buyer - offer_amount
			);
			assert!(AssetsExt::hold_balance(
				&MarketplacePalletId::get(),
				&buyer,
				&NativeAssetId::get()
			)
			.is_zero());
			assert_eq!(AssetsExt::balance(NativeAssetId::get(), &token_owner), offer_amount);
		});
}

#[test]
fn accept_offer_multiple_offers() {
	let buyer_1 = create_account(3);
	let buyer_2 = create_account(4);
	let initial_balance_buyer_1: Balance = 1000;
	let initial_balance_buyer_2: Balance = 1000;

	TestExt::<Test>::default()
		.with_balances(&[(buyer_1, initial_balance_buyer_1), (buyer_2, initial_balance_buyer_2)])
		.build()
		.execute_with(|| {
			let (_, token_id, token_owner) = setup_nft_token();

			let offer_amount_1: Balance = 100;
			let offer_amount_2: Balance = 150;

			let (offer_id_1, offer_1) =
				make_new_simple_offer(offer_amount_1, token_id, buyer_1, None);
			let (offer_id_2, _) = make_new_simple_offer(offer_amount_2, token_id, buyer_2, None);

			// Accept second offer
			assert_ok!(Marketplace::accept_offer(Some(token_owner).into(), offer_id_2));
			System::assert_last_event(MockEvent::Marketplace(Event::<Test>::OfferAccept {
				offer_id: offer_id_2,
				marketplace_id: None,
				token_id,
				amount: offer_amount_2,
				asset_id: NativeAssetId::get(),
			}));
			// Check storage has been removed
			let offer_vector: Vec<OfferId> = vec![offer_id_1];
			assert_eq!(TokenOffers::<Test>::get(token_id).unwrap(), offer_vector);
			assert_eq!(Offers::<Test>::get(offer_id_1), Some(OfferType::Simple(offer_1.clone())));
			assert_eq!(Offers::<Test>::get(offer_id_2), None);

			// Check funds have been transferred
			assert_eq!(
				AssetsExt::balance(NativeAssetId::get(), &buyer_2),
				initial_balance_buyer_2 - offer_amount_2
			);
			assert_eq!(
				AssetsExt::balance(NativeAssetId::get(), &buyer_1),
				initial_balance_buyer_1 - offer_amount_1
			);
			assert_eq!(
				AssetsExt::hold_balance(
					&MarketplacePalletId::get(),
					&buyer_1,
					&NativeAssetId::get()
				),
				offer_amount_1
			);
			assert!(AssetsExt::hold_balance(
				&MarketplacePalletId::get(),
				&buyer_2,
				&NativeAssetId::get()
			)
			.is_zero());
			assert_eq!(
				AssetsExt::balance(NativeAssetId::get(), &token_owner),
				offer_amount_2 - MarketplaceNetworkFeePercentage::get().mul(offer_amount_2)
			);

			// Accept first offer should fail as token_owner is no longer owner
			assert_noop!(
				Marketplace::accept_offer(Some(token_owner).into(), offer_id_1),
				Error::<Test>::NotTokenOwner
			);
		});
}

#[test]
fn accept_offer_pays_marketplace_royalties() {
	let buyer = create_account(5);
	let initial_balance_buyer = 1000;

	TestExt::<Test>::default()
		.with_balances(&[(buyer, initial_balance_buyer)])
		.build()
		.execute_with(|| {
			let (_, token_id, token_owner) = setup_nft_token();
			let offer_amount: Balance = 100;

			let marketplace_account = create_account(4);
			let entitlements: Permill = Permill::from_float(0.1);
			let marketplace_id = NextMarketplaceId::<Test>::get();
			assert_ok!(Marketplace::register_marketplace(
				Some(marketplace_account).into(),
				None,
				entitlements
			));

			let (offer_id, _) =
				make_new_simple_offer(offer_amount, token_id, buyer, Some(marketplace_id));
			assert_ok!(Marketplace::accept_offer(Some(token_owner).into(), offer_id));

			// Check storage has been removed
			assert!(TokenOffers::<Test>::get(token_id).is_none());
			assert_eq!(Offers::<Test>::get(offer_id), None);
			// Check funds have been transferred with royalties
			assert_eq!(
				AssetsExt::balance(NativeAssetId::get(), &buyer),
				initial_balance_buyer - offer_amount
			);
			assert_eq!(
				AssetsExt::balance(NativeAssetId::get(), &marketplace_account),
				entitlements * offer_amount
			);
			assert!(AssetsExt::hold_balance(
				&MarketplacePalletId::get(),
				&buyer,
				&NativeAssetId::get()
			)
			.is_zero());
			assert_eq!(
				AssetsExt::balance(NativeAssetId::get(), &token_owner),
				offer_amount - (entitlements * offer_amount)
			);
		});
}

#[test]
fn accept_offer_not_token_owner_should_fail() {
	let buyer = create_account(5);
	let initial_balance_buyer = 1000;

	TestExt::<Test>::default()
		.with_balances(&[(buyer, initial_balance_buyer)])
		.build()
		.execute_with(|| {
			let (_, token_id, _) = setup_nft_token();
			let offer_amount: Balance = 100;

			let (offer_id, _) = make_new_simple_offer(offer_amount, token_id, buyer, None);
			assert_noop!(
				Marketplace::accept_offer(Some(create_account(4)).into(), offer_id),
				Error::<Test>::NotTokenOwner
			);
		});
}

mod set_fee_to {
	use super::*;

	#[test]
	fn set_fee_to_works() {
		TestExt::<Test>::default().build().execute_with(|| {
			// Ensure default is correct
			let default_fee_to: AccountId =
				mock::DefaultFeeTo::get().unwrap().into_account_truncating();
			assert_eq!(FeeTo::<Test>::get().unwrap(), default_fee_to);

			// Change fee_to account
			let new_fee_to = create_account(10);
			assert_ok!(Marketplace::set_fee_to(RawOrigin::Root.into(), Some(new_fee_to)));

			// Event thrown
			System::assert_last_event(MockEvent::Marketplace(Event::<Test>::FeeToSet {
				account: Some(new_fee_to),
			}));
			// Storage updated
			assert_eq!(FeeTo::<Test>::get().unwrap(), new_fee_to);
		});
	}

	#[test]
	fn set_fee_to_not_root_fails() {
		TestExt::<Test>::default().build().execute_with(|| {
			// Change fee_to account from not sudo should fail
			let new_fee_to = create_account(10);
			assert_noop!(
				Marketplace::set_fee_to(Some(create_account(11)).into(), Some(new_fee_to)),
				BadOrigin
			);
		});
	}
}

mod sell_sft {
	use super::*;

	#[test]
	fn sell_sft_works() {
		TestExt::<Test>::default().build().execute_with(|| {
			let balance = 100;
			let (collection_id, token_id, token_owner) = setup_sft_token(balance);
			let price = 100_000;
			let serial_numbers: BoundedVec<(SerialNumber, Balance), MaxTokensPerListing> =
				BoundedVec::truncate_from(vec![(token_id.1, balance)]);
			let listing_id = NextListingId::<Test>::get();
			let sft_token = ListingTokens::Sft(SftListing {
				collection_id,
				serial_numbers: serial_numbers.clone(),
			});
			// Remove fee to
			assert_ok!(Marketplace::set_fee_to(RawOrigin::Root.into(), None));

			assert_ok!(Marketplace::sell(
				Some(token_owner).into(),
				sft_token.clone(),
				None,
				NativeAssetId::get(),
				price,
				None,
				None,
			));

			// Event thrown
			System::assert_last_event(MockEvent::Marketplace(Event::<Test>::FixedPriceSaleList {
				tokens: sft_token.clone(),
				listing_id,
				marketplace_id: None,
				price,
				payment_asset: NativeAssetId::get(),
				seller: token_owner,
				close: System::block_number() + DefaultListingDuration::get(),
			}));

			// Storage updated
			assert_eq!(
				Listings::<Test>::get(listing_id).unwrap(),
				Listing::FixedPrice(FixedPriceListing {
					payment_asset: NativeAssetId::get(),
					fixed_price: price,
					buyer: None,
					close: System::block_number() + DefaultListingDuration::get(),
					seller: token_owner,
					tokens: sft_token,
					royalties_schedule: Default::default(),
					marketplace_id: None,
				})
			);
			assert!(ListingEndSchedule::<Test>::get(
				System::block_number() + DefaultListingDuration::get(),
				listing_id
			)
			.unwrap(),);
			// Check the SFT reserved and free balance
			let token_balance = sft_balance_of::<Test>(token_id, &token_owner);
			assert_eq!(token_balance.free_balance, 0);
			assert_eq!(token_balance.reserved_balance, balance);
		});
	}

	#[test]
	fn sell_sft_with_nft_fails() {
		TestExt::<Test>::default().build().execute_with(|| {
			let (collection_id, token_id, token_owner) = setup_nft_token();
			let reserve_price = 100_000;
			let serial_numbers: BoundedVec<(SerialNumber, Balance), MaxTokensPerListing> =
				BoundedVec::truncate_from(vec![(token_id.1, 1)]);
			let sft_token = ListingTokens::Sft(SftListing {
				collection_id,
				serial_numbers: serial_numbers.clone(),
			});

			assert_noop!(
				Marketplace::sell(
					Some(token_owner).into(),
					sft_token,
					None,
					NativeAssetId::get(),
					reserve_price,
					None,
					None,
				),
				pallet_sft::Error::<Test>::NoCollectionFound
			);
		});
	}

	#[test]
	fn sell_sft_with_empty_tokens_fails() {
		TestExt::<Test>::default().build().execute_with(|| {
			let initial_balance = 1000;
			let (collection_id, _, token_owner) = setup_sft_token(initial_balance);

			// Empty tokens
			let serial_numbers: BoundedVec<(SerialNumber, Balance), MaxTokensPerListing> =
				BoundedVec::truncate_from(vec![]);
			let sft_token = ListingTokens::Sft(SftListing {
				collection_id,
				serial_numbers: serial_numbers.clone(),
			});

			assert_noop!(
				Marketplace::sell(
					Some(token_owner).into(),
					sft_token,
					None,
					NativeAssetId::get(),
					1_000,
					None,
					None,
				),
				Error::<Test>::EmptyTokens
			);
		})
	}

	#[test]
	fn sell_sft_with_zero_balance_fails() {
		TestExt::<Test>::default().build().execute_with(|| {
			let initial_balance = 1000;
			let (collection_id, token_id, token_owner) = setup_sft_token(initial_balance);

			// Zero balance in tokens
			let serial_numbers: BoundedVec<(SerialNumber, Balance), MaxTokensPerListing> =
				BoundedVec::try_from(vec![(token_id.1, 0)]).unwrap();
			let sft_token = ListingTokens::Sft(SftListing {
				collection_id,
				serial_numbers: serial_numbers.clone(),
			});

			assert_noop!(
				Marketplace::sell(
					Some(token_owner).into(),
					sft_token,
					None,
					NativeAssetId::get(),
					1_000,
					None,
					None,
				),
				Error::<Test>::ZeroBalance
			);
		})
	}

	#[test]
	fn sell_sft_with_insufficient_balance_fails() {
		TestExt::<Test>::default().build().execute_with(|| {
			let initial_balance = 1000;
			let (collection_id, token_id, token_owner) = setup_sft_token(initial_balance);

			// More tokens than balance
			let serial_numbers: BoundedVec<(SerialNumber, Balance), MaxTokensPerListing> =
				BoundedVec::try_from(vec![(token_id.1, initial_balance + 1)]).unwrap();
			let sft_token = ListingTokens::Sft(SftListing {
				collection_id,
				serial_numbers: serial_numbers.clone(),
			});

			assert_noop!(
				Marketplace::sell(
					Some(token_owner).into(),
					sft_token,
					None,
					NativeAssetId::get(),
					1_000,
					None,
					None,
				),
				pallet_sft::Error::<Test>::InsufficientBalance
			);
		})
	}

	#[test]
	fn sell_sft_invalid_royalties_fails() {
		TestExt::<Test>::default().build().execute_with(|| {
			let balance = 100;
			// Create royalties with 0.99, which will fail when adding network fee
			let royalties_schedule = RoyaltiesSchedule {
				entitlements: BoundedVec::truncate_from(vec![(
					create_account(5),
					Permill::from_float(0.9951),
				)]),
			};
			let (collection_id, token_id, token_owner) =
				setup_sft_token_with_royalties(balance, royalties_schedule);
			let serial_numbers: BoundedVec<(SerialNumber, Balance), MaxTokensPerListing> =
				BoundedVec::truncate_from(vec![(token_id.1, balance)]);
			let sft_token = ListingTokens::Sft(SftListing {
				collection_id,
				serial_numbers: serial_numbers.clone(),
			});

			assert_noop!(
				Marketplace::sell(
					Some(token_owner).into(),
					sft_token.clone(),
					None,
					NativeAssetId::get(),
					100,
					None,
					None,
				),
				Error::<Test>::RoyaltiesInvalid
			);
		});
	}

	#[test]
	fn sell_sft_duplicate_serial_numbers() {
		TestExt::<Test>::default().build().execute_with(|| {
			let balance = 100;
			let (collection_id, token_id, token_owner) = setup_sft_token(balance);
			let price = 100_000;
			// Serial numbers are duplicate with total of 90
			let serial_numbers: BoundedVec<(SerialNumber, Balance), MaxTokensPerListing> =
				BoundedVec::truncate_from(vec![
					(token_id.1, 50),
					(token_id.1, 30),
					(token_id.1, 10),
				]);
			let sft_token = ListingTokens::Sft(SftListing {
				collection_id,
				serial_numbers: serial_numbers.clone(),
			});

			let listing_id = NextListingId::<Test>::get();
			assert_ok!(Marketplace::sell(
				Some(token_owner).into(),
				sft_token.clone(),
				None,
				NativeAssetId::get(),
				price,
				None,
				None,
			));

			// Event thrown
			System::assert_last_event(MockEvent::Marketplace(Event::<Test>::FixedPriceSaleList {
				tokens: sft_token.clone(),
				listing_id,
				marketplace_id: None,
				price,
				payment_asset: NativeAssetId::get(),
				seller: token_owner,
				close: System::block_number() + DefaultListingDuration::get(),
			}));

			// Check the SFT reserved and free balance
			let token_balance = sft_balance_of::<Test>(token_id, &token_owner);
			assert_eq!(token_balance.free_balance, 10);
			assert_eq!(token_balance.reserved_balance, 90); // 50 + 30 + 10
		});
	}

	#[test]
	fn sell_sft_duplicate_serial_numbers_above_free_balance_fails() {
		TestExt::<Test>::default().build().execute_with(|| {
			let balance = 100;
			let (collection_id, token_id, token_owner) = setup_sft_token(balance);
			let price = 100_000;
			// Serial numbers are duplicate with total of 101 (Above initial_issuance)
			let serial_numbers: BoundedVec<(SerialNumber, Balance), MaxTokensPerListing> =
				BoundedVec::truncate_from(vec![
					(token_id.1, 50),
					(token_id.1, 30),
					(token_id.1, 21),
				]);
			let sft_token = ListingTokens::Sft(SftListing {
				collection_id,
				serial_numbers: serial_numbers.clone(),
			});

			assert_noop!(
				Marketplace::sell(
					Some(token_owner).into(),
					sft_token.clone(),
					None,
					NativeAssetId::get(),
					price,
					None,
					None,
				),
				pallet_sft::Error::<Test>::InsufficientBalance
			);
		});
	}
}

mod buy_sft {
	use super::*;

	#[test]
	fn buy_sft() {
		let buyer = create_account(5);
		let price = 1_000;
		let starting_balance = price * 2;

		TestExt::<Test>::default()
			.with_balances(&[(buyer, starting_balance)])
			.build()
			.execute_with(|| {
				let initial_issuance = 100;
				let (collection_id, token_id, token_owner) = setup_sft_token(initial_issuance);
				let buyer = create_account(5);

				let listing_id = NextListingId::<Test>::get();
				let sell_quantity = 60;
				let serial_numbers: BoundedVec<(SerialNumber, Balance), MaxTokensPerListing> =
					BoundedVec::truncate_from(vec![(token_id.1, sell_quantity)]);
				let sft_token = ListingTokens::Sft(SftListing {
					collection_id,
					serial_numbers: serial_numbers.clone(),
				});
				assert_ok!(Marketplace::sell(
					Some(token_owner).into(),
					sft_token.clone(),
					None,
					NativeAssetId::get(),
					price,
					None,
					None,
				));

				assert_ok!(Marketplace::buy(Some(buyer).into(), listing_id));
				// no royalties, all proceeds to token owner minus network fee
				assert_eq!(
					AssetsExt::balance(NativeAssetId::get(), &token_owner),
					price - MarketplaceNetworkFeePercentage::get().mul(price)
				);
				// Buyer balance should be starting minus price (1000)
				assert_eq!(
					AssetsExt::balance(NativeAssetId::get(), &buyer),
					starting_balance - price
				);

				// listing removed
				assert!(Listings::<Test>::get(listing_id).is_none());
				assert!(ListingEndSchedule::<Test>::get(
					System::block_number() + <Test as Config>::DefaultListingDuration::get(),
					listing_id
				)
				.is_none());
				assert!(OpenCollectionListings::<Test>::get(collection_id, listing_id).is_none());

				// Check SFT balances of both seller and buyer
				let seller_balance = sft_balance_of::<Test>(token_id, &token_owner);
				assert_eq!(seller_balance.free_balance, initial_issuance - sell_quantity);
				assert_eq!(seller_balance.reserved_balance, 0);

				let buyer_balance = sft_balance_of::<Test>(token_id, &buyer);
				assert_eq!(buyer_balance.free_balance, sell_quantity);
				assert_eq!(buyer_balance.reserved_balance, 0);

				// assert network fees accumulated
				let fee_pot_account: AccountId = FeePotId::get().into_account_truncating();
				assert_eq!(
					AssetsExt::balance(NativeAssetId::get(), &fee_pot_account),
					5, // 0.5% of 1000
				);

				System::assert_has_event(MockEvent::Marketplace(
					Event::<Test>::FixedPriceSaleComplete {
						tokens: sft_token.clone(),
						listing_id,
						marketplace_id: None,
						price,
						payment_asset: NativeAssetId::get(),
						seller: token_owner,
						buyer,
					},
				));

				System::assert_has_event(
					pallet_sft::Event::<Test>::Transfer {
						previous_owner: token_owner,
						collection_id,
						serial_numbers: BoundedVec::truncate_from(vec![token_id.1]),
						balances: BoundedVec::truncate_from(vec![sell_quantity]),
						new_owner: buyer,
					}
					.into(),
				);
			});
	}

	#[test]
	fn buy_sft_with_xrp() {
		let buyer = create_account(5);
		let price = 1_000;

		TestExt::<Test>::default()
			.with_asset(XRP_ASSET_ID, "XRP", &[(buyer, price)])
			.build()
			.execute_with(|| {
				let initial_issuance = 100;
				let (collection_id, token_id, token_owner) = setup_sft_token(initial_issuance);
				let buyer = create_account(5);

				let listing_id = NextListingId::<Test>::get();
				let sell_quantity = 60;
				let serial_numbers: BoundedVec<(SerialNumber, Balance), MaxTokensPerListing> =
					BoundedVec::truncate_from(vec![(token_id.1, sell_quantity)]);
				let sft_token = ListingTokens::Sft(SftListing {
					collection_id,
					serial_numbers: serial_numbers.clone(),
				});
				assert_ok!(Marketplace::sell(
					Some(token_owner).into(),
					sft_token.clone(),
					None,
					XRP_ASSET_ID,
					price,
					None,
					None,
				));

				assert_ok!(Marketplace::buy(Some(buyer).into(), listing_id));
				// no royalties, all proceeds to token owner minus network fee
				assert_eq!(
					AssetsExt::balance(XRP_ASSET_ID, &token_owner),
					price - MarketplaceNetworkFeePercentage::get().mul(price)
				);
				// Buyer balance should be zero
				assert_eq!(AssetsExt::balance(XRP_ASSET_ID, &buyer), 0);

				// listing removed
				assert!(Listings::<Test>::get(listing_id).is_none());
				assert!(ListingEndSchedule::<Test>::get(
					System::block_number() + <Test as Config>::DefaultListingDuration::get(),
					listing_id
				)
				.is_none());
				assert!(OpenCollectionListings::<Test>::get(collection_id, listing_id).is_none());

				// Check SFT balances of both seller and buyer
				let seller_balance = sft_balance_of::<Test>(token_id, &token_owner);
				assert_eq!(seller_balance.free_balance, initial_issuance - sell_quantity);
				assert_eq!(seller_balance.reserved_balance, 0);

				let buyer_balance = sft_balance_of::<Test>(token_id, &buyer);
				assert_eq!(buyer_balance.free_balance, sell_quantity);
				assert_eq!(buyer_balance.reserved_balance, 0);

				// assert network fees accumulated
				let fee_pot_account: AccountId = FeePotId::get().into_account_truncating();
				assert_eq!(
					AssetsExt::balance(XRP_ASSET_ID, &fee_pot_account),
					5, // 0.5% of 1000
				);

				System::assert_has_event(MockEvent::Marketplace(
					Event::<Test>::FixedPriceSaleComplete {
						tokens: sft_token.clone(),
						listing_id,
						marketplace_id: None,
						price,
						payment_asset: XRP_ASSET_ID,
						seller: token_owner,
						buyer,
					},
				));

				System::assert_has_event(
					pallet_sft::Event::<Test>::Transfer {
						previous_owner: token_owner,
						collection_id,
						serial_numbers: BoundedVec::truncate_from(vec![token_id.1]),
						balances: BoundedVec::truncate_from(vec![sell_quantity]),
						new_owner: buyer,
					}
					.into(),
				);
			});
	}

	#[test]
	fn buy_sft_with_royalties() {
		let buyer = create_account(5);
		let sale_price = 1_000_008;

		TestExt::<Test>::default()
			.with_balances(&[(buyer, sale_price * 2)])
			.build()
			.execute_with(|| {
				let collection_owner = create_account(1);
				let beneficiary_1 = create_account(11);
				let beneficiary_2 = create_account(12);
				let royalties_schedule = RoyaltiesSchedule {
					entitlements: BoundedVec::truncate_from(vec![
						(collection_owner, Permill::from_float(0.111)),
						(beneficiary_1, Permill::from_float(0.1111)),
						(beneficiary_2, Permill::from_float(0.3333)),
					]),
				};
				let initial_issuance = 1000;
				let (collection_id, token_id, token_owner) =
					setup_sft_token_with_royalties(initial_issuance, royalties_schedule.clone());

				let listing_id = NextListingId::<Test>::get();
				let sell_quantity = 100;
				let serial_numbers: BoundedVec<(SerialNumber, Balance), MaxTokensPerListing> =
					BoundedVec::truncate_from(vec![(token_id.1, sell_quantity)]);
				let sft_token = ListingTokens::Sft(SftListing {
					collection_id,
					serial_numbers: serial_numbers.clone(),
				});

				// Setup marketplace
				let marketplace_account = create_account(4);
				let marketplace_entitlements: Permill = Permill::from_float(0.1);
				let marketplace_id = NextMarketplaceId::<Test>::get();
				assert_ok!(Marketplace::register_marketplace(
					Some(marketplace_account).into(),
					None,
					marketplace_entitlements
				));

				// Sell
				assert_ok!(Marketplace::sell(
					Some(token_owner).into(),
					sft_token.clone(),
					None,
					NativeAssetId::get(),
					sale_price,
					None,
					Some(marketplace_id),
				));

				let initial_balance_owner =
					AssetsExt::balance(NativeAssetId::get(), &collection_owner);
				let initial_balance_b1 = AssetsExt::balance(NativeAssetId::get(), &beneficiary_1);
				let initial_balance_b2 = AssetsExt::balance(NativeAssetId::get(), &beneficiary_2);
				let initial_balance_seller = AssetsExt::balance(NativeAssetId::get(), &token_owner);
				let initial_balance_marketplace =
					AssetsExt::balance(NativeAssetId::get(), &marketplace_account);

				assert_ok!(Marketplace::buy(Some(buyer).into(), listing_id));
				let presale_issuance = AssetsExt::total_issuance(NativeAssetId::get());

				// royalties distributed according to `entitlements` map
				assert_eq!(
					AssetsExt::balance(NativeAssetId::get(), &collection_owner),
					initial_balance_owner
						+ royalties_schedule.clone().entitlements[0].1 * sale_price
				);
				assert_eq!(
					AssetsExt::balance(NativeAssetId::get(), &beneficiary_1),
					initial_balance_b1 + royalties_schedule.clone().entitlements[1].1 * sale_price
				);
				assert_eq!(
					AssetsExt::balance(NativeAssetId::get(), &beneficiary_2),
					initial_balance_b2 + royalties_schedule.clone().entitlements[2].1 * sale_price
				);
				let marketplace_royalties = marketplace_entitlements.mul(sale_price);
				assert_eq!(
					AssetsExt::balance(NativeAssetId::get(), &marketplace_account),
					initial_balance_marketplace + marketplace_royalties
				);

				// token owner gets sale price - royalties - network fee - marketplace
				let network_fee = MarketplaceNetworkFeePercentage::get().mul(sale_price);
				let royalties = royalties_schedule
					.clone()
					.entitlements
					.into_iter()
					.map(|(_, e)| e * sale_price)
					.sum::<Balance>();
				assert_eq!(
					AssetsExt::balance(NativeAssetId::get(), &token_owner),
					initial_balance_seller + sale_price
						- royalties - network_fee
						- marketplace_royalties
				);
				assert_eq!(AssetsExt::total_issuance(NativeAssetId::get()), presale_issuance);

				// listing removed
				assert!(Listings::<Test>::get(listing_id).is_none());
				assert!(ListingEndSchedule::<Test>::get(
					System::block_number() + <Test as Config>::DefaultListingDuration::get(),
					listing_id
				)
				.is_none());

				// ownership changed
				let seller_balance = sft_balance_of::<Test>(token_id, &token_owner);
				assert_eq!(seller_balance.free_balance, initial_issuance - sell_quantity);
				assert_eq!(seller_balance.reserved_balance, 0);

				let buyer_balance = sft_balance_of::<Test>(token_id, &buyer);
				assert_eq!(buyer_balance.free_balance, sell_quantity);
				assert_eq!(buyer_balance.reserved_balance, 0);
			});
	}

	#[test]
	fn buy_sft_fails_prechecks() {
		let buyer = create_account(5);
		let price = 1_000;
		TestExt::<Test>::default()
			.with_balances(&[(buyer, price - 1)])
			.build()
			.execute_with(|| {
				let initial_issuance = 1000;
				let (collection_id, token_id, token_owner) = setup_sft_token(initial_issuance);
				let buyer = create_account(5);
				let price = 1_000;
				let listing_id = NextListingId::<Test>::get();
				let serial_numbers: BoundedVec<(SerialNumber, Balance), MaxTokensPerListing> =
					BoundedVec::truncate_from(vec![(token_id.1, 100)]);
				let sft_token = ListingTokens::Sft(SftListing {
					collection_id,
					serial_numbers: serial_numbers.clone(),
				});

				assert_ok!(Marketplace::sell(
					Some(token_owner).into(),
					sft_token.clone(),
					Some(buyer),
					NativeAssetId::get(),
					price,
					None,
					None,
				));

				// no permission
				let not_buyer = create_account(6);
				assert_noop!(
					Marketplace::buy(Some(not_buyer).into(), listing_id),
					Error::<Test>::NotBuyer,
				);

				assert_noop!(
					Marketplace::buy(Some(buyer).into(), listing_id),
					pallet_assets_ext::Error::<Test>::BalanceLow,
				);
			});
	}
}

mod auction_sft {
	use super::*;

	#[test]
	fn auction_sft_works() {
		TestExt::<Test>::default().build().execute_with(|| {
			let balance = 100;
			let (collection_id, token_id, token_owner) = setup_sft_token(balance);
			let reserve_price = 100_000;
			let serial_numbers: BoundedVec<(SerialNumber, Balance), MaxTokensPerListing> =
				BoundedVec::truncate_from(vec![(token_id.1, balance)]);
			let listing_id = NextListingId::<Test>::get();
			let sft_token = ListingTokens::Sft(SftListing {
				collection_id,
				serial_numbers: serial_numbers.clone(),
			});
			// Remove fee to
			assert_ok!(Marketplace::set_fee_to(RawOrigin::Root.into(), None));

			assert_ok!(Marketplace::auction(
				Some(token_owner).into(),
				sft_token.clone(),
				NativeAssetId::get(),
				reserve_price,
				None,
				None,
			));

			// Event thrown
			System::assert_last_event(MockEvent::Marketplace(Event::<Test>::AuctionOpen {
				tokens: sft_token.clone(),
				listing_id,
				marketplace_id: None,
				payment_asset: NativeAssetId::get(),
				reserve_price,
				seller: token_owner,
				close: System::block_number() + DefaultListingDuration::get(),
			}));

			// Storage updated
			assert_eq!(
				Listings::<Test>::get(listing_id).unwrap(),
				Listing::Auction(AuctionListing {
					payment_asset: NativeAssetId::get(),
					reserve_price,
					close: System::block_number() + DefaultListingDuration::get(),
					seller: token_owner,
					tokens: sft_token,
					royalties_schedule: Default::default(),
					marketplace_id: None,
				})
			);
			assert!(ListingEndSchedule::<Test>::get(
				System::block_number() + DefaultListingDuration::get(),
				listing_id
			)
			.unwrap(),);
			// Check the SFT reserved and free balance
			let token_balance = sft_balance_of::<Test>(token_id, &token_owner);
			assert_eq!(token_balance.free_balance, 0);
			assert_eq!(token_balance.reserved_balance, balance);
		});
	}

	#[test]
	fn auction_sft_with_nft_fails() {
		TestExt::<Test>::default().build().execute_with(|| {
			let (collection_id, token_id, token_owner) = setup_nft_token();
			let reserve_price = 100_000;
			let serial_numbers: BoundedVec<(SerialNumber, Balance), MaxTokensPerListing> =
				BoundedVec::truncate_from(vec![(token_id.1, 1)]);
			let sft_token = ListingTokens::Sft(SftListing {
				collection_id,
				serial_numbers: serial_numbers.clone(),
			});

			assert_noop!(
				Marketplace::auction(
					Some(token_owner).into(),
					sft_token.clone(),
					NativeAssetId::get(),
					reserve_price,
					None,
					None,
				),
				pallet_sft::Error::<Test>::NoCollectionFound
			);
		});
	}

	#[test]
	fn auction_sft_with_empty_tokens_fails() {
		TestExt::<Test>::default().build().execute_with(|| {
			let initial_balance = 1000;
			let (collection_id, _, token_owner) = setup_sft_token(initial_balance);

			// Empty tokens
			let serial_numbers: BoundedVec<(SerialNumber, Balance), MaxTokensPerListing> =
				BoundedVec::truncate_from(vec![]);
			let sft_token = ListingTokens::Sft(SftListing {
				collection_id,
				serial_numbers: serial_numbers.clone(),
			});

			assert_noop!(
				Marketplace::auction(
					Some(token_owner).into(),
					sft_token,
					NativeAssetId::get(),
					1_000,
					None,
					None,
				),
				Error::<Test>::EmptyTokens
			);
		})
	}

	#[test]
	fn auction_sft_with_zero_balance_fails() {
		TestExt::<Test>::default().build().execute_with(|| {
			let initial_balance = 1000;
			let (collection_id, token_id, token_owner) = setup_sft_token(initial_balance);

			// Zero balance in tokens
			let serial_numbers: BoundedVec<(SerialNumber, Balance), MaxTokensPerListing> =
				BoundedVec::try_from(vec![(token_id.1, 0)]).unwrap();
			let sft_token = ListingTokens::Sft(SftListing {
				collection_id,
				serial_numbers: serial_numbers.clone(),
			});

			assert_noop!(
				Marketplace::auction(
					Some(token_owner).into(),
					sft_token,
					NativeAssetId::get(),
					1_000,
					None,
					None,
				),
				Error::<Test>::ZeroBalance
			);
		})
	}

	#[test]
	fn auction_sft_with_insufficient_balance_fails() {
		TestExt::<Test>::default().build().execute_with(|| {
			let initial_balance = 1000;
			let (collection_id, token_id, token_owner) = setup_sft_token(initial_balance);

			// More tokens than balance
			let serial_numbers: BoundedVec<(SerialNumber, Balance), MaxTokensPerListing> =
				BoundedVec::try_from(vec![(token_id.1, initial_balance + 1)]).unwrap();
			let sft_token = ListingTokens::Sft(SftListing {
				collection_id,
				serial_numbers: serial_numbers.clone(),
			});

			assert_noop!(
				Marketplace::auction(
					Some(token_owner).into(),
					sft_token,
					NativeAssetId::get(),
					1_000,
					None,
					None,
				),
				pallet_sft::Error::<Test>::InsufficientBalance
			);
		})
	}

	#[test]
	fn auction_sft_invalid_royalties_fails() {
		TestExt::<Test>::default().build().execute_with(|| {
			let balance = 100;
			// Create royalties with 0.99, which will fail when adding network fee
			let royalties_schedule = RoyaltiesSchedule {
				entitlements: BoundedVec::truncate_from(vec![(
					create_account(5),
					Permill::from_float(0.9951),
				)]),
			};
			let (collection_id, token_id, token_owner) =
				setup_sft_token_with_royalties(balance, royalties_schedule);
			let serial_numbers: BoundedVec<(SerialNumber, Balance), MaxTokensPerListing> =
				BoundedVec::truncate_from(vec![(token_id.1, balance)]);
			let sft_token = ListingTokens::Sft(SftListing {
				collection_id,
				serial_numbers: serial_numbers.clone(),
			});

			assert_noop!(
				Marketplace::auction(
					Some(token_owner).into(),
					sft_token.clone(),
					NativeAssetId::get(),
					100,
					None,
					None,
				),
				Error::<Test>::RoyaltiesInvalid
			);
		});
	}

	#[test]
	fn auction_sft_duplicate_serial_numbers() {
		TestExt::<Test>::default().build().execute_with(|| {
			let balance = 100;
			let (collection_id, token_id, token_owner) = setup_sft_token(balance);
			let price = 100_000;
			// Serial numbers are duplicate with total of 90
			let serial_numbers: BoundedVec<(SerialNumber, Balance), MaxTokensPerListing> =
				BoundedVec::truncate_from(vec![
					(token_id.1, 50),
					(token_id.1, 30),
					(token_id.1, 10),
				]);
			let sft_token = ListingTokens::Sft(SftListing {
				collection_id,
				serial_numbers: serial_numbers.clone(),
			});

			assert_ok!(Marketplace::auction(
				Some(token_owner).into(),
				sft_token.clone(),
				NativeAssetId::get(),
				price,
				None,
				None,
			));

			// Check the SFT reserved and free balance
			let token_balance = sft_balance_of::<Test>(token_id, &token_owner);
			assert_eq!(token_balance.free_balance, 10);
			assert_eq!(token_balance.reserved_balance, 90); // 50 + 30 + 10
		});
	}

	#[test]
	fn auction_sft_duplicate_serial_numbers_above_free_balance_fails() {
		TestExt::<Test>::default().build().execute_with(|| {
			let balance = 100;
			let (collection_id, token_id, token_owner) = setup_sft_token(balance);
			let price = 100_000;
			// Serial numbers are duplicate with total of 101 (Above initial_issuance)
			let serial_numbers: BoundedVec<(SerialNumber, Balance), MaxTokensPerListing> =
				BoundedVec::truncate_from(vec![
					(token_id.1, 50),
					(token_id.1, 30),
					(token_id.1, 21),
				]);
			let sft_token = ListingTokens::Sft(SftListing {
				collection_id,
				serial_numbers: serial_numbers.clone(),
			});

			assert_noop!(
				Marketplace::auction(
					Some(token_owner).into(),
					sft_token.clone(),
					NativeAssetId::get(),
					price,
					None,
					None,
				),
				pallet_sft::Error::<Test>::InsufficientBalance
			);
		});
	}
}

mod listing_tokens {
	use super::*;

	#[test]
	fn listing_tokens_validate_nft() {
		TestExt::<Test>::default().build().execute_with(|| {
			// Valid
			let tokens = ListingTokens::<Test>::Nft(NftListing {
				collection_id: 0,
				serial_numbers: BoundedVec::truncate_from(vec![1, 2, 3]),
			});
			assert_ok!(tokens.validate());

			// Invalid
			let tokens = ListingTokens::<Test>::Nft(NftListing {
				collection_id: 0,
				serial_numbers: BoundedVec::truncate_from(vec![]),
			});
			assert_noop!(tokens.validate(), Error::<Test>::EmptyTokens);
		});
	}

	#[test]
	fn listing_tokens_validate_sft() {
		TestExt::<Test>::default().build().execute_with(|| {
			// Valid
			let tokens = ListingTokens::<Test>::Sft(SftListing {
				collection_id: 0,
				serial_numbers: BoundedVec::truncate_from(vec![(1, 100), (2, 2000), (3, 2)]),
			});
			assert_ok!(tokens.validate());

			// Invalid due to empty tokens
			let tokens = ListingTokens::<Test>::Sft(SftListing {
				collection_id: 0,
				serial_numbers: BoundedVec::truncate_from(vec![]),
			});
			assert_noop!(tokens.validate(), Error::<Test>::EmptyTokens);

			// Invalid due to zero balance
			let tokens = ListingTokens::<Test>::Sft(SftListing {
				collection_id: 0,
				serial_numbers: BoundedVec::truncate_from(vec![(1, 100), (2, 0)]),
			});
			assert_noop!(tokens.validate(), Error::<Test>::ZeroBalance);
		});
	}

	#[test]
	fn listing_tokens_get_collection_id() {
		TestExt::<Test>::default().build().execute_with(|| {
			// Nft
			let tokens = ListingTokens::<Test>::Nft(NftListing {
				collection_id: 123,
				serial_numbers: BoundedVec::truncate_from(vec![1, 2, 3]),
			});
			assert_eq!(tokens.get_collection_id(), 123);

			// Sft
			let tokens = ListingTokens::<Test>::Sft(SftListing {
				collection_id: 124,
				serial_numbers: BoundedVec::truncate_from(vec![(1, 100)]),
			});
			assert_eq!(tokens.get_collection_id(), 124);
		});
	}

	#[test]
	fn listing_tokens_lock_tokens_nft() {
		TestExt::<Test>::default().build().execute_with(|| {
			// Lock tokens, token doesn't exist
			let tokens = ListingTokens::<Test>::Nft(NftListing {
				collection_id: 1,
				serial_numbers: BoundedVec::truncate_from(vec![1]),
			});
			assert_noop!(
				tokens.lock_tokens(&create_account(1), 1),
				pallet_nft::Error::<Test>::NotTokenOwner
			);

			// Lock tokens not token owner
			let (collection_id, token_id, token_owner) = setup_nft_token();
			let tokens = ListingTokens::<Test>::Nft(NftListing {
				collection_id,
				serial_numbers: BoundedVec::truncate_from(vec![token_id.1]),
			});
			assert_noop!(
				tokens.lock_tokens(&create_account(1), 1),
				pallet_nft::Error::<Test>::NotTokenOwner
			);

			// Lock tokens works
			assert_ok!(tokens.lock_tokens(&token_owner, 1));
			assert_eq!(TokenLocks::<Test>::get(token_id).unwrap(), TokenLockReason::Listed(1));

			// Lock tokens token already locked
			assert_noop!(
				tokens.lock_tokens(&token_owner, 1),
				pallet_nft::Error::<Test>::TokenLocked
			);
		});
	}

	#[test]
	fn listing_tokens_lock_tokens_sft() {
		TestExt::<Test>::default().build().execute_with(|| {
			// Lock tokens, token doesn't exist
			let tokens = ListingTokens::<Test>::Sft(SftListing {
				collection_id: 1,
				serial_numbers: BoundedVec::truncate_from(vec![(1, 100)]),
			});
			assert_noop!(
				tokens.lock_tokens(&create_account(1), 1),
				pallet_sft::Error::<Test>::NoToken
			);

			// Lock tokens not token owner
			let balance = 100;
			let (collection_id, token_id, token_owner) = setup_sft_token(balance);
			let tokens = ListingTokens::<Test>::Sft(SftListing {
				collection_id,
				serial_numbers: BoundedVec::truncate_from(vec![(token_id.1, 50)]),
			});
			assert_noop!(
				tokens.lock_tokens(&create_account(1), 1),
				pallet_sft::Error::<Test>::InsufficientBalance
			);

			// Lock tokens works
			assert_ok!(tokens.lock_tokens(&token_owner, 1));

			// Lock tokens not enough free balance
			let tokens = ListingTokens::<Test>::Sft(SftListing {
				collection_id,
				serial_numbers: BoundedVec::truncate_from(vec![(token_id.1, 51)]),
			});
			assert_noop!(
				tokens.lock_tokens(&token_owner, 1),
				pallet_sft::Error::<Test>::InsufficientBalance
			);
		});
	}

	#[test]
	fn listing_tokens_unlock_tokens_nft() {
		TestExt::<Test>::default().build().execute_with(|| {
			let (collection_id, token_id, token_owner) = setup_nft_token();
			let tokens = ListingTokens::<Test>::Nft(NftListing {
				collection_id,
				serial_numbers: BoundedVec::truncate_from(vec![token_id.1]),
			});

			// Lock tokens
			assert_ok!(tokens.lock_tokens(&token_owner, 1));

			// Sanity check
			assert_eq!(TokenLocks::<Test>::get(token_id).unwrap(), TokenLockReason::Listed(1));

			// Unlock tokens works
			assert_ok!(tokens.unlock_tokens(&token_owner));

			assert!(!TokenLocks::<Test>::contains_key(token_id));
		});
	}

	#[test]
	fn listing_tokens_unlock_tokens_sft() {
		TestExt::<Test>::default().build().execute_with(|| {
			let balance = 100;
			let (collection_id, token_id, token_owner) = setup_sft_token(balance);
			let tokens = ListingTokens::<Test>::Sft(SftListing {
				collection_id,
				serial_numbers: BoundedVec::truncate_from(vec![(token_id.1, 60)]),
			});

			// Lock tokens
			assert_ok!(tokens.lock_tokens(&token_owner, 1));

			// Sanity check
			let sft_balance_owner = sft_balance_of::<Test>(token_id, &token_owner);
			assert_eq!(sft_balance_owner.free_balance, 40);
			assert_eq!(sft_balance_owner.reserved_balance, 60);

			// Unlock tokens not token owner
			assert_noop!(
				tokens.unlock_tokens(&create_account(1)),
				pallet_sft::Error::<Test>::InsufficientBalance
			);

			// Unlock tokens unlocks all tokens
			assert_ok!(tokens.unlock_tokens(&token_owner));

			let sft_balance_owner = sft_balance_of::<Test>(token_id, &token_owner);
			assert_eq!(sft_balance_owner.free_balance, 100);
			assert_eq!(sft_balance_owner.reserved_balance, 0);

			// Unlock tokens fails as there is no balance
			assert_noop!(
				tokens.unlock_tokens(&token_owner),
				pallet_sft::Error::<Test>::InsufficientBalance
			);
		});
	}

	#[test]
	fn listing_tokens_unlock_and_transfer_nft() {
		TestExt::<Test>::default().build().execute_with(|| {
			let (collection_id, token_id, token_owner) = setup_nft_token();
			let tokens = ListingTokens::<Test>::Nft(NftListing {
				collection_id,
				serial_numbers: BoundedVec::truncate_from(vec![token_id.1]),
			});

			// Lock tokens
			assert_ok!(tokens.lock_tokens(&token_owner, 1));

			// Sanity check
			assert_eq!(TokenLocks::<Test>::get(token_id).unwrap(), TokenLockReason::Listed(1));

			// Unlock and transfer tokens works
			let recipient = create_account(1123);
			assert_ok!(tokens.unlock_and_transfer(&token_owner, &recipient));

			assert!(!TokenLocks::<Test>::contains_key(token_id));

			// Verify owner of token is recipient
			assert_eq!(
				Nft::owned_tokens(collection_id, &recipient, 0, 1000),
				(0_u32, 1, vec![token_id.1])
			);
		});
	}

	#[test]
	fn listing_tokens_unlock_and_transfer_nft_multiple() {
		TestExt::<Test>::default().build().execute_with(|| {
			let (collection_id, token_id, token_owner) = setup_nft_token();

			// Mint max amount
			assert_ok!(Nft::mint(
				Some(create_account(1)).into(),
				collection_id,
				MaxTokensPerListing::get(),
				Some(token_owner)
			));

			let serial_numbers: Vec<SerialNumber> = (0..MaxTokensPerListing::get()).collect();
			let tokens = ListingTokens::<Test>::Nft(NftListing {
				collection_id,
				serial_numbers: BoundedVec::truncate_from(serial_numbers.clone()),
			});

			// Lock tokens
			assert_ok!(tokens.lock_tokens(&token_owner, 1));

			// Sanity check
			for serial_number in serial_numbers.clone() {
				assert_eq!(
					TokenLocks::<Test>::get((collection_id, serial_number)).unwrap(),
					TokenLockReason::Listed(1)
				);
			}

			// Unlock and transfer tokens works
			let recipient = create_account(1123);
			assert_ok!(tokens.unlock_and_transfer(&token_owner, &recipient));

			assert!(!TokenLocks::<Test>::contains_key(token_id));

			// Verify owner of token is recipient
			assert_eq!(
				Nft::owned_tokens(collection_id, &recipient, 0, 1000),
				(0_u32, MaxTokensPerListing::get(), serial_numbers)
			);
		});
	}

	#[test]
	fn listing_tokens_unlock_and_transfer_sft() {
		TestExt::<Test>::default().build().execute_with(|| {
			let balance = 100;
			let (collection_id, token_id, token_owner) = setup_sft_token(balance);
			let tokens = ListingTokens::<Test>::Sft(SftListing {
				collection_id,
				serial_numbers: BoundedVec::truncate_from(vec![(token_id.1, balance)]),
			});

			// Lock tokens
			assert_ok!(tokens.lock_tokens(&token_owner, 1));

			// Sanity check
			let sft_balance_owner = sft_balance_of::<Test>(token_id, &token_owner);
			assert_eq!(sft_balance_owner.free_balance, 0);
			assert_eq!(sft_balance_owner.reserved_balance, balance);

			// Unlock and transfer tokens works
			let recipient = create_account(1123);
			assert_ok!(tokens.unlock_and_transfer(&token_owner, &recipient));

			let sft_balance_owner = sft_balance_of::<Test>(token_id, &token_owner);
			assert_eq!(sft_balance_owner.free_balance, 0);
			assert_eq!(sft_balance_owner.reserved_balance, 0);

			// Verify owner of token is recipient
			let sft_balance_recipient = sft_balance_of::<Test>(token_id, &recipient);
			assert_eq!(sft_balance_recipient.free_balance, balance);
			assert_eq!(sft_balance_recipient.reserved_balance, 0);
		});
	}

	#[test]
	fn listing_tokens_unlock_and_transfer_sft_multiple() {
		TestExt::<Test>::default().build().execute_with(|| {
			let balance = 100000;
			let (collection_id, _, token_owner) = setup_sft_token(balance);

			// Create max amount of tokens
			for _ in 0..MaxTokensPerListing::get() {
				assert_ok!(Sft::create_token(
					Some(create_account(100)).into(),
					collection_id,
					bounded_string("test-sft-token"),
					balance,
					None,
					Some(token_owner)
				));
			}

			let serial_numbers: Vec<SerialNumber> = (0..MaxTokensPerListing::get()).collect();
			let serials_combined: Vec<(SerialNumber, Balance)> =
				serial_numbers.iter().map(|s| (*s, balance)).collect();
			let tokens = ListingTokens::<Test>::Sft(SftListing {
				collection_id,
				serial_numbers: BoundedVec::truncate_from(serials_combined.clone()),
			});

			// Lock tokens
			assert_ok!(tokens.lock_tokens(&token_owner, 1));

			// Sanity check
			for serial_number in serial_numbers.clone() {
				let token_id = (collection_id, serial_number);
				let sft_balance_owner = sft_balance_of::<Test>(token_id, &token_owner);
				assert_eq!(sft_balance_owner.free_balance, 0);
				assert_eq!(sft_balance_owner.reserved_balance, balance);
			}

			// Unlock and transfer tokens works
			let recipient = create_account(1123);
			assert_ok!(tokens.unlock_and_transfer(&token_owner, &recipient));

			for serial_number in serial_numbers.clone() {
				let token_id = (collection_id, serial_number);
				let sft_balance_owner = sft_balance_of::<Test>(token_id, &token_owner);
				assert_eq!(sft_balance_owner.free_balance, 0);
				assert_eq!(sft_balance_owner.reserved_balance, 0);

				let sft_balance_owner = sft_balance_of::<Test>(token_id, &recipient);
				assert_eq!(sft_balance_owner.free_balance, balance);
				assert_eq!(sft_balance_owner.reserved_balance, 0);
			}
		});
	}

	#[test]
	fn listing_tokens_get_royalties_schedule_nft() {
		TestExt::<Test>::default().build().execute_with(|| {
			let entitlement_amount = Permill::from_float(0.25);
			let royalties_schedule = RoyaltiesSchedule {
				entitlements: BoundedVec::truncate_from(vec![(bob(), entitlement_amount)]),
			};
			let (collection_id, _, _) =
				setup_nft_token_with_royalties(royalties_schedule.clone(), 2);
			let tokens = ListingTokens::<Test>::Nft(NftListing {
				collection_id,
				serial_numbers: BoundedVec::truncate_from(vec![0]),
			});
			assert_eq!(tokens.get_royalties_schedule(), Ok(Some(royalties_schedule)));
		});
	}

	#[test]
	fn listing_tokens_get_royalties_schedule_sft() {
		TestExt::<Test>::default().build().execute_with(|| {
			let entitlement_amount = Permill::from_float(0.25);
			let royalties_schedule = RoyaltiesSchedule {
				entitlements: BoundedVec::truncate_from(vec![(bob(), entitlement_amount)]),
			};
			let (collection_id, token_id, _) =
				setup_sft_token_with_royalties(100, royalties_schedule.clone());
			let tokens = ListingTokens::<Test>::Sft(SftListing {
				collection_id,
				serial_numbers: BoundedVec::truncate_from(vec![(token_id.1, 100)]),
			});
			assert_eq!(tokens.get_royalties_schedule(), Ok(Some(royalties_schedule)));
		});
	}
}

mod buy_multi {
	use super::*;
	use crate::mock::MaxListingsPerMultiBuy;

	#[test]
	fn buy_multi_works() {
		let buyer = create_account(5);
		let starting_balance = 1_000_000;

		TestExt::<Test>::default()
			.with_balances(&[(buyer, starting_balance)])
			.with_asset(XRP_ASSET_ID, "XRP", &[(buyer, starting_balance)])
			.build()
			.execute_with(|| {
				// Remove fee to
				assert_ok!(Marketplace::set_fee_to(RawOrigin::Root.into(), None));

				// Setup first token which is an NFT sale
				let (collection_id1, token_id1, token_owner1) = setup_nft_token();
				let serial_numbers1: BoundedVec<SerialNumber, MaxTokensPerListing> =
					BoundedVec::truncate_from(vec![token_id1.1]);
				let nft_token = ListingTokens::Nft(NftListing {
					collection_id: collection_id1,
					serial_numbers: serial_numbers1.clone(),
				});
				let price1 = 1_000;
				let asset_id1 = NativeAssetId::get();
				let listing_id1 = NextListingId::<Test>::get();
				assert_ok!(Marketplace::sell(
					Some(token_owner1).into(),
					nft_token.clone(),
					None,
					asset_id1,
					price1,
					None,
					None,
				));

				// Setup second token which is an SFT
				let (collection_id2, token_id2, token_owner2) = setup_sft_token(1000);
				let serial_numbers2: BoundedVec<(SerialNumber, Balance), MaxTokensPerListing> =
					BoundedVec::truncate_from(vec![(token_id2.1, 1000)]);
				let sft_token = ListingTokens::Sft(SftListing {
					collection_id: collection_id2,
					serial_numbers: serial_numbers2.clone(),
				});
				let price2 = 2_000;
				let asset_id2 = XRP_ASSET_ID;
				let listing_id2 = NextListingId::<Test>::get();
				assert_ok!(Marketplace::sell(
					Some(token_owner2).into(),
					sft_token.clone(),
					None,
					asset_id2,
					price2,
					None,
					None,
				));

				// Buy multi with both listing ids
				assert_ok!(Marketplace::buy_multi(
					Some(buyer).into(),
					BoundedVec::truncate_from(vec![listing_id1, listing_id2])
				));

				// Events thrown for both buys
				System::assert_has_event(MockEvent::Marketplace(
					Event::<Test>::FixedPriceSaleComplete {
						tokens: nft_token.clone(),
						listing_id: listing_id1,
						marketplace_id: None,
						price: price1,
						payment_asset: asset_id1,
						seller: token_owner1,
						buyer,
					},
				));
				System::assert_has_event(MockEvent::Marketplace(
					Event::<Test>::FixedPriceSaleComplete {
						tokens: sft_token.clone(),
						listing_id: listing_id2,
						marketplace_id: None,
						price: price2,
						payment_asset: asset_id2,
						seller: token_owner2,
						buyer,
					},
				));

				// Check the SFT free balance of owner and buyer
				let sft_balance_owner = sft_balance_of::<Test>(token_id2, &token_owner2);
				assert_eq!(sft_balance_owner.free_balance, 0);
				assert_eq!(sft_balance_owner.reserved_balance, 0);
				let sft_balance_buyer = sft_balance_of::<Test>(token_id2, &buyer);
				assert_eq!(sft_balance_buyer.free_balance, 1000);

				// Check NFT ownership
				assert_eq!(Nft::token_balance_of(&buyer, collection_id1), 1);
				assert_eq!(Nft::token_balance_of(&token_owner1, collection_id1), 0);

				// Check balance of buyer and token owner for NFT part of the sale
				assert_eq!(AssetsExt::balance(asset_id1, &buyer), starting_balance - price1);
				assert_eq!(AssetsExt::balance(asset_id1, &token_owner1), price1);
				// Check balance of buyer and token owner for SFT part of the sale
				assert_eq!(AssetsExt::balance(asset_id2, &buyer), starting_balance - price2);
				assert_eq!(AssetsExt::balance(asset_id2, &token_owner2), price2);
			});
	}

	#[test]
	fn buy_multi_up_to_limit_works() {
		let buyer = create_account(5);
		let starting_balance = 1_000_000_000;

		TestExt::<Test>::default()
			.with_balances(&[(buyer, starting_balance)])
			.build()
			.execute_with(|| {
				// Remove fee to
				assert_ok!(Marketplace::set_fee_to(RawOrigin::Root.into(), None));

				let listing_price = 1_000;
				let mut listing_ids: Vec<ListingId> = vec![];
				let mut tokens: Vec<TokenId> = vec![];
				let token_owner = create_account(2);

				for _ in 0..MaxListingsPerMultiBuy::get() {
					let (collection_id, token_id, token_owner) = setup_nft_token();
					let serial_numbers: BoundedVec<SerialNumber, MaxTokensPerListing> =
						BoundedVec::truncate_from(vec![token_id.1]);
					let nft_token = ListingTokens::Nft(NftListing {
						collection_id,
						serial_numbers: serial_numbers.clone(),
					});
					let listing_id = NextListingId::<Test>::get();
					assert_ok!(Marketplace::sell(
						Some(token_owner).into(),
						nft_token.clone(),
						None,
						NativeAssetId::get(),
						listing_price,
						None,
						None,
					));

					listing_ids.push(listing_id);
					tokens.push(token_id);
				}

				// Buy multi with all listing ids
				assert_ok!(Marketplace::buy_multi(
					Some(buyer).into(),
					BoundedVec::try_from(listing_ids.clone()).unwrap()
				));

				// Verify data for each listing
				for (i, listing_id) in listing_ids.iter().enumerate() {
					let token_id = tokens[i];
					let nft_token = ListingTokens::Nft(NftListing {
						collection_id: token_id.0,
						serial_numbers: BoundedVec::truncate_from(vec![token_id.1]),
					});
					System::assert_has_event(MockEvent::Marketplace(
						Event::<Test>::FixedPriceSaleComplete {
							tokens: nft_token.clone(),
							listing_id: *listing_id,
							marketplace_id: None,
							price: listing_price,
							payment_asset: NativeAssetId::get(),
							seller: token_owner,
							buyer,
						},
					));

					// Check the NFT ownership
					assert_eq!(Nft::token_balance_of(&token_owner, token_id.0), 0);
					assert_eq!(Nft::token_balance_of(&buyer, token_id.0), 1);
					assert!(!Listings::<Test>::contains_key(*listing_id));
				}

				// Check balance of buyer and token owner for NFT part of the sale
				assert_eq!(
					AssetsExt::balance(NativeAssetId::get(), &buyer),
					starting_balance - (listing_price * MaxListingsPerMultiBuy::get() as u128)
				);
				assert_eq!(
					AssetsExt::balance(NativeAssetId::get(), &token_owner),
					(listing_price * MaxListingsPerMultiBuy::get() as u128)
				);
			});
	}
}<|MERGE_RESOLUTION|>--- conflicted
+++ resolved
@@ -1021,13 +1021,8 @@
 			.is_none());
 
 			// ownership changed
-<<<<<<< HEAD
 			assert!(TokenLocks::<Test>::get(token_id).is_none());
-			assert!(Marketplace::open_collection_listings(collection_id, listing_id).is_none());
-=======
-			assert!(TokenLocks::<Test>::get(&token_id).is_none());
 			assert!(OpenCollectionListings::<Test>::get(collection_id, listing_id).is_none());
->>>>>>> 08b4c542
 			assert_eq!(
 				Nft::owned_tokens(collection_id, &buyer, 0, 1000),
 				(0_u32, 1, vec![token_id.1])
@@ -1087,13 +1082,8 @@
 			.is_none());
 
 			// ownership changed
-<<<<<<< HEAD
 			assert!(TokenLocks::<Test>::get(token_id).is_none());
-			assert!(Marketplace::open_collection_listings(collection_id, listing_id).is_none());
-=======
-			assert!(TokenLocks::<Test>::get(&token_id).is_none());
 			assert!(OpenCollectionListings::<Test>::get(collection_id, listing_id).is_none());
->>>>>>> 08b4c542
 			assert_eq!(
 				Nft::owned_tokens(collection_id, &buyer, 0, 1000),
 				(0_u32, 1, vec![token_id.1])
