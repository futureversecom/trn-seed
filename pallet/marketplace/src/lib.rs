--- conflicted
+++ resolved
@@ -22,7 +22,6 @@
 //! per sale.
 //! Also allows for offers on these tokens, which can be accepted by the owner of the token.
 
-<<<<<<< HEAD
 use frame_support::{
 	dispatch::Dispatchable,
 	traits::fungibles::{Mutate, Transfer},
@@ -36,11 +35,6 @@
 use seed_primitives::{
 	AccountId, AssetId, Balance, CollectionUuid, ListingId, SerialNumber, TokenId, TokenLockReason,
 };
-=======
-use frame_support::dispatch::{Dispatchable, GetDispatchInfo, PostDispatchInfo};
-use pallet_nft::{weights::WeightInfo as NftWeightInfo, ListingId, MarketplaceId, OfferId};
-use seed_primitives::{AssetId, Balance, CollectionUuid, SerialNumber, TokenId};
->>>>>>> d456f260
 use sp_runtime::{DispatchResult, Permill};
 use sp_std::vec::Vec;
 
@@ -95,8 +89,7 @@
 	pub trait Config: frame_system::Config<AccountId = AccountId> {
 		/// The overarching call type.
 		type Call: Parameter
-<<<<<<< HEAD
-			+ Dispatchable<Origin = Self::Origin, PostInfo = PostDispatchInfo>
+			+ Dispatchable<RuntimeOrigin = Self::RuntimeOrigin, PostInfo = PostDispatchInfo>
 			+ GetDispatchInfo;
 		/// Default auction / sale length in blocks
 		#[pallet::constant]
@@ -119,11 +112,6 @@
 		type PalletId: Get<PalletId>;
 		/// Percentage of sale price to charge for network fee
 		type NetworkFeePercentage: Get<Permill>;
-=======
-			+ Dispatchable<RuntimeOrigin = Self::RuntimeOrigin, PostInfo = PostDispatchInfo>
-			+ GetDispatchInfo
-			+ From<pallet_nft::Call<Self>>;
->>>>>>> d456f260
 		/// Provides the public call to weight mapping
 		type WeightInfo: WeightInfo;
 		/// Max tokens that can be sold in one listing
