#![feature(associated_type_defaults)]
/* Copyright 2019-2021 Centrality Investments Limited
 *
 * Licensed under the LGPL, Version 3.0 (the "License");
 * you may not use this file except in compliance with the License.
 * Unless required by applicable law or agreed to in writing, software
 * distributed under the License is distributed on an "AS IS" BASIS,
 * WITHOUT WARRANTIES OR CONDITIONS OF ANY KIND, either express or implied.
 * See the License for the specific language governing permissions and
 * limitations under the License.
 * You may obtain a copy of the License at the root of this project source code,
 * or at:
 *     https://centrality.ai/licenses/gplv3.txt
 *     https://centrality.ai/licenses/lgplv3.txt
 */
#![cfg_attr(not(feature = "std"), no_std)]

use crate::helpers::{XrpTransaction, XrplTxData};
use frame_support::{
	pallet_prelude::*,
	traits::{
		fungibles::{Inspect, Mutate, Transfer},
		UnixTime,
	},
	transactional,
	weights::constants::RocksDbWeight as DbWeight,
};
use frame_system::pallet_prelude::*;
pub use pallet::*;
use seed_pallet_common::CreateExt;
use seed_primitives::{AccountId, AssetId, Balance, LedgerIndex, Timestamp, XrplTxHash};
use sp_std::vec;

pub use pallet::*;

use sp_std::prelude::*;

mod helpers;

#[cfg(test)]
mod mock;
#[cfg(test)]
mod tests;
#[cfg(test)]
mod tests_relayer;
pub mod weights;

type AccountOf<T> = <T as frame_system::Config>::AccountId;

pub use weights::WeightInfo;

#[frame_support::pallet]
pub mod pallet {
	use super::*;

	#[pallet::config]
	pub trait Config: frame_system::Config<AccountId = AccountId> {
		type Event: From<Event<Self>> + IsType<<Self as frame_system::Config>::Event>;

		type MultiCurrency: CreateExt<AccountId = Self::AccountId>
			+ Transfer<Self::AccountId, Balance = Balance>
			+ Inspect<Self::AccountId, AssetId = AssetId>
			+ Mutate<Self::AccountId>;

<<<<<<< HEAD
		/// Allowed origins to add/remove the relayers
		type ApproveOrigin: EnsureOrigin<Self::Origin>;

=======
>>>>>>> 91862f28
		/// Weight information
		type WeightInfo: WeightInfo;

		/// XRP Asset Id set at runtime
		#[pallet::constant]
		type XrpAssetId: Get<AssetId>;

		/// Challenge Period to wait for a challenge before processing the transaction
		#[pallet::constant]
		type ChallengePeriod: Get<u32>;

		/// Unix time
		type UnixTime: UnixTime;
	}

	#[pallet::error]
	pub enum Error<T> {
		NotPermitted,
		RelayerDoesNotExists,
	}

	#[pallet::event]
	#[pallet::generate_deposit(pub(crate) fn deposit_event)]
	pub enum Event<T: Config> {
		TransactionAdded(LedgerIndex, XrplTxHash),
		TransactionChallenge(LedgerIndex, XrplTxHash),
		Processed(LedgerIndex, XrplTxHash),
<<<<<<< HEAD
		RelayerAdded(T::AccountId),
		RelayerRemoved(T::AccountId),
=======
>>>>>>> 91862f28
	}

	#[pallet::hooks]
	impl<T: Config> Hooks<T::BlockNumber> for Pallet<T> {
		fn on_initialize(n: T::BlockNumber) -> Weight {
			if ProcessXRPTransaction::<T>::contains_key(n) {
				Self::process_xrp_tx(n)
			} else {
				DbWeight::get().reads(1 as Weight)
			}
		}
	}

	#[pallet::pallet]
	#[pallet::generate_store(pub (super) trait Store)]
	#[pallet::without_storage_info]
	pub struct Pallet<T>(PhantomData<T>);

	#[pallet::storage]
	#[pallet::getter(fn get_relayer)]
	/// List of all XRP transaction relayers
	pub type Relayer<T: Config> = StorageMap<_, Blake2_128Concat, T::AccountId, bool>;

	#[pallet::storage]
	#[pallet::getter(fn relay_xrp_transaction)]
	/// Transaction submitted by relayers
	pub type RelayXRPTransaction<T: Config> = StorageNMap<
		_,
		(
			storage::Key<Blake2_128Concat, T::AccountId>,
			storage::Key<Blake2_128Concat, LedgerIndex>,
			storage::Key<Blake2_128Concat, XrplTxHash>,
		),
		XrpTransaction,
	>;

	#[pallet::storage]
	#[pallet::getter(fn process_xrp_transaction)]
	/// Temporary storage to set the transactions ready to be processed at specified block number
	pub type ProcessXRPTransaction<T: Config> =
		StorageMap<_, Blake2_128Concat, T::BlockNumber, Vec<XrplTxHash>>;

	#[pallet::storage]
	#[pallet::getter(fn process_xrp_transaction_details)]
	/// Temporary storage to store transaction details to be processed, it will be cleared after
	/// transaction is processed
	pub type ProcessXRPTransactionDetails<T: Config> =
		StorageMap<_, Blake2_128Concat, XrplTxHash, (LedgerIndex, XrpTransaction)>;

	#[pallet::storage]
	#[pallet::getter(fn settled_xrp_transaction_details)]
	/// Settled xrp transactions stored as history for a specific period
	pub type SettledXRPTransactionDetails<T: Config> =
		StorageMap<_, Blake2_128Concat, XrplTxHash, Timestamp>;

	#[pallet::storage]
	#[pallet::getter(fn challenge_xrp_transaction_list)]
	/// Challenge received for a transaction mapped by hash, will be cleared when validator
	/// validates
	pub type ChallengeXRPTransactionList<T: Config> =
		StorageMap<_, Blake2_128Concat, XrplTxHash, T::AccountId>;

	#[pallet::genesis_config]
	pub struct GenesisConfig<T: Config> {
		pub xrp_relayers: Vec<T::AccountId>,
	}

	#[cfg(feature = "std")]
	impl<T: Config> Default for GenesisConfig<T> {
		fn default() -> Self {
			Self { xrp_relayers: vec![] }
		}
	}

	#[pallet::genesis_build]
	impl<T: Config> GenesisBuild<T> for GenesisConfig<T> {
		fn build(&self) {
			Pallet::<T>::initialize_relayer(&self.xrp_relayers);
		}
	}

	#[pallet::call]
	impl<T: Config> Pallet<T> {
		/// Submit xrp transaction
		#[pallet::weight((<T as Config>::WeightInfo::submit_transaction(), DispatchClass::Operational))]
		#[transactional]
		pub fn submit_transaction(
			origin: OriginFor<T>,
			ledger_index: LedgerIndex,
			transaction_hash: XrplTxHash,
			transaction: XrplTxData,
			timestamp: Timestamp,
		) -> DispatchResultWithPostInfo {
			let relayer = ensure_signed(origin)?;
			let active_relayer = <Relayer<T>>::get(&relayer).unwrap_or(false);
			ensure!(active_relayer, Error::<T>::NotPermitted);
			Self::add_to_relay(relayer, ledger_index, transaction_hash, transaction, timestamp)
		}

		/// Submit xrp transaction challenge
		#[pallet::weight((<T as Config>::WeightInfo::submit_challenge(), DispatchClass::Operational))]
		#[transactional]
		pub fn submit_challenge(
			origin: OriginFor<T>,
			transaction_hash: XrplTxHash,
		) -> DispatchResultWithPostInfo {
			let challenger = ensure_signed(origin)?;
			ChallengeXRPTransactionList::<T>::insert(&transaction_hash, challenger);
			Ok(().into())
<<<<<<< HEAD
		}

		/// add a relayer
		#[pallet::weight((<T as Config>::WeightInfo::add_relayer(), DispatchClass::Operational))]
		#[transactional]
		pub fn add_relayer(
			origin: OriginFor<T>,
			relayer: T::AccountId,
		) -> DispatchResultWithPostInfo {
			T::ApproveOrigin::ensure_origin(origin)?;
			Self::initialize_relayer(&vec![relayer]);
			Self::deposit_event(Event::<T>::RelayerAdded(relayer));
			Ok(().into())
		}

		/// remove a relayer
		#[pallet::weight((<T as Config>::WeightInfo::remove_relayer(), DispatchClass::Operational))]
		#[transactional]
		pub fn remove_relayer(
			origin: OriginFor<T>,
			relayer: T::AccountId,
		) -> DispatchResultWithPostInfo {
			T::ApproveOrigin::ensure_origin(origin)?;
			if <Relayer<T>>::contains_key(relayer) {
				<Relayer<T>>::remove(relayer);
				Self::deposit_event(Event::<T>::RelayerRemoved(relayer));
				Ok(().into())
			} else {
				Err(Error::<T>::RelayerDoesNotExists.into())
			}
=======
>>>>>>> 91862f28
		}
	}
}

impl<T: Config> Pallet<T> {
	pub fn initialize_relayer(xrp_relayers: &Vec<T::AccountId>) {
		for relayer in xrp_relayers {
			<Relayer<T>>::insert(relayer, true);
		}
	}

	pub fn process_xrp_tx(n: T::BlockNumber) -> Weight {
		let tx_items: Vec<XrplTxHash> = match <ProcessXRPTransaction<T>>::take(n) {
			None => return DbWeight::get().reads(2 as Weight),
			Some(v) => v,
		};
		let mut reads = 2 as Weight;
		let mut writes = 0 as Weight;
		for transaction_hash in tx_items {
			if !<ChallengeXRPTransactionList<T>>::contains_key(transaction_hash) {
				let tx_details = <ProcessXRPTransactionDetails<T>>::take(transaction_hash);
				reads += 1;
				match tx_details {
					None => {},
					Some((ledger_index, ref tx)) => {
						match tx.transaction {
							XrplTxData::Payment { amount, address } => {
								let _ = T::MultiCurrency::mint_into(
									T::XrpAssetId::get(),
									&address.into(),
									amount,
								);
								writes += 1;
							},
							XrplTxData::CurrencyPayment {
								amount: _,
								address: _,
								currency_id: _,
							} => {},
							XrplTxData::Xls20 => {},
						}
						<SettledXRPTransactionDetails<T>>::insert(
							&transaction_hash,
							T::UnixTime::now().as_secs(),
						);
						writes += 1;
						Self::deposit_event(Event::Processed(ledger_index, transaction_hash));
					},
				}
			}
		}
		DbWeight::get().reads_writes(reads, writes)
	}

	pub fn add_to_relay(
		relayer: AccountOf<T>,
		ledger_index: LedgerIndex,
		transaction_hash: XrplTxHash,
		transaction: XrplTxData,
		timestamp: Timestamp,
	) -> DispatchResultWithPostInfo {
		let val = XrpTransaction { transaction_hash, transaction, timestamp };
		<RelayXRPTransaction<T>>::insert((&relayer, &ledger_index, &transaction_hash), val.clone());
		<ProcessXRPTransactionDetails<T>>::insert(&transaction_hash, (ledger_index, val));
		Self::add_to_xrp_process(transaction_hash)?;
		Self::deposit_event(Event::TransactionAdded(ledger_index, transaction_hash));
		Ok(().into())
	}

	pub fn add_to_xrp_process(transaction_hash: XrplTxHash) -> DispatchResultWithPostInfo {
		let process_block_number =
			<frame_system::Pallet<T>>::block_number() + T::ChallengePeriod::get().into();
		ProcessXRPTransaction::<T>::append(&process_block_number, transaction_hash);
		Ok(().into())
	}
}<|MERGE_RESOLUTION|>--- conflicted
+++ resolved
@@ -1,4 +1,3 @@
-#![feature(associated_type_defaults)]
 /* Copyright 2019-2021 Centrality Investments Limited
  *
  * Licensed under the LGPL, Version 3.0 (the "License");
@@ -62,12 +61,9 @@
 			+ Inspect<Self::AccountId, AssetId = AssetId>
 			+ Mutate<Self::AccountId>;
 
-<<<<<<< HEAD
 		/// Allowed origins to add/remove the relayers
 		type ApproveOrigin: EnsureOrigin<Self::Origin>;
 
-=======
->>>>>>> 91862f28
 		/// Weight information
 		type WeightInfo: WeightInfo;
 
@@ -95,11 +91,8 @@
 		TransactionAdded(LedgerIndex, XrplTxHash),
 		TransactionChallenge(LedgerIndex, XrplTxHash),
 		Processed(LedgerIndex, XrplTxHash),
-<<<<<<< HEAD
 		RelayerAdded(T::AccountId),
 		RelayerRemoved(T::AccountId),
-=======
->>>>>>> 91862f28
 	}
 
 	#[pallet::hooks]
@@ -209,7 +202,6 @@
 			let challenger = ensure_signed(origin)?;
 			ChallengeXRPTransactionList::<T>::insert(&transaction_hash, challenger);
 			Ok(().into())
-<<<<<<< HEAD
 		}
 
 		/// add a relayer
@@ -240,8 +232,6 @@
 			} else {
 				Err(Error::<T>::RelayerDoesNotExists.into())
 			}
-=======
->>>>>>> 91862f28
 		}
 	}
 }
