// Copyright 2022-2023 Futureverse Corporation Limited
//
// Licensed under the Apache License, Version 2.0 (the "License");
// you may not use this file except in compliance with the License.
// You may obtain a copy of the License at
//
//     http://www.apache.org/licenses/LICENSE-2.0
//
// Unless required by applicable law or agreed to in writing, software
// distributed under the License is distributed on an "AS IS" BASIS,
// WITHOUT WARRANTIES OR CONDITIONS OF ANY KIND, either express or implied.
// See the License for the specific language governing permissions and
// limitations under the License.
// You may obtain a copy of the License at the root of this project source code

#![cfg_attr(not(feature = "std"), no_std)]

use crate::types::{
<<<<<<< HEAD
	AssetWithdrawTransaction, DelayedPaymentId, DelayedWithdrawal, WithdrawTransaction,
	XRPLCurrency, XrpTransaction, XrpWithdrawTransaction,
	XrplTicketSequenceParams, XrplTxData,
=======
	AssetWithdrawTransaction, DelayedPaymentId, DelayedWithdrawal, NFTokenAcceptOfferTransaction,
	NFTokenCreateOfferTransaction, WithdrawTransaction, XRPLCurrency, XRPLDoorAccount,
	XrpTransaction, XrpWithdrawTransaction, XrplTicketSequenceParams, XrplTransaction, XrplTxData,
>>>>>>> 4ab9b180
};
use frame_support::{
	fail,
	pallet_prelude::*,
	traits::{
		fungibles::{metadata::Inspect as InspectMetadata, Inspect, Mutate},
		tokens::{Fortitude, Precision, Preservation},
		UnixTime,
	},
	transactional,
	weights::constants::RocksDbWeight as DbWeight,
	PalletId,
};
use frame_system::pallet_prelude::*;
use seed_pallet_common::{
	CreateExt, EthyToXrplBridgeAdapter, NFTExt, Xls20Ext, XrplBridgeToEthyAdapter,
};
use seed_primitives::{
	ethy::{crypto::AuthorityId, EventProofId},
	xrpl::{LedgerIndex, XrplAccountId, XrplTxHash, XrplTxTicketSequence},
	AccountId, AssetId, Balance, Timestamp, TokenId, WeightedDispatchResult,
};
use sp_runtime::{
	traits::{AccountIdConversion, One, Zero},
	ArithmeticError, Percent, SaturatedConversion, Saturating,
};
use sp_std::{prelude::*, vec};
use xrpl_codec::{
	field::Amount,
	traits::BinarySerialize,
	transaction::{
		NFTokenAcceptOffer, NFTokenCreateOffer, Payment, PaymentAltCurrency,
		PaymentWithDestinationTag, SignerListSet,
	},
	types::{AccountIdType, AmountType, IssuedAmountType, IssuedValueType},
};

pub use pallet::*;

pub mod types;

#[cfg(feature = "runtime-benchmarks")]
mod benchmarking;
#[cfg(test)]
mod mock;
#[cfg(test)]
mod tests;
#[cfg(test)]
mod tests_relayer;

pub mod weights;
pub use weights::WeightInfo;

type AccountOf<T> = <T as frame_system::Config>::AccountId;

#[frame_support::pallet]
pub mod pallet {
	use super::*;

	pub const STORAGE_VERSION: StorageVersion = StorageVersion::new(5);

	#[pallet::config]
	pub trait Config: frame_system::Config<AccountId = AccountId> {
		type RuntimeEvent: From<Event<Self>> + IsType<<Self as frame_system::Config>::RuntimeEvent>;

		type EthyAdapter: XrplBridgeToEthyAdapter<AuthorityId>;

		type MultiCurrency: CreateExt<AccountId = Self::AccountId>
			+ Inspect<Self::AccountId, AssetId = AssetId>
			+ Mutate<Self::AccountId, Balance = Balance>
			+ InspectMetadata<Self::AccountId>;

		/// Allowed origins to add/remove the relayers
		type ApproveOrigin: EnsureOrigin<Self::RuntimeOrigin>;

		/// Weight information
		type WeightInfo: WeightInfo;

		/// XRP Asset Id set at runtime
		#[pallet::constant]
		type XrpAssetId: Get<AssetId>;

		/// ROOT AssetId set at runtime
		#[pallet::constant]
		type NativeAssetId: Get<AssetId>;

		/// This pallet's Id, used for deriving a sovereign account ID
		#[pallet::constant]
		type PalletId: Get<PalletId>;

		/// Challenge Period to wait for a challenge before processing the transaction
		#[pallet::constant]
		type ChallengePeriod: Get<u32>;

		/// Maximum number of transactions that can be pruned in on_idle
		#[pallet::constant]
		type MaxPrunedTransactionsPerBlock: Get<u32>;

		/// Maximum number of delayed transactions that can be processed in a single block
		#[pallet::constant]
		type MaxDelayedPaymentsPerBlock: Get<u32>;

		/// Upper limit to the number of blocks we can check per block for delayed payments
		#[pallet::constant]
		type DelayedPaymentBlockLimit: Get<BlockNumberFor<Self>>;

		/// Unix time
		type UnixTime: UnixTime;

		/// Threshold to emit event TicketSequenceThresholdReached
		type TicketSequenceThreshold: Get<Percent>;

		/// Represents the maximum number of XRPL transactions that can be stored and processed in a
		/// single block in the temporary storage and the maximum number of XRPL transactions that
		/// can be stored in the settled transaction details storage for each block.
		type XRPTransactionLimit: Get<u32>;

		/// Maximum XRPL transactions within a single ledger
		type XRPLTransactionLimitPerLedger: Get<u32>;

		/// NFT Extension, used to interact with the NFT pallet
		type NFTExt: NFTExt<AccountId = Self::AccountId>;

		/// Xls20 Extension, used to interact with the Xls20 pallet
		type Xls20Ext: Xls20Ext<AccountId = Self::AccountId>;
	}

	#[pallet::error]
	pub enum Error<T> {
		/// This asset is not supported by the bridge
		AssetNotSupported,
		/// Only the active relayer is permitted to perform this action
		NotPermitted,
		/// The paymentIds have been exhausted
		NoAvailablePaymentIds,
		/// The scheduled block cannot hold any more delayed payments
		DelayScheduleAtCapacity,
		/// There is no settledXRPTransactionDetails for this ledger index
		NoTransactionDetails,
		/// The relayer account does not exist
		RelayerDoesNotExists,
		/// Withdraw amount must be non-zero and <= u64
		WithdrawInvalidAmount,
		/// The door address has not been configured
		DoorAddressNotSet,
		/// XRPL does not allow more than 8 signers for door address
		TooManySigners,
		/// The asset decimals are too high to bridge to XRPL
		InvalidAssetDecimals,
		/// The issued amount currency code is invalid
		InvalidCurrencyCode,
		/// Could not convert Balance to Mantissa Exponent
		InvalidMantissaExponentConversion,
		/// The signers are not known by ethy
		InvalidSigners,
		/// highest_pruned_ledger_index must be less than highest_settled_ledger_index -
		/// submission_window_width
		InvalidHighestPrunedIndex,
		/// Submitted a duplicate transaction hash
		TxReplay,
		/// The NextTicketSequenceParams has not been set
		NextTicketSequenceParamsNotSet,
		/// The NextTicketSequenceParams is invalid
		NextTicketSequenceParamsInvalid,
		/// The TicketSequenceParams is invalid
		TicketSequenceParamsInvalid,
		/// Cannot process more transactions at that block
		CannotProcessMoreTransactionsAtThatBlock,
		/// This ledger index is within the submission window and can't be pruned
		CannotPruneActiveLedgerIndex,
		/// Transaction submitted is outside the submission window
		OutSideSubmissionWindow,
		/// Too Many transactions per ledger
		TooManyTransactionsPerLedger,
		/// XRPL symbol to TRN asset id mapping is invalid
		InvalidSymbolMapping,
		/// The asset rounding due to saturation is too high, reduce the significant digits
		AssetRoundingTooHigh,
		/// XLS20 incompatible NFT
		Xls20Incompatible,
		/// XLS20 token id not found
		Xls20TokenIDNotFound,

		TestErrorRemoveAfterUsing,
	}

	#[pallet::event]
	#[pallet::generate_deposit(pub(crate) fn deposit_event)]
	pub enum Event<T: Config> {
		TransactionAdded(LedgerIndex, XrplTxHash),
		TransactionChallenge(LedgerIndex, XrplTxHash),
		/// The payment delay was set
		PaymentDelaySet {
			asset_id: AssetId,
			payment_threshold: Balance,
			delay: BlockNumberFor<T>,
		},
		/// The payment delay was removed
		PaymentDelayRemoved {
			asset_id: AssetId,
		},
		/// Processing an event succeeded
		ProcessingOk(LedgerIndex, XrplTxHash),
		/// Processing an event failed
		ProcessingFailed(LedgerIndex, XrplTxHash, DispatchError),
		/// Transaction not supported
		NotSupportedTransaction,
		/// Request to withdraw some XRP amount to XRPL
		WithdrawRequest {
			proof_id: u64,
			sender: T::AccountId,
			asset_id: AssetId,
			amount: Balance,
			destination: XrplAccountId,
		},
		/// A withdrawal was delayed as it was above the min_payment threshold
		WithdrawDelayed {
			sender: T::AccountId,
			asset_id: AssetId,
			amount: Balance,
			destination: XrplAccountId,
			delayed_payment_id: DelayedPaymentId,
			payment_block: BlockNumberFor<T>,
		},
		RelayerAdded(T::AccountId),
		RelayerRemoved(T::AccountId),
		/// XRPL Door address set/reset
		DoorAddressSet {
			door_account: XRPLDoorAccount,
			address: Option<XrplAccountId>,
		},
		/// Next ticket sequence params set for the XRPL door account
		DoorNextTicketSequenceParamSet {
			door_account: XRPLDoorAccount,
			ticket_sequence_start_next: u32,
			ticket_bucket_size_next: u32,
		},
		/// ticket sequence params set for the XRPL door account
		DoorTicketSequenceParamSet {
			door_account: XRPLDoorAccount,
			ticket_sequence: u32,
			ticket_sequence_start: u32,
			ticket_bucket_size: u32,
		},
		LedgerIndexManualPrune {
			ledger_index: u32,
			total_cleared: u32,
		},
		/// ticket sequence threshold reached for the XRPL door account
		TicketSequenceThresholdReached {
			door_account: XRPLDoorAccount,
			current_ticket: u32,
		},
		XrplAssetMapSet {
			asset_id: AssetId,
			xrpl_currency: XRPLCurrency,
		},
		XrplAssetMapRemoved {
			asset_id: AssetId,
			xrpl_currency: XRPLCurrency,
		},
		/// Submit XRPL Tx signing request
		XrplTxSignRequest {
			proof_id: u64,
			tx: XrplTransaction,
		},
	}

	#[pallet::hooks]
	impl<T: Config> Hooks<BlockNumberFor<T>> for Pallet<T>
	where
		<T as frame_system::Config>::AccountId: From<sp_core::H160>,
	{
		fn on_initialize(n: BlockNumberFor<T>) -> Weight {
			Self::process_xrp_tx(n)
		}

		fn on_idle(now: BlockNumberFor<T>, remaining_weight: Weight) -> Weight {
			let delay_weight = Self::process_delayed_payments(now, remaining_weight);
			let prune_weight = Self::clear_storages(remaining_weight.saturating_sub(delay_weight));
			delay_weight.saturating_add(prune_weight)
		}
	}

	#[pallet::pallet]
	#[pallet::storage_version(STORAGE_VERSION)]
	pub struct Pallet<T>(PhantomData<T>);

	#[pallet::storage]
	/// List of all XRP transaction relayers
	pub type Relayer<T: Config> = StorageMap<_, Blake2_128Concat, T::AccountId, bool>;

	#[pallet::storage]
	/// Temporary storage to set the transactions ready to be processed at specified block number
	pub type ProcessXRPTransaction<T: Config> = StorageMap<
		_,
		Twox64Concat,
		BlockNumberFor<T>,
		BoundedVec<XrplTxHash, T::XRPTransactionLimit>,
	>;

	#[pallet::storage]
	/// Stores submitted transactions from XRPL waiting to be processed
	/// Transactions will be cleared according to the submission window after processing
	pub type ProcessXRPTransactionDetails<T: Config> =
		StorageMap<_, Identity, XrplTxHash, (LedgerIndex, XrpTransaction, T::AccountId)>;

	#[pallet::storage]
	/// Settled xrp transactions stored against XRPL ledger index
	pub type SettledXRPTransactionDetails<T: Config> =
		StorageMap<_, Twox64Concat, u32, BoundedVec<XrplTxHash, T::XRPLTransactionLimitPerLedger>>;

	#[pallet::storage]
	/// Map TRN asset Id to XRPL symbol, storage to keep mapping between TRN -> XRPL tokens/assets
	pub type AssetIdToXRPL<T: Config> = StorageMap<_, Twox64Concat, AssetId, XRPLCurrency>;

	#[pallet::storage]
	/// Map XRPL symbol to TRN asset Id, storage to keep mapping between XRPL -> TRN tokens/assets
	pub type XRPLToAssetId<T: Config> = StorageMap<_, Twox64Concat, XRPLCurrency, AssetId>;

	#[pallet::storage]
	/// Highest settled XRPL ledger index
	pub type HighestSettledLedgerIndex<T: Config> = StorageValue<_, u32, ValueQuery>;

	#[pallet::storage]
	/// Source tag to be used to indicate the transaction is happening from futureverse
	pub type SourceTag<T: Config> = StorageValue<_, u32, ValueQuery>;

	#[pallet::type_value]
	pub fn DefaultHighestPrunedLedgerIndex() -> u32 {
		42_900_000_u32
	}

	#[pallet::storage]
	/// Highest pruned XRPL ledger index
	pub type HighestPrunedLedgerIndex<T: Config> =
		StorageValue<_, u32, ValueQuery, DefaultHighestPrunedLedgerIndex>;

	#[pallet::type_value]
	/// XRPL ledger rate is between 3-5 seconds. let's take min 3 seconds and keep data for 10 days
	pub fn DefaultSubmissionWindowWidth() -> u32 {
		// 86400 is the number of seconds per day.
		86400_u32.saturating_div(3).saturating_mul(10)
	}
	#[pallet::storage]
	/// XRPL transactions submission window width in ledger indexes
	pub type SubmissionWindowWidth<T: Config> =
		StorageValue<_, u32, ValueQuery, DefaultSubmissionWindowWidth>;

	#[pallet::storage]
	/// Payment delay for any withdraw over the specified Balance threshold
	pub type PaymentDelay<T: Config> =
		StorageMap<_, Twox64Concat, AssetId, (Balance, BlockNumberFor<T>)>;

	#[pallet::storage]
	/// Map from DelayedPaymentId to (sender, WithdrawTx)
	pub type DelayedPayments<T: Config> =
		StorageMap<_, Identity, DelayedPaymentId, DelayedWithdrawal<T::AccountId>>;

	#[pallet::storage]
	/// Map from block number to DelayedPaymentIds scheduled for that block
	pub type DelayedPaymentSchedule<T: Config> = StorageMap<
		_,
		Identity,
		BlockNumberFor<T>,
		BoundedVec<DelayedPaymentId, T::MaxDelayedPaymentsPerBlock>,
	>;

	#[pallet::storage]
	/// The highest block number that has had all delayed payments processed
	pub type NextDelayProcessBlock<T: Config> = StorageValue<_, BlockNumberFor<T>, ValueQuery>;

	#[pallet::storage]
	/// The next available delayedPaymentId
	pub type NextDelayedPaymentId<T: Config> = StorageValue<_, DelayedPaymentId, ValueQuery>;

	#[pallet::storage]
	/// Challenge received for a transaction mapped by hash, will be cleared when validator
	/// validates
	pub type ChallengeXRPTransactionList<T: Config> =
		StorageMap<_, Identity, XrplTxHash, T::AccountId>;

	#[pallet::type_value]
	pub fn DefaultDoorTicketSequence() -> u32 {
		0_u32
	}
	#[pallet::storage]
	#[pallet::getter(fn door_ticket_sequence)]
	/// The current ticket sequence of the XRPL door accounts
	pub type DoorTicketSequence<T: Config> = StorageMap<
		_,
		Twox64Concat,
		XRPLDoorAccount,
		XrplTxTicketSequence,
		ValueQuery,
		DefaultDoorTicketSequence,
	>;

	#[pallet::storage]
	#[pallet::getter(fn door_ticket_sequence_params)]
	/// The Ticket sequence params of the XRPL door accounts for the current allocation
	pub type DoorTicketSequenceParams<T: Config> =
		StorageMap<_, Twox64Concat, XRPLDoorAccount, XrplTicketSequenceParams, ValueQuery>;

	#[pallet::storage]
	#[pallet::getter(fn door_ticket_sequence_params_next)]
	/// The Ticket sequence params of the XRPL door accounts for the next allocation
	pub type DoorTicketSequenceParamsNext<T: Config> =
		StorageMap<_, Twox64Concat, XRPLDoorAccount, XrplTicketSequenceParams, ValueQuery>;

	#[pallet::storage]
	#[pallet::getter(fn ticket_sequence_threshold_reached_emitted)]
	/// Keeps track whether the TicketSequenceThresholdReached event is emitted for XRPL door accounts
	pub type TicketSequenceThresholdReachedEmitted<T: Config> =
		StorageMap<_, Twox64Concat, XRPLDoorAccount, bool, ValueQuery>;

	/// Default door tx fee 1 XRP
	#[pallet::type_value]
	pub fn DefaultDoorTxFee() -> u64 {
		1_000_000_u64
	}

	#[pallet::storage]
	/// The flat fee for XRPL door txs
	pub type DoorTxFee<T: Config> =
		StorageMap<_, Twox64Concat, XRPLDoorAccount, u64, ValueQuery, DefaultDoorTxFee>;

	#[pallet::storage]
	/// The door address on XRPL
	pub type DoorAddress<T: Config> = StorageMap<_, Twox64Concat, XRPLDoorAccount, XrplAccountId>;

	#[pallet::genesis_config]
	pub struct GenesisConfig<T: Config> {
		pub xrp_relayers: Vec<T::AccountId>,
	}

	impl<T: Config> Default for GenesisConfig<T> {
		fn default() -> Self {
			Self { xrp_relayers: vec![] }
		}
	}

	#[pallet::genesis_build]
	impl<T: Config> BuildGenesisConfig for GenesisConfig<T> {
		fn build(&self) {
			Pallet::<T>::initialize_relayer(&self.xrp_relayers);
		}
	}

	#[pallet::call]
	impl<T: Config> Pallet<T> {
		/// Submit xrp transaction
		#[pallet::call_index(0)]
		#[pallet::weight((T::WeightInfo::submit_transaction(), DispatchClass::Operational))]
		#[transactional]
		pub fn submit_transaction(
			origin: OriginFor<T>,
			ledger_index: LedgerIndex,
			transaction_hash: XrplTxHash,
			transaction: XrplTxData,
			timestamp: Timestamp,
		) -> DispatchResult {
			let relayer = ensure_signed(origin)?;
			let active_relayer = <Relayer<T>>::get(&relayer).unwrap_or(false);
			ensure!(active_relayer, Error::<T>::NotPermitted);

			// Verify that the issuer supplied matches the issuer we have in our map,
			if let XrplTxData::CurrencyPayment { currency, .. } = &transaction {
				ensure!(XRPLToAssetId::<T>::contains_key(currency), Error::<T>::AssetNotSupported);
			}

			// Check within the submission window
			let submission_window_end = HighestSettledLedgerIndex::<T>::get()
				.saturating_sub(SubmissionWindowWidth::<T>::get());
			ensure!(
				(ledger_index as u32).ge(&submission_window_end),
				Error::<T>::OutSideSubmissionWindow
			);
			// If within the submission window, check against ProcessXRPTransactionDetails
			ensure!(
				ProcessXRPTransactionDetails::<T>::get(transaction_hash).is_none(),
				Error::<T>::TxReplay
			);

			Self::add_to_relay(relayer, ledger_index, transaction_hash, transaction, timestamp)
		}

		/// Submit xrp transaction challenge
		#[pallet::call_index(1)]
		#[pallet::weight(T::WeightInfo::submit_challenge())]
		#[transactional]
		pub fn submit_challenge(
			origin: OriginFor<T>,
			transaction_hash: XrplTxHash,
		) -> DispatchResult {
			let challenger = ensure_signed(origin)?;
			ChallengeXRPTransactionList::<T>::insert(transaction_hash, challenger);
			Ok(())
		}

		/// Sets the payment delay
		/// payment_delay is a tuple of payment_threshold and delay in blocks
		#[pallet::call_index(2)]
		#[pallet::weight((T::WeightInfo::set_payment_delay(), DispatchClass::Operational))]
		pub fn set_payment_delay(
			origin: OriginFor<T>,
			asset_id: AssetId,
			payment_delay: Option<(Balance, BlockNumberFor<T>)>,
		) -> DispatchResult {
			ensure_root(origin)?;
			match payment_delay {
				Some((payment_threshold, delay)) => {
					PaymentDelay::<T>::insert(asset_id, (payment_threshold, delay));
					Self::deposit_event(Event::<T>::PaymentDelaySet {
						asset_id,
						payment_threshold,
						delay,
					});
				},
				None => {
					PaymentDelay::<T>::remove(asset_id);
					Self::deposit_event(Event::<T>::PaymentDelayRemoved { asset_id });
				},
			}
			Ok(())
		}

		/// Withdraw xrp transaction
		#[pallet::call_index(3)]
		#[pallet::weight(T::WeightInfo::withdraw_xrp())]
		#[transactional]
		pub fn withdraw_xrp(
			origin: OriginFor<T>,
			amount: Balance,
			destination: XrplAccountId,
		) -> DispatchResult {
			let who = ensure_signed(origin)?;
			Self::add_to_withdraw(who, T::XrpAssetId::get(), amount, destination, None)
		}

		/// Withdraw xrp transaction
		#[pallet::call_index(4)]
		#[pallet::weight(T::WeightInfo::withdraw_xrp())]
		#[transactional]
		pub fn withdraw_xrp_with_destination_tag(
			origin: OriginFor<T>,
			amount: Balance,
			destination: XrplAccountId,
			destination_tag: u32,
		) -> DispatchResult {
			let who = ensure_signed(origin)?;
			// println!("Decimals: {}", <T as pallet::Config>::MultiCurrency::decimals(asset_id));
			Self::add_to_withdraw(
				who,
				T::XrpAssetId::get(),
				amount,
				destination,
				Some(destination_tag),
			)
		}

		/// Withdraw any token to XRPL
		#[pallet::call_index(15)]
		#[pallet::weight(
			match asset_id {
				a if a == &T::XrpAssetId::get() => T::WeightInfo::withdraw_xrp(),
				_ => T::WeightInfo::withdraw_asset(),
			}
		)]
		#[transactional]
		pub fn withdraw(
			origin: OriginFor<T>,
			asset_id: AssetId,
			amount: Balance,
			destination: XrplAccountId,
			destination_tag: Option<u32>,
		) -> DispatchResult {
			let who = ensure_signed(origin)?;
			Self::add_to_withdraw(who, asset_id, amount, destination, destination_tag)
		}

		/// add a relayer
		#[pallet::call_index(5)]
		#[pallet::weight((T::WeightInfo::add_relayer(), DispatchClass::Operational))]
		#[transactional]
		pub fn add_relayer(origin: OriginFor<T>, relayer: T::AccountId) -> DispatchResult {
			T::ApproveOrigin::ensure_origin(origin)?;
			Self::initialize_relayer(&vec![relayer.clone()]);
			Self::deposit_event(Event::<T>::RelayerAdded(relayer));
			Ok(())
		}

		/// remove a relayer
		#[pallet::call_index(6)]
		#[pallet::weight((T::WeightInfo::remove_relayer(), DispatchClass::Operational))]
		#[transactional]
		pub fn remove_relayer(origin: OriginFor<T>, relayer: T::AccountId) -> DispatchResult {
			T::ApproveOrigin::ensure_origin(origin)?;
			if <Relayer<T>>::contains_key(relayer.clone()) {
				<Relayer<T>>::remove(relayer.clone());
				Self::deposit_event(Event::<T>::RelayerRemoved(relayer));
				Ok(())
			} else {
				Err(Error::<T>::RelayerDoesNotExists.into())
			}
		}

		/// Set the door tx fee amount
		#[pallet::call_index(7)]
		#[pallet::weight((<T as Config>::WeightInfo::set_door_tx_fee(), DispatchClass::Operational))]
		pub fn set_door_tx_fee(
			origin: OriginFor<T>,
			door_type: XRPLDoorAccount,
			fee: u64,
		) -> DispatchResult {
			ensure_root(origin)?;
			DoorTxFee::<T>::insert(door_type, fee);
			Ok(())
		}

		/// Set the xrp source tag
		#[pallet::call_index(8)]
		#[pallet::weight((<T as Config>::WeightInfo::set_xrp_source_tag(), DispatchClass::Operational))]
		pub fn set_xrp_source_tag(origin: OriginFor<T>, source_tag: u32) -> DispatchResult {
			ensure_root(origin)?;
			SourceTag::<T>::put(source_tag);
			Ok(())
		}

		/// Set/Reset XRPL door addresses managed by this pallet
		#[pallet::call_index(9)]
		#[pallet::weight((T::WeightInfo::set_door_address(), DispatchClass::Operational))]
		#[transactional]
		pub fn set_door_address(
			origin: OriginFor<T>,
			door_account: XRPLDoorAccount,
			door_address: Option<XrplAccountId>,
		) -> DispatchResult {
			T::ApproveOrigin::ensure_origin(origin)?;
			DoorAddress::<T>::set(door_account, door_address);
			Self::deposit_event(Event::<T>::DoorAddressSet { door_account, address: door_address });
			Ok(())
		}

		/// Set the door account ticket sequence params for the next allocation
		#[pallet::call_index(10)]
		#[pallet::weight((T::WeightInfo::set_ticket_sequence_next_allocation(), DispatchClass::Operational))]
		pub fn set_ticket_sequence_next_allocation(
			origin: OriginFor<T>,
			door_account: XRPLDoorAccount,
			start_ticket_sequence: u32,
			ticket_bucket_size: u32,
		) -> DispatchResult {
			let relayer = ensure_signed(origin)?;
			let active_relayer = <Relayer<T>>::get(&relayer).unwrap_or(false);
			ensure!(active_relayer, Error::<T>::NotPermitted);

			let current_ticket_sequence = Self::door_ticket_sequence(door_account);
			let current_params = Self::door_ticket_sequence_params(door_account);

			if start_ticket_sequence < current_ticket_sequence
				|| start_ticket_sequence < current_params.start_sequence
				|| ticket_bucket_size == 0
			{
				fail!(Error::<T>::NextTicketSequenceParamsInvalid);
			}
			DoorTicketSequenceParamsNext::<T>::insert(
				door_account,
				XrplTicketSequenceParams {
					start_sequence: start_ticket_sequence,
					bucket_size: ticket_bucket_size,
				},
			);
			Self::deposit_event(Event::<T>::DoorNextTicketSequenceParamSet {
				door_account,
				ticket_sequence_start_next: start_ticket_sequence,
				ticket_bucket_size_next: ticket_bucket_size,
			});
			Ok(())
		}

		/// Set the door account current ticket sequence params for current allocation - force set
		#[pallet::call_index(11)]
		#[pallet::weight((T::WeightInfo::set_ticket_sequence_current_allocation(), DispatchClass::Operational))]
		pub fn set_ticket_sequence_current_allocation(
			origin: OriginFor<T>,
			door_account: XRPLDoorAccount,
			ticket_sequence: u32,
			start_ticket_sequence: u32,
			ticket_bucket_size: u32,
		) -> DispatchResult {
			ensure_root(origin)?; // only the root will be able to do it
			let current_ticket_sequence = Self::door_ticket_sequence(door_account);
			let current_params = Self::door_ticket_sequence_params(door_account);

			if ticket_sequence < current_ticket_sequence
				|| start_ticket_sequence < current_params.start_sequence
				|| ticket_bucket_size == 0
			{
				fail!(Error::<T>::TicketSequenceParamsInvalid);
			}

			DoorTicketSequence::<T>::insert(door_account, ticket_sequence);
			DoorTicketSequenceParams::<T>::insert(
				door_account,
				XrplTicketSequenceParams {
					start_sequence: start_ticket_sequence,
					bucket_size: ticket_bucket_size,
				},
			);
			TicketSequenceThresholdReachedEmitted::<T>::remove(door_account);
			Self::deposit_event(Event::<T>::DoorTicketSequenceParamSet {
				door_account,
				ticket_sequence,
				ticket_sequence_start: start_ticket_sequence,
				ticket_bucket_size,
			});
			Ok(())
		}

		#[pallet::call_index(12)]
		#[pallet::weight(T::WeightInfo::reset_settled_xrpl_tx_data(settled_tx_data.as_ref().unwrap_or(&vec![]).len() as u32))]
		#[transactional]
		pub fn reset_settled_xrpl_tx_data(
			origin: OriginFor<T>,
			highest_settled_ledger_index: u32,
			submission_window_width: u32,
			highest_pruned_ledger_index: Option<u32>,
			settled_tx_data: Option<Vec<(XrplTxHash, u32, XrpTransaction, T::AccountId)>>,
		) -> DispatchResult {
			ensure_root(origin)?;
			if let Some(highest_pruned_ledger_index) = highest_pruned_ledger_index {
				ensure!(
					highest_pruned_ledger_index
						<= highest_settled_ledger_index.saturating_sub(submission_window_width),
					Error::<T>::InvalidHighestPrunedIndex
				);
				HighestPrunedLedgerIndex::<T>::put(highest_pruned_ledger_index);
			}
			HighestSettledLedgerIndex::<T>::put(highest_settled_ledger_index);
			SubmissionWindowWidth::<T>::put(submission_window_width);

			if let Some(settled_txs) = settled_tx_data {
				for (xrpl_tx_hash, ledger_index, tx, account) in settled_txs {
					<ProcessXRPTransactionDetails<T>>::insert(
						xrpl_tx_hash,
						(ledger_index as LedgerIndex, tx, account),
					);

					<SettledXRPTransactionDetails<T>>::try_append(ledger_index, xrpl_tx_hash)
						.map_err(|_| Error::<T>::TooManyTransactionsPerLedger)?;
				}
			}

			Ok(())
		}

		#[pallet::call_index(13)]
		#[pallet::weight({
			let ledger_count = SettledXRPTransactionDetails::<T>::get(ledger_index).unwrap_or_default().len() as u32;
			(T::WeightInfo::prune_settled_ledger_index(ledger_count), DispatchClass::Operational)
		})]
		pub fn prune_settled_ledger_index(
			origin: OriginFor<T>,
			ledger_index: u32,
		) -> DispatchResult {
			ensure_root(origin)?;

			// Ensure the ledger index is not within the submission window
			let max_ledger_index = HighestSettledLedgerIndex::<T>::get()
				.saturating_sub(SubmissionWindowWidth::<T>::get());
			ensure!(ledger_index < max_ledger_index, Error::<T>::CannotPruneActiveLedgerIndex);

			// Clear the tx hashes for this ledger index
			let tx_hashes = <SettledXRPTransactionDetails<T>>::take(ledger_index)
				.ok_or(Error::<T>::NoTransactionDetails)?;
			let total_cleared = tx_hashes.len() as u32;

			for tx_hash in tx_hashes {
				<ProcessXRPTransactionDetails<T>>::remove(tx_hash);
			}

			Self::deposit_event(Event::LedgerIndexManualPrune { ledger_index, total_cleared });
			Ok(())
		}

		#[pallet::call_index(14)]
		#[pallet::weight(T::WeightInfo::set_xrpl_asset_map())]
		/// Sets the mapping for an asset to an xrpl symbol (requires governance)
		/// Sets both XRPLToAssetId and AssetIdToXRPL
		pub fn set_xrpl_asset_map(
			origin: OriginFor<T>,
			asset_id: AssetId,
			xrpl_currency: Option<XRPLCurrency>,
		) -> DispatchResult {
			ensure_root(origin)?;
			if let Some(xrpl_currency) = xrpl_currency {
				// Validate currency to prevent errors during withdrawal
				ensure!(xrpl_currency.symbol.is_valid(), Error::<T>::InvalidCurrencyCode);
				<AssetIdToXRPL<T>>::insert(asset_id, xrpl_currency);
				<XRPLToAssetId<T>>::insert(xrpl_currency, asset_id);
				Self::deposit_event(Event::XrplAssetMapSet { asset_id, xrpl_currency });
			} else {
				// Remove mapping if xrpl_currency is none
				let xrpl_currency_mapped =
					AssetIdToXRPL::<T>::get(asset_id).ok_or(Error::<T>::AssetNotSupported)?;
				<AssetIdToXRPL<T>>::remove(asset_id);
				<XRPLToAssetId<T>>::remove(xrpl_currency_mapped);
				Self::deposit_event(Event::XrplAssetMapRemoved {
					asset_id,
					xrpl_currency: xrpl_currency_mapped,
				});
			}
			Ok(())
		}

		/// Generate a signing request for NFT Accept Offer
		#[pallet::call_index(16)]
		#[pallet::weight(T::WeightInfo::generate_nft_accept_offer())]
		#[transactional]
		pub fn generate_nft_accept_offer(
			origin: OriginFor<T>,
			nftoken_sell_offer: [u8; 32],
		) -> DispatchResult {
			let who = ensure_signed(origin)?;
			ensure!(Relayer::<T>::get(&who).unwrap_or(false), Error::<T>::NotPermitted);

			let door_address =
				DoorAddress::<T>::get(XRPLDoorAccount::NFT).ok_or(Error::<T>::DoorAddressNotSet)?;
			let tx_data = XrplTransaction::NFTokenAcceptOffer(NFTokenAcceptOfferTransaction {
				nftoken_sell_offer,
				tx_fee: DoorTxFee::<T>::get(XRPLDoorAccount::NFT),
				tx_ticket_sequence: Self::get_door_ticket_sequence(XRPLDoorAccount::NFT)?,
				account: door_address,
			});

			Self::submit_xrpl_tx_for_signing(tx_data)
		}

		/// Withdraw NFT to XRPL
		#[pallet::call_index(17)]
		#[pallet::weight(T::WeightInfo::withdraw_nft())]
		#[transactional]
		pub fn withdraw_nft(
			origin: OriginFor<T>,
			token_id: TokenId,
			destination: XrplAccountId,
		) -> DispatchResult {
			let who = ensure_signed(origin)?;
			Self::do_nft_withdrawal(who, token_id, destination)
		}
	}
}

impl<T: Config> Pallet<T> {
	pub fn initialize_relayer(xrp_relayers: &Vec<T::AccountId>) {
		for relayer in xrp_relayers {
			<Relayer<T>>::insert(relayer, true);
		}
	}

	pub fn process_xrp_tx(n: BlockNumberFor<T>) -> Weight
	where
		<T as frame_system::Config>::AccountId: From<sp_core::H160>,
	{
		let tx_items = match <ProcessXRPTransaction<T>>::take(n) {
			None => return DbWeight::get().reads(2u64),
			Some(v) => v,
		};
		let mut used_weight = DbWeight::get().reads(2);

		let tx_details = tx_items
			.iter()
			.filter(|x| !<ChallengeXRPTransactionList<T>>::contains_key(x))
			.map(|x| (x, <ProcessXRPTransactionDetails<T>>::get(x)));

		used_weight = used_weight.saturating_add(DbWeight::get().reads(tx_items.len() as u64 * 2));
		let tx_details = tx_details.filter_map(|x| Some((x.0, x.1?)));

		used_weight = used_weight.saturating_add(DbWeight::get().reads(1));
		let mut highest_settled_ledger_index = HighestSettledLedgerIndex::<T>::get();

		for (transaction_hash, (ledger_index, ref tx, _relayer)) in tx_details {
			let weighted_result = match tx.transaction {
				XrplTxData::Payment { amount, address } => {
<<<<<<< HEAD
					if let Err(e) = T::MultiCurrency::mint_into(
						T::XrpAssetId::get(),
						&(*address).into(),
						*amount,
					) {
						Self::deposit_event(Event::ProcessingFailed(
							ledger_index,
							*transaction_hash,
							e,
						));
					} else {
						Self::deposit_event(Event::ProcessingOk(
							ledger_index,
							*transaction_hash,
						));
					}
=======
					Self::process_asset_deposit(amount, &address.into(), T::XrpAssetId::get())
>>>>>>> 4ab9b180
				},
				XrplTxData::CurrencyPayment { amount, address, currency } => {
					match XRPLToAssetId::<T>::get(currency) {
						Some(asset_id) => {
							Self::process_asset_deposit(amount, &address.into(), asset_id)
						},
						None => {
<<<<<<< HEAD
							Self::deposit_event(Event::ProcessingFailed(
								ledger_index,
								*transaction_hash,
								Error::<T>::AssetNotSupported.into(),
							));
							continue;
						},
						Some(asset_id) => asset_id,
					};
					if asset_id == T::NativeAssetId::get() {
						let pallet_address: T::AccountId =
							T::PalletId::get().into_account_truncating();
						if let Err(e) = T::MultiCurrency::transfer(
							asset_id,
							&pallet_address,
							&(*address).into(),
							*amount,
							Preservation::Expendable,
						) {
							Self::deposit_event(Event::ProcessingFailed(
								ledger_index,
								*transaction_hash,
								e,
							));
							continue;
						}
					} else if let Err(e) = T::MultiCurrency::mint_into(
						asset_id,
						&(*address).into(),
						*amount,
					) {
						Self::deposit_event(Event::ProcessingFailed(
							ledger_index,
							*transaction_hash,
							e,
						));
						continue;
=======
							Err((DbWeight::get().reads(1), Error::<T>::AssetNotSupported.into()))
						},
>>>>>>> 4ab9b180
					}
				},
				XrplTxData::Xls20 { token_id, address } => {
					T::Xls20Ext::deposit_xls20_token(&address.into(), token_id)
				},
			};

			match weighted_result {
				Ok(weight) => {
					Self::deposit_event(Event::ProcessingOk(
						ledger_index,
						*transaction_hash,
					));
					used_weight.saturating_add(weight);
				},
				Err((weight, e)) => {
					Self::deposit_event(Event::ProcessingFailed(
						ledger_index,
						transaction_hash.clone(),
						e,
					));
					used_weight.saturating_add(weight);
					continue;
				},
			}

			// Add to SettledXRPTransactionDetails
			used_weight = used_weight.saturating_add(DbWeight::get().reads_writes(1, 1));
			<SettledXRPTransactionDetails<T>>::try_append(
				ledger_index as u32,
				*transaction_hash,
			)
			.expect("Should not happen since XRPLTransactionLimitPerLedger >= XRPTransactionLimit");

			// Update HighestSettledLedgerIndex
			if highest_settled_ledger_index < ledger_index as u32 {
				highest_settled_ledger_index = ledger_index as u32;
			}
		}

		HighestSettledLedgerIndex::<T>::put(highest_settled_ledger_index);
		used_weight.saturating_add(DbWeight::get().writes(1))
	}

	// Process a deposit transaction from XRPL, if it is ROOT token, transfer from the pallet address
	// otherwise mint the asset into the destination address
	fn process_asset_deposit(
		amount: Balance,
		address: &T::AccountId,
		asset_id: AssetId,
	) -> WeightedDispatchResult {
		if asset_id == T::NativeAssetId::get() {
			let pallet_address: T::AccountId = T::PalletId::get().into_account_truncating();
			let weight = T::WeightInfo::process_asset_deposit_root();
			T::MultiCurrency::transfer(
				asset_id,
				&pallet_address,
				address,
				amount,
				Preservation::Expendable,
			)
			.map_err(|e| (weight, e))?;
			Ok(weight)
		} else {
			let weight = T::WeightInfo::process_asset_deposit();
			T::MultiCurrency::mint_into(asset_id, address, amount).map_err(|e| (weight, e))?;
			Ok(weight)
		}
	}

	/// Process any transactions that have been delayed due to the min_payment threshold
	pub fn process_delayed_payments(
		block_number: BlockNumberFor<T>,
		remaining_weight: Weight,
	) -> Weight {
		// Initial reads for the following:
		// Read: NextDelayProcessBlock, DoorAddress
		// Write: NextDelayProcessBlock
		let base_process_weight = DbWeight::get().reads_writes(2u64, 1u64);
		// Weight to process one withdraw tx
		// 1 read for DelayedPayments
		// 2 reads and 2 writes within submit_withdraw_request
		let weight_per_tx = DbWeight::get().reads_writes(3u64, 2u64);
		// The minimum weight required to clear at least one transaction.
		// This includes the weight_per_tx (To submit one withdrawal)
		// And the weight to update DelayedPaymentSchedule
		let min_weight_per_tx =
			weight_per_tx.saturating_add(DbWeight::get().reads_writes(2u64, 2u64));

		// Ensure we have enough weight to perform the initial reads + process at least one tx
		if remaining_weight.ref_time() <= (base_process_weight + min_weight_per_tx).ref_time() {
			return Weight::zero();
		}

		let mut used_weight = base_process_weight;
		let highest_processed_delay_block = <NextDelayProcessBlock<T>>::get();
		let mut new_highest = highest_processed_delay_block;
		// Limit the number of blocks to process to either the current block_number or the
		// DelayedPaymentBlockLimit + highest_processed_delay_block
		let block_limit = block_number
			.min(highest_processed_delay_block.saturating_add(T::DelayedPaymentBlockLimit::get()));

		// Get the current door address
		let Some(door_address) = DoorAddress::<T>::get(XRPLDoorAccount::Main) else {
			return used_weight;
		};

		// Loop through as many blocks as we can, checking each block to see if there are any
		// delayed payments to process
		while new_highest <= block_limit {
			// Check if we have enough remaining to mutate storage this block
			if remaining_weight.ref_time()
				<= used_weight
					.saturating_add(DbWeight::get().reads_writes(1, 2))
					.saturating_add(weight_per_tx)
					.ref_time()
			{
				break;
			}

			// Add weight for reading DelayedPaymentSchedule
			used_weight = used_weight.saturating_add(DbWeight::get().reads(1));
			let Some(delayed_payment_ids) = <DelayedPaymentSchedule<T>>::get(new_highest) else {
				// No delayed payments to process for this block
				new_highest = new_highest.saturating_add(BlockNumberFor::<T>::one());
				continue;
			};
			// Add weight for writing DelayedPaymentSchedule
			used_weight = used_weight.saturating_add(DbWeight::get().writes(1));

			// Check how many delayed payments we are able to process

			let max_to_clear =
				remaining_weight.saturating_sub(used_weight).div(weight_per_tx.ref_time());
			let max_to_clear =
				max_to_clear.ref_time().min(delayed_payment_ids.len() as u64) as usize;

			for i in 0..max_to_clear {
				let payment_id = delayed_payment_ids[i];
				if let Some(delayed_withdrawal) = <DelayedPayments<T>>::take(payment_id) {
					let asset_id = match delayed_withdrawal.withdraw_tx {
						WithdrawTransaction::XRP(_) => T::XrpAssetId::get(),
						WithdrawTransaction::Asset(tx) => tx.asset_id,
					};
					let _ = Self::submit_withdraw_request(
						delayed_withdrawal.sender,
						door_address.into(),
						delayed_withdrawal.withdraw_tx,
						asset_id,
						delayed_withdrawal.destination_tag,
					);
				};
			}
			// Add weight for the tx's we processed
			used_weight =
				used_weight.saturating_add(weight_per_tx.saturating_mul(max_to_clear as u64));

			// If we have cleared all txs in this block, remove them.
			// Otherwise, reinsert the remaining txs
			if max_to_clear < delayed_payment_ids.len() {
				let remaining_payment_ids = delayed_payment_ids[max_to_clear..].to_vec();
				let remaining_payment_ids = BoundedVec::truncate_from(remaining_payment_ids);
				<DelayedPaymentSchedule<T>>::insert(new_highest, remaining_payment_ids);
				break;
			} else {
				<DelayedPaymentSchedule<T>>::remove(new_highest);
				new_highest = new_highest.saturating_add(BlockNumberFor::<T>::one());
			}
		}

		// Update NextDelayProcessBlock with the last block we cleared
		if new_highest > highest_processed_delay_block {
			<NextDelayProcessBlock<T>>::put(new_highest);
		} else {
			// We didn't update the highest block, so remove the recorded weight
			used_weight = used_weight.saturating_sub(DbWeight::get().writes(1u64));
		}

		used_weight
	}

	/// Prune settled transaction data from storage
	pub fn clear_storages(remaining_weight: Weight) -> Weight {
		// Initial reads for the following:
		// Read: HighestSettledLedgerIndex, SubmissionWindowWidth, HighestPrunedLedgerIndex
		let base_pruning_weight = DbWeight::get().reads(3u64);
		// the weight per transaction is at least two writes
		// Reads: SettledXRPTransactionDetails
		// Writes: SettledXRPTransactionDetails, ProcessXRPTransactionDetails,
		// HighestPrunedLedgerIndex
		let min_weight_per_index = DbWeight::get().reads_writes(1, 3);

		// Ensure we have enough weight to perform the initial reads + at least one clear
		if remaining_weight.ref_time() <= (base_pruning_weight + min_weight_per_index).ref_time() {
			return Weight::zero();
		}

		// Add the cost of the initial reads and read the data
		let mut used_weight = base_pruning_weight;
		let current_end =
			HighestSettledLedgerIndex::<T>::get().saturating_sub(SubmissionWindowWidth::<T>::get());

		// Get range of indexes to clear
		let highest_pruned_index = <HighestPrunedLedgerIndex<T>>::get();
		let mut new_highest = highest_pruned_index;

		// Ensure we don't clear more than the specified max per block.
		// If this check is not in place, the settled_txs_to_clear could become very large
		// and cause memory issues
		let max_end = highest_pruned_index + T::MaxPrunedTransactionsPerBlock::get();
		let current_end = current_end.min(max_end);
		let settled_txs_to_clear = (highest_pruned_index..current_end).collect::<Vec<u32>>();

		if settled_txs_to_clear.is_empty() {
			return used_weight;
		}

		// Add the write cost for HighestPrunedLedgerIndex if we have txs to clear
		// If we don't update this storage value we will remove this write later.
		used_weight = used_weight.saturating_add(DbWeight::get().writes(1u64));

		for ledger_index in settled_txs_to_clear {
			// Check if we have enough remaining to mutate storage this index
			if remaining_weight.ref_time()
				<= used_weight.saturating_add(DbWeight::get().reads_writes(1, 2)).ref_time()
			{
				break;
			}

			// Add weight for reading SettledXRPTransactionDetails
			used_weight = used_weight.saturating_add(DbWeight::get().reads(1));
			let Some(tx_hashes) = <SettledXRPTransactionDetails<T>>::get(ledger_index) else {
				// No SettledXRPTransactionDetails for this index
				new_highest = new_highest.saturating_add(1);
				continue;
			};
			// Add weight for writing SettledXRPTransactionDetails
			used_weight = used_weight.saturating_add(DbWeight::get().writes(1));

			// Check how many tx_hashes we are able to clear with the remaining weight
			let weight_per_tx = DbWeight::get().writes(1u64);
			let max_to_clear =
				remaining_weight.saturating_sub(used_weight).div(weight_per_tx.ref_time());
			let max_to_clear = max_to_clear.ref_time().min(tx_hashes.len() as u64) as usize;

			// Remove as many tx_hashes as we can
			for i in 0..max_to_clear {
				let tx_hash = tx_hashes[i];
				<ProcessXRPTransactionDetails<T>>::remove(tx_hash);
			}
			// Add weight for the tx_hashes we cleared
			used_weight =
				used_weight.saturating_add(weight_per_tx.saturating_mul(max_to_clear as u64));

			// If we have tx_hashes left, reinsert them
			if max_to_clear < tx_hashes.len() {
				let remaining_tx_hashes = tx_hashes[max_to_clear..].to_vec();
				let remaining_tx_hashes = BoundedVec::truncate_from(remaining_tx_hashes);
				<SettledXRPTransactionDetails<T>>::insert(ledger_index, remaining_tx_hashes);
				break;
			} else {
				new_highest = new_highest.saturating_add(1);
				<SettledXRPTransactionDetails<T>>::remove(ledger_index);
			}
		}

		// Update highest prunedLedgerIndex with the last ledger index we cleared
		if new_highest > highest_pruned_index {
			<HighestPrunedLedgerIndex<T>>::put(new_highest);
		} else {
			// We didn't actually update the highestPrunedLedgerIndex so remove the recorded weight
			used_weight = used_weight.saturating_sub(DbWeight::get().writes(1u64));
		}

		used_weight
	}

	pub fn add_to_relay(
		relayer: T::AccountId,
		ledger_index: LedgerIndex,
		transaction_hash: XrplTxHash,
		transaction: XrplTxData,
		timestamp: Timestamp,
	) -> DispatchResult {
		let val = XrpTransaction { transaction_hash, transaction, timestamp };
		<ProcessXRPTransactionDetails<T>>::insert(transaction_hash, (ledger_index, val, relayer));

		Self::add_to_xrp_process(transaction_hash)?;
		Self::deposit_event(Event::TransactionAdded(ledger_index, transaction_hash));
		Ok(())
	}

	pub fn add_to_xrp_process(transaction_hash: XrplTxHash) -> DispatchResult {
		let process_block_number =
			<frame_system::Pallet<T>>::block_number() + T::ChallengePeriod::get().into();
		ProcessXRPTransaction::<T>::try_append(&process_block_number, transaction_hash)
			.map_err(|_| Error::<T>::CannotProcessMoreTransactionsAtThatBlock)?;

		Ok(())
	}

	/// `who` the account requesting the withdraw
	/// `amount` the amount of XRP drops to withdraw (- the tx fee)
	///  `destination` the receiver classic `AccountID` on XRPL
	#[transactional]
	pub fn add_to_withdraw(
		who: AccountOf<T>,
		asset_id: AssetId,
		amount: Balance,
		destination: XrplAccountId,
		destination_tag: Option<u32>,
	) -> DispatchResult {
		// TODO: need a fee oracle, this is over estimating the fee
		// https://github.com/futureversecom/seed/issues/107
		ensure!(!amount.is_zero(), Error::<T>::WithdrawInvalidAmount);
		// Saturate the balance to be within the Mantissa range if the asset is not XRP
		let amount = Self::saturate_balance(amount, asset_id)?;
		let tx_fee = DoorTxFee::<T>::get(XRPLDoorAccount::Main);
		let door_address =
			DoorAddress::<T>::get(XRPLDoorAccount::Main).ok_or(Error::<T>::DoorAddressNotSet)?;

		let tx_data = match asset_id {
			a if a == T::XrpAssetId::get() => {
				ensure!(
					amount.checked_add(tx_fee as Balance).is_some(),
					Error::<T>::WithdrawInvalidAmount
				); // xrp amounts are `u64`

				Self::process_xrp_withdrawal(destination, amount, tx_fee, who.clone())?
			},
			a if a == T::NativeAssetId::get() => {
				Self::process_root_withdrawal(destination, amount, tx_fee, who.clone())?
			},
			_ => {
				Self::process_asset_withdrawal(asset_id, destination, amount, tx_fee, who.clone())?
			},
		};

		// Check if there is a payment delay and delay the payment if necessary
		if let Some((payment_threshold, delay)) = PaymentDelay::<T>::get(asset_id) {
			if amount >= payment_threshold {
				Self::delay_payment(delay, who.clone(), asset_id, tx_data, destination_tag)?;
				return Ok(());
			}
		}

		Self::submit_withdraw_request(
			who,
			door_address.into(),
			tx_data,
			asset_id,
			destination_tag,
		)?;

		Ok(())
	}

	/// Handles burning of XRP tokens and creating the WithdrawTransaction to send to the bridge
	fn process_xrp_withdrawal(
		destination: XrplAccountId,
		amount: Balance,
		tx_fee: u64,
		who: AccountOf<T>,
	) -> Result<WithdrawTransaction, DispatchError> {
		// the door address pays the tx fee on XRPL. Therefore the withdrawn amount must include the
		// tx fee to maintain an accurate door balance
		// We burn on TRN as the tx_fee is burnt on XRPL side by the Door Address
		let _ = T::MultiCurrency::burn_from(
			T::XrpAssetId::get(),
			&who,
			amount + tx_fee as Balance,
			Precision::Exact,
			Fortitude::Polite,
		)?;

		let ticket_sequence = Self::get_door_ticket_sequence(XRPLDoorAccount::Main)?;
		Ok(WithdrawTransaction::XRP(XrpWithdrawTransaction {
			tx_nonce: 0_u32, // Sequence = 0 when using TicketSequence
			tx_fee,
			amount,
			destination,
			tx_ticket_sequence: ticket_sequence,
		}))
	}

	/// Handles transferring of Native tokens to the palletId and creating the WithdrawTransaction
	/// to send to the bridge
	/// We don't want to burn ROOT tokens as we need to maintain the total supply
	fn process_root_withdrawal(
		destination: XrplAccountId,
		amount: Balance,
		tx_fee: u64,
		who: AccountOf<T>,
	) -> Result<WithdrawTransaction, DispatchError> {
		let xrpl_currency = AssetIdToXRPL::<T>::get(T::NativeAssetId::get())
			.ok_or(Error::<T>::AssetNotSupported)?;

		// the door address pays the tx fee on XRPL. Therefore we must charge the user the tx fee
		// in XRP alongside their ROOT withdrawal
		// We burn on TRN as the tx_fee is burnt on XRPL side by the Door Address
		let _ = T::MultiCurrency::burn_from(
			T::XrpAssetId::get(),
			&who,
			tx_fee as Balance,
			Precision::Exact,
			Fortitude::Polite,
		)?;

		// Transfer ROOT tokens to the pallet address.
		let pallet_address: T::AccountId = T::PalletId::get().into_account_truncating();
		let _ = T::MultiCurrency::transfer(
			T::NativeAssetId::get(),
			&who,
			&pallet_address,
			amount,
			Preservation::Expendable,
		)?;

		let ticket_sequence = Self::get_door_ticket_sequence(XRPLDoorAccount::Main)?;
		Ok(WithdrawTransaction::Asset(AssetWithdrawTransaction {
			tx_nonce: 0_u32, // Sequence = 0 when using TicketSequence
			tx_fee,
			amount,
			destination,
			tx_ticket_sequence: ticket_sequence,
			asset_id: T::NativeAssetId::get(),
			currency: xrpl_currency.symbol,
			issuer: xrpl_currency.issuer,
		}))
	}

	/// Handles all other assets besides ROOT and XRP and creates the WithdrawTransaction to send to the bridge
	fn process_asset_withdrawal(
		asset_id: AssetId,
		destination: XrplAccountId,
		amount: Balance,
		tx_fee: u64,
		who: AccountOf<T>,
	) -> Result<WithdrawTransaction, DispatchError> {
		let xrpl_currency =
			AssetIdToXRPL::<T>::get(asset_id).ok_or(Error::<T>::AssetNotSupported)?;
		// the door address pays the tx fee on XRPL. Therefore we must charge the user the tx fee
		// in XRP alongside their asset withdrawal
		// We burn on TRN as the tx_fee is burnt on XRPL side by the Door Address
		let _ = T::MultiCurrency::burn_from(
			T::XrpAssetId::get(),
			&who,
			tx_fee as Balance,
			Precision::Exact,
			Fortitude::Polite,
		)?;

		// Burn their asset to send to the bridge
		let _ = T::MultiCurrency::burn_from(
			asset_id,
			&who,
			amount,
			Precision::Exact,
			Fortitude::Polite,
		)?;

		let ticket_sequence = Self::get_door_ticket_sequence(XRPLDoorAccount::Main)?;
		Ok(WithdrawTransaction::Asset(AssetWithdrawTransaction {
			tx_nonce: 0_u32, // Sequence = 0 when using TicketSequence
			tx_fee,
			amount,
			destination,
			tx_ticket_sequence: ticket_sequence,
			asset_id,
			currency: xrpl_currency.symbol,
			issuer: xrpl_currency.issuer,
		}))
	}

	/// Process nft withdrawal
	pub fn do_nft_withdrawal(
		who: T::AccountId,
		token_id: TokenId,
		destination: XrplAccountId,
	) -> DispatchResult {
		let (collection_id, serial_number) = token_id;
		let xls20_compatible = T::NFTExt::get_cross_chain_compatibility(collection_id)?;
		ensure!(xls20_compatible.xrpl == true, Error::<T>::Xls20Incompatible);

		// burn the nft
		T::NFTExt::do_burn(who, collection_id, serial_number)?;

		// request for ethy proof for NFTokenCreateOffer
		let door_address =
			DoorAddress::<T>::get(XRPLDoorAccount::NFT).ok_or(Error::<T>::DoorAddressNotSet)?;
		let xls20_token_id = T::Xls20Ext::get_xls20_token_id((collection_id, serial_number))
			.ok_or(Error::<T>::Xls20TokenIDNotFound)?;
		let tx_data = XrplTransaction::NFTokenCreateOffer(NFTokenCreateOfferTransaction {
			nftoken_id: xls20_token_id,
			tx_fee: DoorTxFee::<T>::get(XRPLDoorAccount::NFT),
			tx_ticket_sequence: Self::get_door_ticket_sequence(XRPLDoorAccount::NFT)?,
			account: door_address,
			destination,
		});

		Self::submit_xrpl_tx_for_signing(tx_data)
	}

	/// Delay a withdrawal until a later block. Called if the withdrawal amount is over the
	/// PaymentDelay threshold
	fn delay_payment(
		delay: BlockNumberFor<T>,
		sender: T::AccountId,
		asset_id: AssetId,
		withdrawal: WithdrawTransaction,
		destination_tag: Option<u32>,
	) -> DispatchResult {
		// Get the next payment ID
		let delayed_payment_id = NextDelayedPaymentId::<T>::get();
		ensure!(
			delayed_payment_id.checked_add(One::one()).is_some(),
			Error::<T>::NoAvailablePaymentIds
		);

		let payment_block = <frame_system::Pallet<T>>::block_number().saturating_add(delay);
		DelayedPaymentSchedule::<T>::try_append(payment_block, delayed_payment_id)
			.map_err(|_| Error::<T>::DelayScheduleAtCapacity)?;
		DelayedPayments::<T>::insert(
			delayed_payment_id,
			DelayedWithdrawal {
				sender: sender.clone(),
				destination_tag,
				withdraw_tx: withdrawal.clone(),
			},
		);
		NextDelayedPaymentId::<T>::put(delayed_payment_id + 1);

		Self::deposit_event(Event::WithdrawDelayed {
			sender,
			asset_id,
			amount: withdrawal.amount(),
			destination: withdrawal.destination(),
			delayed_payment_id,
			payment_block,
		});
		Ok(())
	}

	/// Construct an XRPL payment transaction and submit for signing
	/// Returns a (proof_id, tx_blob)
	fn submit_withdraw_request(
		sender: T::AccountId,
		door_address: [u8; 20],
		tx_data: WithdrawTransaction,
		asset_id: AssetId,
		destination_tag: Option<u32>,
	) -> DispatchResult {
		let amount = tx_data.amount();
		let destination = tx_data.destination();
		let tx_blob = match tx_data {
			WithdrawTransaction::XRP(tx) => {
				Self::serialize_xrp_tx(tx, door_address, destination_tag)
			},
			WithdrawTransaction::Asset(tx) => {
				Self::serialize_asset_tx(tx, door_address, destination_tag)?
			},
		};

		let proof_id = T::EthyAdapter::sign_xrpl_transaction(tx_blob.as_slice())?;
		Self::deposit_event(Event::WithdrawRequest {
			proof_id,
			sender,
			asset_id,
			amount,
			destination,
		});

		Ok(())
	}

	/// Construct an XRPL transaction and submit for signing by ethy
	fn submit_xrpl_tx_for_signing(tx_data: XrplTransaction) -> DispatchResult {
		match tx_data {
			XrplTransaction::NFTokenAcceptOffer(tx) => {
				let tx_blob = Self::serialize_nft_accept_offer_tx(tx.clone());
				let proof_id = T::EthyAdapter::sign_xrpl_transaction(tx_blob.as_slice())?;

				// emit
				Self::deposit_event(Event::XrplTxSignRequest { proof_id, tx: tx_data });
			},
			XrplTransaction::NFTokenCreateOffer(tx) => {
				let tx_blob = Self::serialize_nft_create_offer_tx(tx.clone());
				let proof_id = T::EthyAdapter::sign_xrpl_transaction(tx_blob.as_slice())?;

				// emit
				Self::deposit_event(Event::XrplTxSignRequest { proof_id, tx: tx_data });
			},
		};

		Ok(())
	}

	/// Serialise an XRP tx using the Payment type from the XRPL codec
	fn serialize_xrp_tx(
		tx_data: XrpWithdrawTransaction,
		door_address: [u8; 20],
		destination_tag: Option<u32>,
	) -> Vec<u8> {
		let XrpWithdrawTransaction { tx_fee, tx_nonce, tx_ticket_sequence, amount, destination } =
			tx_data;

		match destination_tag {
			Some(destination_tag) => {
				let payment = PaymentWithDestinationTag::new(
					door_address,
					destination.into(),
					amount.saturated_into(),
					tx_nonce,
					tx_ticket_sequence,
					tx_fee,
					SourceTag::<T>::get(),
					destination_tag,
					// omit signer key since this is a 'MultiSigner' tx
					None,
				);
				payment.binary_serialize(true)
			},
			None => {
				let payment = Payment::new(
					door_address,
					destination.into(),
					amount.saturated_into(),
					tx_nonce,
					tx_ticket_sequence,
					tx_fee,
					SourceTag::<T>::get(),
					// omit signer key since this is a 'MultiSigner' tx
					None,
				);
				payment.binary_serialize(true)
			},
		}
	}

	/// Serialise an asset tx using the CurrencyPayment type from the XRPL codec
	/// Called for any asset other than XRP
	/// This will convert the amount type into a mantissa exponent format which is
	/// the way balances are represented on XRPL
	fn serialize_asset_tx(
		tx_data: AssetWithdrawTransaction,
		door_address: [u8; 20],
		_destination_tag: Option<u32>,
	) -> Result<Vec<u8>, DispatchError> {
		let AssetWithdrawTransaction {
			tx_fee,
			tx_nonce,
			tx_ticket_sequence,
			amount,
			destination,
			currency,
			issuer,
			asset_id,
		} = tx_data;

		let issuer = AccountIdType(issuer.into());
		let decimals = T::MultiCurrency::decimals(asset_id);
		// Convert to mantissa and exponent
		let (mantissa, exponent) = Self::balance_to_mantissa_exponent(amount, decimals)?;
		// Create the necessary types from XRPL codec
		let value_type = IssuedValueType::from_mantissa_exponent(mantissa, exponent)
			.map_err(|_| Error::<T>::InvalidMantissaExponentConversion)?;
		let issued_amount =
			IssuedAmountType::from_issued_value(value_type, currency.into(), issuer)
				.map_err(|_| Error::<T>::InvalidCurrencyCode)?;
		let amount: Amount = Amount(AmountType::Issued(issued_amount));
		let payment = PaymentAltCurrency::new(
			door_address,
			destination.into(),
			amount,
			tx_nonce,
			tx_ticket_sequence,
			tx_fee,
			SourceTag::<T>::get(),
			// omit signer key since this is a 'MultiSigner' tx
			None,
		);
		Ok(payment.binary_serialize(true))
	}

	/// Saturate the balance so that we don't lose precision when we later convert it to
	/// mantissa and exponent
	/// If the asset is XRP, we don't need to do anything
	/// Will Error if the amount saturated is greater than 1.00 of the asset
	fn saturate_balance(amount: Balance, asset_id: AssetId) -> Result<Balance, DispatchError> {
		// XRP asset is stored as a u64, not as mantissa and exponent
		if asset_id == T::XrpAssetId::get() {
			return Ok(amount);
		}
		let decimals: i8 = T::MultiCurrency::decimals(asset_id)
			.try_into()
			.map_err(|_| Error::<T>::InvalidAssetDecimals)?;
		let (mantissa, exponent) = Self::balance_to_mantissa_exponent(amount, 0)?;
		let new_amount = mantissa as u128 * 10u128.pow(exponent as u32);
		// Return an error if we are saturating by more than 1.0 of the asset
		ensure!(
			(amount - new_amount) < 10u128.pow(decimals as u32),
			Error::<T>::AssetRoundingTooHigh
		);
		// Return mantissa and exponent back into Balance for our calculations
		Ok(new_amount)
	}

	/// Convert the balance to mantissa and exponent for sending to XRPL
	/// See: https://xrpl.org/docs/references/protocol/binary-format#token-amount-format
	fn balance_to_mantissa_exponent(
		amount: Balance,
		decimals: u8,
	) -> Result<(i64, i8), DispatchError> {
		const MANTISSA_MAX: u128 = 9_999_999_999_999_999;

		// Convert decimals to exponent and invert
		let mut exponent: i8 = decimals.try_into().map_err(|_| Error::<T>::InvalidAssetDecimals)?;
		exponent = -exponent;
		let mut mantissa: u128 = amount;

		// Scale down the u128 value to fit within i64 range
		while mantissa > MANTISSA_MAX {
			mantissa /= 10;
			exponent += 1;
		}

		// Convert to i64 (mantissa is now within i64 range)
		let mantissa = mantissa as i64;

		Ok((mantissa, exponent))
	}

	/// Serialise nft accept offer tx using NFTokenAcceptOffer type from the XRPL codec
	fn serialize_nft_accept_offer_tx(tx_data: NFTokenAcceptOfferTransaction) -> Vec<u8> {
		let NFTokenAcceptOfferTransaction {
			nftoken_sell_offer,
			tx_fee,
			tx_ticket_sequence,
			account,
		} = tx_data;

		let nftoken_accept_offer = NFTokenAcceptOffer::new(
			account.0,
			nftoken_sell_offer,
			0, // sequence 0 since we use ticket sequences
			tx_ticket_sequence,
			tx_fee,
			SourceTag::<T>::get(),
			// omit signer key since this is a 'MultiSigner' tx
			None,
		);

		nftoken_accept_offer.binary_serialize(true)
	}

	/// Serialise nft create offer tx using NFTokenCreateOffer type from the XRPL codec
	fn serialize_nft_create_offer_tx(tx_data: NFTokenCreateOfferTransaction) -> Vec<u8> {
		let NFTokenCreateOfferTransaction {
			nftoken_id,
			tx_fee,
			tx_ticket_sequence,
			account,
			destination,
		} = tx_data;

		let nftoken_create_offer = NFTokenCreateOffer::new(
			account.0,
			destination.0,
			nftoken_id,
			0,
			0, // sequence 0 since we use ticket sequences
			tx_ticket_sequence,
			tx_fee,
			SourceTag::<T>::get(),
			None,
		);

		nftoken_create_offer.binary_serialize(true)
	}

	/// Return the current ticket sequence for the door account and increment it in storage
	pub fn get_door_ticket_sequence(
		door_account: XRPLDoorAccount,
	) -> Result<XrplTxTicketSequence, DispatchError> {
		let mut current_sequence = Self::door_ticket_sequence(door_account);
		let ticket_params = Self::door_ticket_sequence_params(door_account);

		// check if TicketSequenceThreshold reached. notify by emitting
		// TicketSequenceThresholdReached
		if ticket_params.bucket_size != 0
			&& Percent::from_rational(
				current_sequence - ticket_params.start_sequence + 1,
				ticket_params.bucket_size,
			) >= T::TicketSequenceThreshold::get()
			&& !Self::ticket_sequence_threshold_reached_emitted(door_account)
		{
			Self::deposit_event(Event::<T>::TicketSequenceThresholdReached {
				door_account,
				current_ticket: current_sequence,
			});
			TicketSequenceThresholdReachedEmitted::<T>::set(door_account, true);
		}

		let mut next_sequence =
			current_sequence.checked_add(One::one()).ok_or(ArithmeticError::Overflow)?;
		let last_sequence = ticket_params
			.start_sequence
			.checked_add(ticket_params.bucket_size)
			.ok_or(ArithmeticError::Overflow)?;
		if current_sequence >= last_sequence {
			// we ran out current bucket, check the next_start_sequence
			let next_ticket_params = Self::door_ticket_sequence_params_next(door_account);
			if next_ticket_params == XrplTicketSequenceParams::default()
				|| next_ticket_params.start_sequence == ticket_params.start_sequence
			{
				return Err(Error::<T>::NextTicketSequenceParamsNotSet.into());
			} else {
				// update next to current and clear next
				DoorTicketSequenceParams::<T>::set(door_account, next_ticket_params.clone());
				current_sequence = next_ticket_params.start_sequence;
				next_sequence =
					current_sequence.checked_add(One::one()).ok_or(ArithmeticError::Overflow)?;

				DoorTicketSequenceParamsNext::<T>::remove(door_account);
				TicketSequenceThresholdReachedEmitted::<T>::remove(door_account);
			}
		}
		DoorTicketSequence::<T>::set(door_account, next_sequence);

		Ok(current_sequence)
	}
}

impl<T: Config> EthyToXrplBridgeAdapter<XrplAccountId> for Pallet<T> {
	fn submit_signer_list_set_request(
		signer_entries: Vec<(XrplAccountId, u16)>,
	) -> Result<Vec<EventProofId>, DispatchError> {
		let mut results = vec![];
		let signer_quorum: u32 = signer_entries.len().saturating_sub(1) as u32;
		let signer_entries: Vec<([u8; 20], u16)> = signer_entries
			.into_iter()
			.map(|(account, weight)| (account.into(), weight))
			.collect();

		for door_account in XRPLDoorAccount::VALUES {
			let door_address =
				DoorAddress::<T>::get(door_account).ok_or(Error::<T>::DoorAddressNotSet)?;
			let ticket_sequence = Self::get_door_ticket_sequence(door_account)?;
			// TODO: need a fee oracle, this is over estimating the fee
			// https://github.com/futureversecom/seed/issues/107
			let tx_fee = DoorTxFee::<T>::get(door_account);
			let signer_list_set = SignerListSet::new(
				door_address.into(),
				tx_fee,
				0_u32,
				ticket_sequence,
				signer_quorum,
				signer_entries.clone(),
				SourceTag::<T>::get(),
				// omit signer key since this is a 'MultiSigner' tx
				None,
			);
			let tx_blob = signer_list_set.binary_serialize(true);

			let proof_id = T::EthyAdapter::sign_xrpl_transaction(tx_blob.as_slice())?;
			results.push(proof_id);
		}
		Ok(results)
	}
}<|MERGE_RESOLUTION|>--- conflicted
+++ resolved
@@ -16,15 +16,9 @@
 #![cfg_attr(not(feature = "std"), no_std)]
 
 use crate::types::{
-<<<<<<< HEAD
-	AssetWithdrawTransaction, DelayedPaymentId, DelayedWithdrawal, WithdrawTransaction,
-	XRPLCurrency, XrpTransaction, XrpWithdrawTransaction,
-	XrplTicketSequenceParams, XrplTxData,
-=======
 	AssetWithdrawTransaction, DelayedPaymentId, DelayedWithdrawal, NFTokenAcceptOfferTransaction,
 	NFTokenCreateOfferTransaction, WithdrawTransaction, XRPLCurrency, XRPLDoorAccount,
 	XrpTransaction, XrpWithdrawTransaction, XrplTicketSequenceParams, XrplTransaction, XrplTxData,
->>>>>>> 4ab9b180
 };
 use frame_support::{
 	fail,
@@ -910,26 +904,7 @@
 		for (transaction_hash, (ledger_index, ref tx, _relayer)) in tx_details {
 			let weighted_result = match tx.transaction {
 				XrplTxData::Payment { amount, address } => {
-<<<<<<< HEAD
-					if let Err(e) = T::MultiCurrency::mint_into(
-						T::XrpAssetId::get(),
-						&(*address).into(),
-						*amount,
-					) {
-						Self::deposit_event(Event::ProcessingFailed(
-							ledger_index,
-							*transaction_hash,
-							e,
-						));
-					} else {
-						Self::deposit_event(Event::ProcessingOk(
-							ledger_index,
-							*transaction_hash,
-						));
-					}
-=======
 					Self::process_asset_deposit(amount, &address.into(), T::XrpAssetId::get())
->>>>>>> 4ab9b180
 				},
 				XrplTxData::CurrencyPayment { amount, address, currency } => {
 					match XRPLToAssetId::<T>::get(currency) {
@@ -937,48 +912,8 @@
 							Self::process_asset_deposit(amount, &address.into(), asset_id)
 						},
 						None => {
-<<<<<<< HEAD
-							Self::deposit_event(Event::ProcessingFailed(
-								ledger_index,
-								*transaction_hash,
-								Error::<T>::AssetNotSupported.into(),
-							));
-							continue;
-						},
-						Some(asset_id) => asset_id,
-					};
-					if asset_id == T::NativeAssetId::get() {
-						let pallet_address: T::AccountId =
-							T::PalletId::get().into_account_truncating();
-						if let Err(e) = T::MultiCurrency::transfer(
-							asset_id,
-							&pallet_address,
-							&(*address).into(),
-							*amount,
-							Preservation::Expendable,
-						) {
-							Self::deposit_event(Event::ProcessingFailed(
-								ledger_index,
-								*transaction_hash,
-								e,
-							));
-							continue;
-						}
-					} else if let Err(e) = T::MultiCurrency::mint_into(
-						asset_id,
-						&(*address).into(),
-						*amount,
-					) {
-						Self::deposit_event(Event::ProcessingFailed(
-							ledger_index,
-							*transaction_hash,
-							e,
-						));
-						continue;
-=======
 							Err((DbWeight::get().reads(1), Error::<T>::AssetNotSupported.into()))
 						},
->>>>>>> 4ab9b180
 					}
 				},
 				XrplTxData::Xls20 { token_id, address } => {
@@ -997,7 +932,7 @@
 				Err((weight, e)) => {
 					Self::deposit_event(Event::ProcessingFailed(
 						ledger_index,
-						transaction_hash.clone(),
+						*transaction_hash,
 						e,
 					));
 					used_weight.saturating_add(weight);
