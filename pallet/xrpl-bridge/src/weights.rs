// This file is part of Substrate.

// Copyright (C) 2022 Parity Technologies (UK) Ltd.
// SPDX-License-Identifier: Apache-2.0

// Licensed under the Apache License, Version 2.0 (the "License");
// you may not use this file except in compliance with the License.
// You may obtain a copy of the License at
//
// http://www.apache.org/licenses/LICENSE-2.0
//
// Unless required by applicable law or agreed to in writing, software
// distributed under the License is distributed on an "AS IS" BASIS,
// WITHOUT WARRANTIES OR CONDITIONS OF ANY KIND, either express or implied.
// See the License for the specific language governing permissions and
// limitations under the License.

//! Autogenerated weights for pallet_xrpl_bridge
//!
//! THIS FILE WAS AUTO-GENERATED USING THE SUBSTRATE BENCHMARK CLI VERSION 4.0.0-dev
//! DATE: 2023-09-19, STEPS: `50`, REPEAT: 20, LOW RANGE: `[]`, HIGH RANGE: `[]`
<<<<<<< HEAD
//! HOSTNAME: `ip-172-31-102-147`, CPU: `Intel(R) Xeon(R) CPU E5-2686 v4 @ 2.30GHz`
=======
//! HOSTNAME: `Surangas-MacBook-Pro.local`, CPU: `<UNKNOWN>`
>>>>>>> 4faa0b87
//! EXECUTION: Some(Wasm), WASM-EXECUTION: Compiled, CHAIN: Some("dev"), DB CACHE: 1024

// Executed Command:
// ./target/release/seed
// benchmark
// pallet
// --chain=dev
// --steps=50
// --repeat=20
// --pallet=pallet-xrpl-bridge
// --extrinsic=*
// --execution=wasm
// --wasm-execution=compiled
// --heap-pages=4096
// --output
<<<<<<< HEAD
// ./pallet/xrpl-bridge/src/weights.rs
=======
// ./runtime/src/weights/weights
>>>>>>> 4faa0b87
// --template
// ./scripts/pallet_template.hbs

#![cfg_attr(rustfmt, rustfmt_skip)]
#![allow(unused_parens)]
#![allow(unused_imports)]

use frame_support::{traits::Get, weights::{Weight, constants::RocksDbWeight}};
use sp_std::marker::PhantomData;

/// Weight functions needed for pallet_xrpl_bridge.
pub trait WeightInfo {
	fn submit_transaction() -> Weight;
	fn submit_challenge() -> Weight;
	fn withdraw_xrp() -> Weight;
	fn add_relayer() -> Weight;
	fn remove_relayer() -> Weight;
	fn set_door_tx_fee() -> Weight;
	fn set_door_address() -> Weight;
	fn set_ticket_sequence_next_allocation() -> Weight;
	fn set_ticket_sequence_current_allocation() -> Weight;
	fn reset_settled_xrpl_tx_data(i: u32, ) -> Weight;
}

/// Weights for pallet_xrpl_bridge using the Substrate node and recommended hardware.
pub struct SubstrateWeight<T>(PhantomData<T>);
impl<T: frame_system::Config> WeightInfo for SubstrateWeight<T> {
	// Storage: XRPLBridge Relayer (r:1 w:0)
	// Storage: XRPLBridge HighestSettledLedgerIndex (r:1 w:0)
	// Storage: XRPLBridge SubmissionWindowWidth (r:1 w:0)
	// Storage: XRPLBridge ProcessXRPTransactionDetails (r:1 w:1)
	// Storage: XRPLBridge ProcessXRPTransaction (r:1 w:1)
	fn submit_transaction() -> Weight {
<<<<<<< HEAD
		Weight::from_ref_time(75_266_000 as u64)
			.saturating_add(T::DbWeight::get().reads(3 as u64))
=======
		Weight::from_ref_time(25_000_000 as u64)
			.saturating_add(T::DbWeight::get().reads(5 as u64))
>>>>>>> 4faa0b87
			.saturating_add(T::DbWeight::get().writes(2 as u64))
	}
	// Storage: XRPLBridge ChallengeXRPTransactionList (r:0 w:1)
	fn submit_challenge() -> Weight {
<<<<<<< HEAD
		Weight::from_ref_time(20_551_000 as u64)
=======
		Weight::from_ref_time(6_000_000 as u64)
>>>>>>> 4faa0b87
			.saturating_add(T::DbWeight::get().writes(1 as u64))
	}
	// Storage: XRPLBridge DoorTxFee (r:1 w:0)
	// Storage: XRPLBridge DoorAddress (r:1 w:0)
	// Storage: Assets Asset (r:1 w:1)
	// Storage: Assets Account (r:1 w:1)
	// Storage: XRPLBridge DoorTicketSequence (r:1 w:1)
	// Storage: XRPLBridge DoorTicketSequenceParams (r:1 w:1)
	// Storage: XRPLBridge DoorTicketSequenceParamsNext (r:1 w:1)
	// Storage: EthBridge NextEventProofId (r:1 w:1)
	// Storage: EthBridge BridgePaused (r:1 w:0)
	// Storage: System Digest (r:1 w:1)
	// Storage: XRPLBridge TicketSequenceThresholdReachedEmitted (r:0 w:1)
	fn withdraw_xrp() -> Weight {
<<<<<<< HEAD
		Weight::from_ref_time(154_940_000 as u64)
=======
		Weight::from_ref_time(51_000_000 as u64)
>>>>>>> 4faa0b87
			.saturating_add(T::DbWeight::get().reads(10 as u64))
			.saturating_add(T::DbWeight::get().writes(8 as u64))
	}
	// Storage: XRPLBridge Relayer (r:0 w:1)
	fn add_relayer() -> Weight {
<<<<<<< HEAD
		Weight::from_ref_time(45_870_000 as u64)
=======
		Weight::from_ref_time(14_000_000 as u64)
>>>>>>> 4faa0b87
			.saturating_add(T::DbWeight::get().writes(1 as u64))
	}
	// Storage: XRPLBridge Relayer (r:1 w:1)
	fn remove_relayer() -> Weight {
<<<<<<< HEAD
		Weight::from_ref_time(58_577_000 as u64)
=======
		Weight::from_ref_time(19_000_000 as u64)
>>>>>>> 4faa0b87
			.saturating_add(T::DbWeight::get().reads(1 as u64))
			.saturating_add(T::DbWeight::get().writes(1 as u64))
	}
	// Storage: XRPLBridge DoorTxFee (r:0 w:1)
	fn set_door_tx_fee() -> Weight {
<<<<<<< HEAD
		Weight::from_ref_time(16_613_000 as u64)
=======
		Weight::from_ref_time(4_000_000 as u64)
>>>>>>> 4faa0b87
			.saturating_add(T::DbWeight::get().writes(1 as u64))
	}
	// Storage: XRPLBridge DoorAddress (r:0 w:1)
	fn set_door_address() -> Weight {
<<<<<<< HEAD
		Weight::from_ref_time(44_210_000 as u64)
=======
		Weight::from_ref_time(14_000_000 as u64)
>>>>>>> 4faa0b87
			.saturating_add(T::DbWeight::get().writes(1 as u64))
	}
	// Storage: XRPLBridge Relayer (r:1 w:0)
	// Storage: XRPLBridge DoorTicketSequence (r:1 w:0)
	// Storage: XRPLBridge DoorTicketSequenceParams (r:1 w:0)
	// Storage: XRPLBridge DoorTicketSequenceParamsNext (r:0 w:1)
	fn set_ticket_sequence_next_allocation() -> Weight {
<<<<<<< HEAD
		Weight::from_ref_time(57_239_000 as u64)
=======
		Weight::from_ref_time(18_000_000 as u64)
>>>>>>> 4faa0b87
			.saturating_add(T::DbWeight::get().reads(3 as u64))
			.saturating_add(T::DbWeight::get().writes(1 as u64))
	}
	// Storage: XRPLBridge DoorTicketSequence (r:1 w:1)
	// Storage: XRPLBridge DoorTicketSequenceParams (r:1 w:1)
	// Storage: XRPLBridge TicketSequenceThresholdReachedEmitted (r:0 w:1)
	fn set_ticket_sequence_current_allocation() -> Weight {
<<<<<<< HEAD
		Weight::from_ref_time(52_745_000 as u64)
=======
		Weight::from_ref_time(17_000_000 as u64)
>>>>>>> 4faa0b87
			.saturating_add(T::DbWeight::get().reads(2 as u64))
			.saturating_add(T::DbWeight::get().writes(3 as u64))
	}
	// Storage: XRPLBridge SubmissionWindowWidth (r:0 w:1)
	// Storage: XRPLBridge HighestSettledLedgerIndex (r:0 w:1)
	// Storage: XRPLBridge SettledXRPTransactionDetails (r:5 w:5)
	// Storage: XRPLBridge ProcessXRPTransactionDetails (r:0 w:5)
	/// The range of component `i` is `[0, 256]`.
	fn reset_settled_xrpl_tx_data(i: u32, ) -> Weight {
		Weight::from_ref_time(6_000_000 as u64)
			// Standard Error: 5_702
			.saturating_add(Weight::from_ref_time(4_347_223 as u64).saturating_mul(i as u64))
			.saturating_add(T::DbWeight::get().reads((1 as u64).saturating_mul(i as u64)))
			.saturating_add(T::DbWeight::get().writes(2 as u64))
			.saturating_add(T::DbWeight::get().writes((2 as u64).saturating_mul(i as u64)))
	}
}

// For backwards compatibility and tests
impl WeightInfo for () {
	// Storage: XRPLBridge Relayer (r:1 w:0)
	// Storage: XRPLBridge HighestSettledLedgerIndex (r:1 w:0)
	// Storage: XRPLBridge SubmissionWindowWidth (r:1 w:0)
	// Storage: XRPLBridge ProcessXRPTransactionDetails (r:1 w:1)
	// Storage: XRPLBridge ProcessXRPTransaction (r:1 w:1)
	fn submit_transaction() -> Weight {
<<<<<<< HEAD
		Weight::from_ref_time(75_266_000 as u64)
			.saturating_add(RocksDbWeight::get().reads(3 as u64))
=======
		Weight::from_ref_time(25_000_000 as u64)
			.saturating_add(RocksDbWeight::get().reads(5 as u64))
>>>>>>> 4faa0b87
			.saturating_add(RocksDbWeight::get().writes(2 as u64))
	}
	// Storage: XRPLBridge ChallengeXRPTransactionList (r:0 w:1)
	fn submit_challenge() -> Weight {
<<<<<<< HEAD
		Weight::from_ref_time(20_551_000 as u64)
=======
		Weight::from_ref_time(6_000_000 as u64)
>>>>>>> 4faa0b87
			.saturating_add(RocksDbWeight::get().writes(1 as u64))
	}
	// Storage: XRPLBridge DoorTxFee (r:1 w:0)
	// Storage: XRPLBridge DoorAddress (r:1 w:0)
	// Storage: Assets Asset (r:1 w:1)
	// Storage: Assets Account (r:1 w:1)
	// Storage: XRPLBridge DoorTicketSequence (r:1 w:1)
	// Storage: XRPLBridge DoorTicketSequenceParams (r:1 w:1)
	// Storage: XRPLBridge DoorTicketSequenceParamsNext (r:1 w:1)
	// Storage: EthBridge NextEventProofId (r:1 w:1)
	// Storage: EthBridge BridgePaused (r:1 w:0)
	// Storage: System Digest (r:1 w:1)
	// Storage: XRPLBridge TicketSequenceThresholdReachedEmitted (r:0 w:1)
	fn withdraw_xrp() -> Weight {
<<<<<<< HEAD
		Weight::from_ref_time(154_940_000 as u64)
=======
		Weight::from_ref_time(51_000_000 as u64)
>>>>>>> 4faa0b87
			.saturating_add(RocksDbWeight::get().reads(10 as u64))
			.saturating_add(RocksDbWeight::get().writes(8 as u64))
	}
	// Storage: XRPLBridge Relayer (r:0 w:1)
	fn add_relayer() -> Weight {
<<<<<<< HEAD
		Weight::from_ref_time(45_870_000 as u64)
=======
		Weight::from_ref_time(14_000_000 as u64)
>>>>>>> 4faa0b87
			.saturating_add(RocksDbWeight::get().writes(1 as u64))
	}
	// Storage: XRPLBridge Relayer (r:1 w:1)
	fn remove_relayer() -> Weight {
<<<<<<< HEAD
		Weight::from_ref_time(58_577_000 as u64)
=======
		Weight::from_ref_time(19_000_000 as u64)
>>>>>>> 4faa0b87
			.saturating_add(RocksDbWeight::get().reads(1 as u64))
			.saturating_add(RocksDbWeight::get().writes(1 as u64))
	}
	// Storage: XRPLBridge DoorTxFee (r:0 w:1)
	fn set_door_tx_fee() -> Weight {
<<<<<<< HEAD
		Weight::from_ref_time(16_613_000 as u64)
=======
		Weight::from_ref_time(4_000_000 as u64)
>>>>>>> 4faa0b87
			.saturating_add(RocksDbWeight::get().writes(1 as u64))
	}
	// Storage: XRPLBridge DoorAddress (r:0 w:1)
	fn set_door_address() -> Weight {
<<<<<<< HEAD
		Weight::from_ref_time(44_210_000 as u64)
=======
		Weight::from_ref_time(14_000_000 as u64)
>>>>>>> 4faa0b87
			.saturating_add(RocksDbWeight::get().writes(1 as u64))
	}
	// Storage: XRPLBridge Relayer (r:1 w:0)
	// Storage: XRPLBridge DoorTicketSequence (r:1 w:0)
	// Storage: XRPLBridge DoorTicketSequenceParams (r:1 w:0)
	// Storage: XRPLBridge DoorTicketSequenceParamsNext (r:0 w:1)
	fn set_ticket_sequence_next_allocation() -> Weight {
<<<<<<< HEAD
		Weight::from_ref_time(57_239_000 as u64)
=======
		Weight::from_ref_time(18_000_000 as u64)
>>>>>>> 4faa0b87
			.saturating_add(RocksDbWeight::get().reads(3 as u64))
			.saturating_add(RocksDbWeight::get().writes(1 as u64))
	}
	// Storage: XRPLBridge DoorTicketSequence (r:1 w:1)
	// Storage: XRPLBridge DoorTicketSequenceParams (r:1 w:1)
	// Storage: XRPLBridge TicketSequenceThresholdReachedEmitted (r:0 w:1)
	fn set_ticket_sequence_current_allocation() -> Weight {
<<<<<<< HEAD
		Weight::from_ref_time(52_745_000 as u64)
=======
		Weight::from_ref_time(17_000_000 as u64)
>>>>>>> 4faa0b87
			.saturating_add(RocksDbWeight::get().reads(2 as u64))
			.saturating_add(RocksDbWeight::get().writes(3 as u64))
	}
	// Storage: XRPLBridge SubmissionWindowWidth (r:0 w:1)
	// Storage: XRPLBridge HighestSettledLedgerIndex (r:0 w:1)
	// Storage: XRPLBridge SettledXRPTransactionDetails (r:5 w:5)
	// Storage: XRPLBridge ProcessXRPTransactionDetails (r:0 w:5)
	/// The range of component `i` is `[0, 256]`.
	fn reset_settled_xrpl_tx_data(i: u32, ) -> Weight {
		Weight::from_ref_time(6_000_000 as u64)
			// Standard Error: 5_702
			.saturating_add(Weight::from_ref_time(4_347_223 as u64).saturating_mul(i as u64))
			.saturating_add(RocksDbWeight::get().reads((1 as u64).saturating_mul(i as u64)))
			.saturating_add(RocksDbWeight::get().writes(2 as u64))
			.saturating_add(RocksDbWeight::get().writes((2 as u64).saturating_mul(i as u64)))
	}
}
<|MERGE_RESOLUTION|>--- conflicted
+++ resolved
@@ -19,11 +19,7 @@
 //!
 //! THIS FILE WAS AUTO-GENERATED USING THE SUBSTRATE BENCHMARK CLI VERSION 4.0.0-dev
 //! DATE: 2023-09-19, STEPS: `50`, REPEAT: 20, LOW RANGE: `[]`, HIGH RANGE: `[]`
-<<<<<<< HEAD
-//! HOSTNAME: `ip-172-31-102-147`, CPU: `Intel(R) Xeon(R) CPU E5-2686 v4 @ 2.30GHz`
-=======
 //! HOSTNAME: `Surangas-MacBook-Pro.local`, CPU: `<UNKNOWN>`
->>>>>>> 4faa0b87
 //! EXECUTION: Some(Wasm), WASM-EXECUTION: Compiled, CHAIN: Some("dev"), DB CACHE: 1024
 
 // Executed Command:
@@ -39,11 +35,7 @@
 // --wasm-execution=compiled
 // --heap-pages=4096
 // --output
-<<<<<<< HEAD
-// ./pallet/xrpl-bridge/src/weights.rs
-=======
 // ./runtime/src/weights/weights
->>>>>>> 4faa0b87
 // --template
 // ./scripts/pallet_template.hbs
 
@@ -77,22 +69,13 @@
 	// Storage: XRPLBridge ProcessXRPTransactionDetails (r:1 w:1)
 	// Storage: XRPLBridge ProcessXRPTransaction (r:1 w:1)
 	fn submit_transaction() -> Weight {
-<<<<<<< HEAD
-		Weight::from_ref_time(75_266_000 as u64)
-			.saturating_add(T::DbWeight::get().reads(3 as u64))
-=======
 		Weight::from_ref_time(25_000_000 as u64)
 			.saturating_add(T::DbWeight::get().reads(5 as u64))
->>>>>>> 4faa0b87
 			.saturating_add(T::DbWeight::get().writes(2 as u64))
 	}
 	// Storage: XRPLBridge ChallengeXRPTransactionList (r:0 w:1)
 	fn submit_challenge() -> Weight {
-<<<<<<< HEAD
-		Weight::from_ref_time(20_551_000 as u64)
-=======
-		Weight::from_ref_time(6_000_000 as u64)
->>>>>>> 4faa0b87
+		Weight::from_ref_time(6_000_000 as u64)
 			.saturating_add(T::DbWeight::get().writes(1 as u64))
 	}
 	// Storage: XRPLBridge DoorTxFee (r:1 w:0)
@@ -107,49 +90,29 @@
 	// Storage: System Digest (r:1 w:1)
 	// Storage: XRPLBridge TicketSequenceThresholdReachedEmitted (r:0 w:1)
 	fn withdraw_xrp() -> Weight {
-<<<<<<< HEAD
-		Weight::from_ref_time(154_940_000 as u64)
-=======
 		Weight::from_ref_time(51_000_000 as u64)
->>>>>>> 4faa0b87
 			.saturating_add(T::DbWeight::get().reads(10 as u64))
 			.saturating_add(T::DbWeight::get().writes(8 as u64))
 	}
 	// Storage: XRPLBridge Relayer (r:0 w:1)
 	fn add_relayer() -> Weight {
-<<<<<<< HEAD
-		Weight::from_ref_time(45_870_000 as u64)
-=======
-		Weight::from_ref_time(14_000_000 as u64)
->>>>>>> 4faa0b87
+		Weight::from_ref_time(14_000_000 as u64)
 			.saturating_add(T::DbWeight::get().writes(1 as u64))
 	}
 	// Storage: XRPLBridge Relayer (r:1 w:1)
 	fn remove_relayer() -> Weight {
-<<<<<<< HEAD
-		Weight::from_ref_time(58_577_000 as u64)
-=======
 		Weight::from_ref_time(19_000_000 as u64)
->>>>>>> 4faa0b87
 			.saturating_add(T::DbWeight::get().reads(1 as u64))
 			.saturating_add(T::DbWeight::get().writes(1 as u64))
 	}
 	// Storage: XRPLBridge DoorTxFee (r:0 w:1)
 	fn set_door_tx_fee() -> Weight {
-<<<<<<< HEAD
-		Weight::from_ref_time(16_613_000 as u64)
-=======
 		Weight::from_ref_time(4_000_000 as u64)
->>>>>>> 4faa0b87
 			.saturating_add(T::DbWeight::get().writes(1 as u64))
 	}
 	// Storage: XRPLBridge DoorAddress (r:0 w:1)
 	fn set_door_address() -> Weight {
-<<<<<<< HEAD
-		Weight::from_ref_time(44_210_000 as u64)
-=======
-		Weight::from_ref_time(14_000_000 as u64)
->>>>>>> 4faa0b87
+		Weight::from_ref_time(14_000_000 as u64)
 			.saturating_add(T::DbWeight::get().writes(1 as u64))
 	}
 	// Storage: XRPLBridge Relayer (r:1 w:0)
@@ -157,11 +120,7 @@
 	// Storage: XRPLBridge DoorTicketSequenceParams (r:1 w:0)
 	// Storage: XRPLBridge DoorTicketSequenceParamsNext (r:0 w:1)
 	fn set_ticket_sequence_next_allocation() -> Weight {
-<<<<<<< HEAD
-		Weight::from_ref_time(57_239_000 as u64)
-=======
 		Weight::from_ref_time(18_000_000 as u64)
->>>>>>> 4faa0b87
 			.saturating_add(T::DbWeight::get().reads(3 as u64))
 			.saturating_add(T::DbWeight::get().writes(1 as u64))
 	}
@@ -169,11 +128,7 @@
 	// Storage: XRPLBridge DoorTicketSequenceParams (r:1 w:1)
 	// Storage: XRPLBridge TicketSequenceThresholdReachedEmitted (r:0 w:1)
 	fn set_ticket_sequence_current_allocation() -> Weight {
-<<<<<<< HEAD
-		Weight::from_ref_time(52_745_000 as u64)
-=======
 		Weight::from_ref_time(17_000_000 as u64)
->>>>>>> 4faa0b87
 			.saturating_add(T::DbWeight::get().reads(2 as u64))
 			.saturating_add(T::DbWeight::get().writes(3 as u64))
 	}
@@ -200,22 +155,13 @@
 	// Storage: XRPLBridge ProcessXRPTransactionDetails (r:1 w:1)
 	// Storage: XRPLBridge ProcessXRPTransaction (r:1 w:1)
 	fn submit_transaction() -> Weight {
-<<<<<<< HEAD
-		Weight::from_ref_time(75_266_000 as u64)
-			.saturating_add(RocksDbWeight::get().reads(3 as u64))
-=======
 		Weight::from_ref_time(25_000_000 as u64)
 			.saturating_add(RocksDbWeight::get().reads(5 as u64))
->>>>>>> 4faa0b87
 			.saturating_add(RocksDbWeight::get().writes(2 as u64))
 	}
 	// Storage: XRPLBridge ChallengeXRPTransactionList (r:0 w:1)
 	fn submit_challenge() -> Weight {
-<<<<<<< HEAD
-		Weight::from_ref_time(20_551_000 as u64)
-=======
-		Weight::from_ref_time(6_000_000 as u64)
->>>>>>> 4faa0b87
+		Weight::from_ref_time(6_000_000 as u64)
 			.saturating_add(RocksDbWeight::get().writes(1 as u64))
 	}
 	// Storage: XRPLBridge DoorTxFee (r:1 w:0)
@@ -230,49 +176,29 @@
 	// Storage: System Digest (r:1 w:1)
 	// Storage: XRPLBridge TicketSequenceThresholdReachedEmitted (r:0 w:1)
 	fn withdraw_xrp() -> Weight {
-<<<<<<< HEAD
-		Weight::from_ref_time(154_940_000 as u64)
-=======
 		Weight::from_ref_time(51_000_000 as u64)
->>>>>>> 4faa0b87
 			.saturating_add(RocksDbWeight::get().reads(10 as u64))
 			.saturating_add(RocksDbWeight::get().writes(8 as u64))
 	}
 	// Storage: XRPLBridge Relayer (r:0 w:1)
 	fn add_relayer() -> Weight {
-<<<<<<< HEAD
-		Weight::from_ref_time(45_870_000 as u64)
-=======
-		Weight::from_ref_time(14_000_000 as u64)
->>>>>>> 4faa0b87
+		Weight::from_ref_time(14_000_000 as u64)
 			.saturating_add(RocksDbWeight::get().writes(1 as u64))
 	}
 	// Storage: XRPLBridge Relayer (r:1 w:1)
 	fn remove_relayer() -> Weight {
-<<<<<<< HEAD
-		Weight::from_ref_time(58_577_000 as u64)
-=======
 		Weight::from_ref_time(19_000_000 as u64)
->>>>>>> 4faa0b87
 			.saturating_add(RocksDbWeight::get().reads(1 as u64))
 			.saturating_add(RocksDbWeight::get().writes(1 as u64))
 	}
 	// Storage: XRPLBridge DoorTxFee (r:0 w:1)
 	fn set_door_tx_fee() -> Weight {
-<<<<<<< HEAD
-		Weight::from_ref_time(16_613_000 as u64)
-=======
 		Weight::from_ref_time(4_000_000 as u64)
->>>>>>> 4faa0b87
 			.saturating_add(RocksDbWeight::get().writes(1 as u64))
 	}
 	// Storage: XRPLBridge DoorAddress (r:0 w:1)
 	fn set_door_address() -> Weight {
-<<<<<<< HEAD
-		Weight::from_ref_time(44_210_000 as u64)
-=======
-		Weight::from_ref_time(14_000_000 as u64)
->>>>>>> 4faa0b87
+		Weight::from_ref_time(14_000_000 as u64)
 			.saturating_add(RocksDbWeight::get().writes(1 as u64))
 	}
 	// Storage: XRPLBridge Relayer (r:1 w:0)
@@ -280,11 +206,7 @@
 	// Storage: XRPLBridge DoorTicketSequenceParams (r:1 w:0)
 	// Storage: XRPLBridge DoorTicketSequenceParamsNext (r:0 w:1)
 	fn set_ticket_sequence_next_allocation() -> Weight {
-<<<<<<< HEAD
-		Weight::from_ref_time(57_239_000 as u64)
-=======
 		Weight::from_ref_time(18_000_000 as u64)
->>>>>>> 4faa0b87
 			.saturating_add(RocksDbWeight::get().reads(3 as u64))
 			.saturating_add(RocksDbWeight::get().writes(1 as u64))
 	}
@@ -292,11 +214,7 @@
 	// Storage: XRPLBridge DoorTicketSequenceParams (r:1 w:1)
 	// Storage: XRPLBridge TicketSequenceThresholdReachedEmitted (r:0 w:1)
 	fn set_ticket_sequence_current_allocation() -> Weight {
-<<<<<<< HEAD
-		Weight::from_ref_time(52_745_000 as u64)
-=======
 		Weight::from_ref_time(17_000_000 as u64)
->>>>>>> 4faa0b87
 			.saturating_add(RocksDbWeight::get().reads(2 as u64))
 			.saturating_add(RocksDbWeight::get().writes(3 as u64))
 	}
