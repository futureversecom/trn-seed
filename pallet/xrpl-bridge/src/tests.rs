--- conflicted
+++ resolved
@@ -1,14 +1,9 @@
 use super::*;
 use frame_support::{assert_noop, assert_ok};
 use mock::*;
+use seed_primitives::{AccountId, Balance};
 use sp_core::{ByteArray, H160};
 use sp_runtime::traits::BadOrigin;
-
-use seed_primitives::{AccountId, Balance};
-<<<<<<< HEAD
-use sp_core::H160;
-use sp_runtime::traits::BadOrigin;
-=======
 
 /// Helper function to create an AccountId from  a slice
 fn create_account(address: &[u8]) -> AccountId {
@@ -54,7 +49,6 @@
 		1234
 	));
 }
->>>>>>> c0254002
 
 #[test]
 fn submit_transaction_replay() {
