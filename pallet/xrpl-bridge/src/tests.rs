// Copyright 2022-2023 Futureverse Corporation Limited
//
// Licensed under the Apache License, Version 2.0 (the "License");
// you may not use this file except in compliance with the License.
// You may obtain a copy of the License at
//
//     http://www.apache.org/licenses/LICENSE-2.0
//
// Unless required by applicable law or agreed to in writing, software
// distributed under the License is distributed on an "AS IS" BASIS,
// WITHOUT WARRANTIES OR CONDITIONS OF ANY KIND, either express or implied.
// See the License for the specific language governing permissions and
// limitations under the License.
// You may obtain a copy of the License at the root of this project source code

use super::*;
use crate::mock::{
	AssetsExt, RuntimeOrigin, System, Test, XRPLBridge, XrpAssetId, XrpTxChallengePeriod,
};
use seed_pallet_common::test_prelude::*;

/// Helper function to get the xrp balance of an address
fn xrp_balance_of(who: AccountId) -> u64 {
	AssetsExt::balance(XrpAssetId::get(), &who) as u64
}

fn process_transaction(relayer: AccountId) {
	let transaction_hash = b"6490B68F1116BFE87DDDAD4C5482D1514F9CA8B9B5B5BFD3CF81D8E68745317B";
	let transaction_hash_1 = b"6490B68F1116BFE87DDDAD4C5482D1514F9CA8B9B5B5BFD3CF81D8E68745317C";
	XRPLBridge::initialize_relayer(&vec![relayer]);
	submit_transaction(relayer, 1_000_000, transaction_hash, relayer.into(), 1);
	submit_transaction(relayer, 1_000_001, transaction_hash_1, relayer.into(), 1);

	XRPLBridge::on_initialize(XrpTxChallengePeriod::get() as u64 + 1);
	System::set_block_number(XrpTxChallengePeriod::get() as u64 + 1);

	let xrp_balance = xrp_balance_of(relayer);
	assert_eq!(xrp_balance, 2000);
}

fn submit_transaction(
	relayer: AccountId,
	ledger_index: u64,
	transaction_hash: &[u8; 64],
	account_address: H160,
	i: u64,
) {
	let transaction =
		XrplTxData::Payment { amount: (i * 1000u64) as Balance, address: account_address };
	assert_ok!(XRPLBridge::submit_transaction(
		RuntimeOrigin::signed(relayer),
		ledger_index,
		XrplTxHash::from_slice(transaction_hash),
		transaction,
		1234
	));
}

#[test]
fn submit_transaction_replay_within_submission_window() {
	TestExt::<Test>::default().build().execute_with(|| {
		let relayer = create_account(1);
		let transaction_hash = b"6490B68F1116BFE87DDDAD4C5482D1514F9CA8B9B5B5BFD3CF81D8E68745317B";
		let transaction =
			XrplTxData::Payment { amount: 1000 as Balance, address: H160::from_low_u64_be(555) };
		assert_ok!(XRPLBridge::add_relayer(RuntimeOrigin::root(), relayer));

		// Set replay protection data
		HighestSettledLedgerIndex::<Test>::put(10);
		SubmissionWindowWidth::<Test>::put(8);

		// test the submission window end
		assert_ok!(XRPLBridge::submit_transaction(
			RuntimeOrigin::signed(relayer),
			2,
			XrplTxHash::from_slice(transaction_hash),
			transaction.clone(),
			1234
		));
		assert_noop!(
			XRPLBridge::submit_transaction(
				RuntimeOrigin::signed(relayer),
				2,
				XrplTxHash::from_slice(transaction_hash),
				transaction.clone(),
				1234
			),
			Error::<Test>::TxReplay
		);
	});
}

#[test]
fn submit_transaction_outside_submission_window() {
	TestExt::<Test>::default().build().execute_with(|| {
		let relayer = create_account(1);
		let transaction_hash = b"6490B68F1116BFE87DDDAD4C5482D1514F9CA8B9B5B5BFD3CF81D8E68745317B";
		let transaction =
			XrplTxData::Payment { amount: 1000 as Balance, address: H160::from_low_u64_be(555) };
		assert_ok!(XRPLBridge::add_relayer(RuntimeOrigin::root(), relayer));

		// Set replay protection data
		HighestSettledLedgerIndex::<Test>::put(10);
		SubmissionWindowWidth::<Test>::put(5);

		let submission_window_end = 10 - 5;
		assert_noop!(
			XRPLBridge::submit_transaction(
				RuntimeOrigin::signed(relayer),
				submission_window_end - 1,
				XrplTxHash::from_slice(transaction_hash),
				transaction,
				1234
			),
			Error::<Test>::OutSideSubmissionWindow
		);
	});
}

#[test]
fn submit_transaction_with_default_replay_protection_values_works() {
	TestExt::<Test>::default().build().execute_with(|| {
		let relayer = create_account(1);
		let transaction_hash = b"6490B68F1116BFE87DDDAD4C5482D1514F9CA8B9B5B5BFD3CF81D8E68745317B";
		let ledger_index = 1;
		let transaction =
			XrplTxData::Payment { amount: 1000 as Balance, address: H160::from_low_u64_be(555) };
		assert_ok!(XRPLBridge::add_relayer(RuntimeOrigin::root(), relayer));

		// We don't set  replay protection data so that it would use default values.

		assert_ok!(XRPLBridge::submit_transaction(
			RuntimeOrigin::signed(relayer),
			ledger_index,
			XrplTxHash::from_slice(transaction_hash),
			transaction,
			1234
		));
	});
}

#[test]
fn add_transaction_works() {
	TestExt::<Test>::default().build().execute_with(|| {
		let transaction_hash = b"6490B68F1116BFE87DDDAD4C5482D1514F9CA8B9B5B5BFD3CF81D8E68745317B";
		let tx_address = create_account(12);
		let relayer = create_account(1);
		XRPLBridge::initialize_relayer(&vec![relayer]);
		for i in 0..9u64 {
			let mut transaction_hash = transaction_hash.clone();
			transaction_hash[0] = i as u8;
			submit_transaction(relayer, i * 1_000_000, &transaction_hash, tx_address.into(), i);
		}
	})
}

#[test]
fn adding_more_transactions_than_the_limit_returns_error() {
	TestExt::<Test>::default().build().execute_with(|| {
		let transaction_hash = b"6490B68F1116BFE87DDDAD4C5482D1514F9CA8B9B5B5BFD3CF81D8E68745317B";
		let tx_address = create_account(12);
		let relayer = create_account(1);
		XRPLBridge::initialize_relayer(&vec![relayer]);
		for i in 0..<Test as crate::Config>::XRPTransactionLimit::get() {
			let i = i as u64;
			let mut transaction_hash = transaction_hash.clone();
			transaction_hash[0] = i as u8;
			submit_transaction(relayer, i * 1_000_000, &transaction_hash, tx_address.into(), i);
		}

		let transaction =
			XrplTxData::Payment { amount: (1 * 1000u64) as Balance, address: tx_address.into() };

		let err = XRPLBridge::submit_transaction(
			RuntimeOrigin::signed(relayer),
			100,
			XrplTxHash::from_slice(transaction_hash),
			transaction,
			1234,
		);
		assert_noop!(err, Error::<Test>::CannotProcessMoreTransactionsAtThatBlock);
	})
}

#[test]
fn process_transaction_works() {
	TestExt::<Test>::default().with_asset(2, "XRP", &[]).build().execute_with(|| {
		process_transaction(create_account(1));
	})
}

#[test]
fn process_transaction_challenge_works() {
	TestExt::<Test>::default().build().execute_with(|| {
		let transaction_hash = b"6490B68F1116BFE87DDDAD4C5482D1514F9CA8B9B5B5BFD3CF81D8E68745317B";
		let tx_address = create_account(12);
		let relayer = create_account(1);
		let challenger = create_account(2);
		XRPLBridge::initialize_relayer(&vec![relayer]);
		submit_transaction(relayer, 1_000_000, transaction_hash, tx_address.into(), 1);
		assert_ok!(XRPLBridge::submit_challenge(
			RuntimeOrigin::signed(challenger),
			XrplTxHash::from_slice(transaction_hash),
		));
		XRPLBridge::on_initialize(XrpTxChallengePeriod::get() as u64);
		System::set_block_number(XrpTxChallengePeriod::get() as u64);

		let xrp_balance = xrp_balance_of(tx_address);
		assert_eq!(xrp_balance, 0);
	})
}

#[test]
fn set_door_tx_fee_works() {
	TestExt::<Test>::default().build().execute_with(|| {
		let new_fee = 123456_u64;
		assert_ok!(XRPLBridge::set_door_tx_fee(frame_system::RawOrigin::Root.into(), new_fee));
		assert_eq!(XRPLBridge::door_tx_fee(), new_fee);

		// Only root can sign this tx, this should fail
		let account = AccountId::from(H160::from_slice(b"6490B68F1116BFE87DDC"));
		assert_noop!(XRPLBridge::set_door_tx_fee(RuntimeOrigin::signed(account), 0), BadOrigin);
	});
}

#[test]
fn withdraw_request_works() {
	TestExt::<Test>::default().with_asset(2, "XRP", &[]).build().execute_with(|| {
		// For this test we will set the door_tx_fee to 0
		assert_ok!(XRPLBridge::set_door_tx_fee(frame_system::RawOrigin::Root.into(), 0_u64));

		let door = XrplAccountId::from_slice(b"5490B68F2d16B3E87cba");
		let destination = XrplAccountId::from_slice(b"6490B68F1116BFE87DDD");
		let account = create_account(1);
		process_transaction(account); // 2000 XRP deposited

		// set initial ticket sequence params
		assert_ok!(XRPLBridge::set_ticket_sequence_current_allocation(
			RuntimeOrigin::root(),
			1_u32,
			1_u32,
			200_u32
		));

		// door address unset
		assert_noop!(
			XRPLBridge::withdraw_xrp(RuntimeOrigin::signed(account), 1000, destination),
			Error::<Test>::DoorAddressNotSet
		);
		assert_ok!(XRPLBridge::set_door_address(RuntimeOrigin::root(), door));

		// Withdraw half of available xrp
		assert_ok!(XRPLBridge::withdraw_xrp(RuntimeOrigin::signed(account), 1000, destination));
		let xrp_balance = xrp_balance_of(account);
		assert_eq!(xrp_balance, 1000);

		// Withdraw more than available XRP should throw BalanceLow error
		assert_noop!(
			XRPLBridge::withdraw_xrp(RuntimeOrigin::signed(account), 1001, destination),
			pallet_assets::Error::<Test>::BalanceLow
		);

		// Withdraw second half
		assert_ok!(XRPLBridge::withdraw_xrp(RuntimeOrigin::signed(account), 1000, destination));
		let xrp_balance = xrp_balance_of(account);
		assert_eq!(xrp_balance, 0);

		// No xrp left to withdraw, should fail as account is reaped
		assert_noop!(
			XRPLBridge::withdraw_xrp(RuntimeOrigin::signed(account), 1, destination),
			pallet_assets::Error::<Test>::NoAccount
		);
	})
}

#[test]
fn withdraw_request_works_with_door_fee() {
	TestExt::<Test>::default().with_asset(2, "XRP", &[]).build().execute_with(|| {
		// For this test we will set the door_tx_fee to 100
		let door_tx_fee = 100_u64;
		assert_ok!(XRPLBridge::set_door_tx_fee(frame_system::RawOrigin::Root.into(), door_tx_fee));
		let account = create_account(1);
		process_transaction(account); // 2000 XRP deposited
		let destination = XrplAccountId::from_slice(b"6490B68F1116BFE87DDD");
		let initial_xrp_balance = xrp_balance_of(account);
		let withdraw_amount: u64 = 1_000;

		// set initial ticket sequence params
		assert_ok!(XRPLBridge::set_ticket_sequence_current_allocation(
			RuntimeOrigin::root(),
			1_u32,
			1_u32,
			200_u32
		));
		// set door address
		assert_ok!(XRPLBridge::set_door_address(
			RuntimeOrigin::root(),
			b"6490B68F1116BFE87DDC".into()
		));

		assert_ok!(XRPLBridge::withdraw_xrp(
			RuntimeOrigin::signed(account),
			withdraw_amount.into(),
			destination
		));

		// Balance should be less withdraw amount and door fee
		let xrp_balance = xrp_balance_of(account);
		assert_eq!(xrp_balance, initial_xrp_balance - withdraw_amount - door_tx_fee);

		// Try again for remainding
		let initial_xrp_balance = xrp_balance_of(account);
		let withdraw_amount: u64 = 800;
		assert_ok!(XRPLBridge::withdraw_xrp(
			RuntimeOrigin::signed(account),
			withdraw_amount.into(),
			destination
		));

		// Balance should be less withdraw amount and door fee
		let xrp_balance = xrp_balance_of(account);
		assert_eq!(xrp_balance, initial_xrp_balance - withdraw_amount - door_tx_fee);

		// No funds left to withdraw
		assert_eq!(xrp_balance, 0);
		assert_noop!(
			XRPLBridge::withdraw_xrp(RuntimeOrigin::signed(account), 1, destination),
			pallet_assets::Error::<Test>::NoAccount
		);
	})
}

#[test]
fn withdraw_request_burn_fails() {
	TestExt::<Test>::default().with_asset(2, "XRP", &[]).build().execute_with(|| {
		// For this test we will set the door_tx_fee to 0 so we can ensure the Underflow is due to
		// the withdraw logic, not the door_tx_fee
		assert_ok!(XRPLBridge::set_door_tx_fee(frame_system::RawOrigin::Root.into(), 0_u64));
		assert_ok!(XRPLBridge::set_door_address(
			RuntimeOrigin::root(),
			b"6490B68F1116BFE87DDC".into()
		));

		let account = create_account(2);
		let destination = XrplAccountId::from_slice(b"6490B68F1116BFE87DDD");
		assert_noop!(
			XRPLBridge::withdraw_xrp(RuntimeOrigin::signed(account), 1000, destination),
			pallet_assets::Error::<Test>::NoAccount
		);
	})
}

#[test]
fn set_door_address_success() {
	TestExt::<Test>::default().build().execute_with(|| {
		let xprl_door_address = b"6490B68F1116BFE87DDD";
		assert_ok!(XRPLBridge::set_door_address(
			RuntimeOrigin::root(),
			H160::from(xprl_door_address)
		));
		assert_eq!(XRPLBridge::door_address(), Some(H160::from_slice(xprl_door_address)));
	})
}

#[test]
fn set_door_address_fail() {
	TestExt::<Test>::default().build().execute_with(|| {
		let xprl_door_address = b"6490B68F1116BFE87DDD";
		let caller = XrplAccountId::from_low_u64_be(1);
		assert_noop!(
			XRPLBridge::set_door_address(
				RuntimeOrigin::signed(AccountId::from(caller)),
				H160::from(xprl_door_address)
			),
			BadOrigin
		);
		assert_eq!(XRPLBridge::door_address(), None);
	})
}

#[test]
fn settle_new_higher_ledger_index_brings_submission_window_forward() {
	TestExt::<Test>::default().build().execute_with(|| {
		let relayer = create_account(1);
		assert_ok!(XRPLBridge::add_relayer(RuntimeOrigin::root(), relayer));

		let tx_hash_1 = XrplTxHash::from_low_u64_be(123);
		let tx_hash_2 = XrplTxHash::from_low_u64_be(124);
		let tx_hash_3 = XrplTxHash::from_low_u64_be(125);

		// Set replay protection data
		let current_highest_settled_ledger_index = 8;
		HighestSettledLedgerIndex::<Test>::put(current_highest_settled_ledger_index);
		HighestPrunedLedgerIndex::<Test>::put(0);
		SubmissionWindowWidth::<Test>::put(5);

		let current_submission_window_end = 8 - 5;

		// Add settled tx data within the window
		<SettledXRPTransactionDetails<Test>>::try_append(2, tx_hash_1).unwrap();
		<SettledXRPTransactionDetails<Test>>::try_append(current_submission_window_end, tx_hash_2)
			.unwrap();
		let account: AccountId = [1_u8; 20].into();
		<ProcessXRPTransactionDetails<Test>>::insert(
			tx_hash_1,
			(2 as LedgerIndex, XrpTransaction::default(), account),
		);
		<ProcessXRPTransactionDetails<Test>>::insert(
			tx_hash_2,
			(current_submission_window_end as LedgerIndex, XrpTransaction::default(), account),
		);

		//Submit higher leder index
		let new_transaction =
			XrplTxData::Payment { amount: 1000 as Balance, address: H160::from_low_u64_be(555) };
		let new_highest = current_highest_settled_ledger_index + 1;
		assert_ok!(XRPLBridge::submit_transaction(
			RuntimeOrigin::signed(relayer),
			new_highest as u64,
			tx_hash_3,
			new_transaction.clone(),
			1234
		));

<<<<<<< HEAD
		let block_number = System::block_number() + XrpTxChallengePeriod::get() as u64;
		XRPLBridge::on_initialize(block_number);
		System::set_block_number(block_number);
=======
		XRPLBridge::on_initialize(XrpTxChallengePeriod::get() as u64);
		System::set_block_number(XrpTxChallengePeriod::get() as u64);
		XRPLBridge::on_idle(
			XrpTxChallengePeriod::get() as u64,
			Weight::from_ref_time(1_000_000_000u64),
		);
>>>>>>> 3e8258d7

		// data outside the previous submission window end should be cleaned now
		assert!(<SettledXRPTransactionDetails<Test>>::get(2).is_none());
		assert!(<ProcessXRPTransactionDetails<Test>>::get(tx_hash_1).is_none());

		// data from current_submission_window_end to new submission window end shuld be cleaned
		assert!(<SettledXRPTransactionDetails<Test>>::get(current_submission_window_end).is_none());
		assert!(<ProcessXRPTransactionDetails<Test>>::get(tx_hash_2).is_none());

		// new data should be added
		assert!(<SettledXRPTransactionDetails<Test>>::get(new_highest).is_some());
		assert!(<ProcessXRPTransactionDetails<Test>>::get(tx_hash_3).is_some());

		// Try to replay data outside submission window now
		assert_noop!(
			XRPLBridge::submit_transaction(
				RuntimeOrigin::signed(relayer),
				2,
				tx_hash_1,
				XrplTxData::default(),
				1234
			),
			Error::<Test>::OutSideSubmissionWindow
		);
		assert_noop!(
			XRPLBridge::submit_transaction(
				RuntimeOrigin::signed(relayer),
				current_submission_window_end as LedgerIndex,
				tx_hash_2,
				XrplTxData::default(),
				1234
			),
			Error::<Test>::OutSideSubmissionWindow
		);

		// Try to replay data inside submission window now
		assert_noop!(
			XRPLBridge::submit_transaction(
				RuntimeOrigin::signed(relayer),
				new_highest as LedgerIndex,
				tx_hash_3,
				new_transaction,
				1234
			),
			Error::<Test>::TxReplay
		);
	});
}

#[test]
fn reset_settled_xrpl_tx_data_success() {
	TestExt::<Test>::default().build().execute_with(|| {
		let relayer = create_account(1);
		assert_ok!(XRPLBridge::add_relayer(RuntimeOrigin::root(), relayer));

		let tx_hash_1 = XrplTxHash::from_low_u64_be(123);
		let tx_hash_2 = XrplTxHash::from_low_u64_be(124);
		let tx_hash_3 = XrplTxHash::from_low_u64_be(125);

		// Set replay protection data
		let current_highest_settled_ledger_index = 8;
		HighestSettledLedgerIndex::<Test>::put(current_highest_settled_ledger_index);
		HighestPrunedLedgerIndex::<Test>::put(0);
		SubmissionWindowWidth::<Test>::put(5);

		let current_submission_window_end = 8 - 5;

		// Add settled tx data within the window
		<SettledXRPTransactionDetails<Test>>::try_append(current_submission_window_end, tx_hash_1)
			.unwrap();
		<SettledXRPTransactionDetails<Test>>::try_append(
			current_submission_window_end + 1,
			tx_hash_2,
		)
		.unwrap();
		let account: AccountId = [1_u8; 20].into();
		<ProcessXRPTransactionDetails<Test>>::insert(
			tx_hash_1,
			(current_submission_window_end as LedgerIndex, XrpTransaction::default(), account),
		);
		<ProcessXRPTransactionDetails<Test>>::insert(
			tx_hash_2,
			(
				(current_submission_window_end + 1) as LedgerIndex,
				XrpTransaction::default(),
				account,
			),
		);

		//Submit very high leder index to move the submission window to future
		let new_transaction =
			XrplTxData::Payment { amount: 1000 as Balance, address: H160::from_low_u64_be(555) };
		let new_highest = current_highest_settled_ledger_index + 100;
		assert_ok!(XRPLBridge::submit_transaction(
			RuntimeOrigin::signed(relayer),
			new_highest as u64,
			tx_hash_3,
			new_transaction.clone(),
			1234
		));

<<<<<<< HEAD
		let block_number = System::block_number() + XrpTxChallengePeriod::get() as u64;
		XRPLBridge::on_initialize(block_number);
		System::set_block_number(block_number);
=======
		XRPLBridge::on_initialize(XrpTxChallengePeriod::get() as u64);
		System::set_block_number(XrpTxChallengePeriod::get() as u64);
		// Call on idle to prune the settled data
		XRPLBridge::on_idle(
			XrpTxChallengePeriod::get() as u64,
			Weight::from_ref_time(1_000_000_000u64),
		);
>>>>>>> 3e8258d7

		// all previous settled data should be pruned by now
		assert!(<SettledXRPTransactionDetails<Test>>::get(current_submission_window_end).is_none());
		assert!(<ProcessXRPTransactionDetails<Test>>::get(tx_hash_1).is_none());

		assert!(
			<SettledXRPTransactionDetails<Test>>::get(current_submission_window_end + 1).is_none()
		);
		assert!(<ProcessXRPTransactionDetails<Test>>::get(tx_hash_2).is_none());

		// new data should be added
		assert!(<SettledXRPTransactionDetails<Test>>::get(new_highest).is_some());
		assert!(<ProcessXRPTransactionDetails<Test>>::get(tx_hash_3).is_some());

		// Correct the submission window to the following
		// highest submitted ledger index = 9, submission window width = 6
		// we need to make sure to reinstate already processed data within submission window (9-6,
		// 9)
		let settled_xrpl_tx_data = vec![
			(tx_hash_1, current_submission_window_end, XrpTransaction::default(), account),
			(tx_hash_2, current_submission_window_end + 1, XrpTransaction::default(), account),
		];
		assert_ok!(XRPLBridge::reset_settled_xrpl_tx_data(
			RuntimeOrigin::root(),
			9,
			6,
			None,
			Some(settled_xrpl_tx_data)
		));

		// Now Try to replay old data
		assert_noop!(
			XRPLBridge::submit_transaction(
				RuntimeOrigin::signed(relayer),
				current_submission_window_end as LedgerIndex,
				tx_hash_1,
				XrplTxData::default(),
				1234
			),
			Error::<Test>::TxReplay
		);
		assert_noop!(
			XRPLBridge::submit_transaction(
				RuntimeOrigin::signed(relayer),
				(current_submission_window_end + 1) as LedgerIndex,
				tx_hash_2,
				XrplTxData::default(),
				1234
			),
			Error::<Test>::TxReplay
		);
		assert_noop!(
			XRPLBridge::submit_transaction(
				RuntimeOrigin::signed(relayer),
				new_highest as LedgerIndex,
				tx_hash_3,
				new_transaction,
				1234
			),
			Error::<Test>::TxReplay
		);

		// Try to replay data outside submission window
		assert_noop!(
			XRPLBridge::submit_transaction(
				RuntimeOrigin::signed(relayer),
				0,
				tx_hash_3,
				XrplTxData::default(),
				1234
			),
			Error::<Test>::OutSideSubmissionWindow
		);
	});
}

#[test]
fn reset_settled_xrpl_tx_data_invalid_highest_pruned_ledger_index() {
	new_test_ext().execute_with(|| {
		let highest_settled_ledger_index = 9;
		let submission_window_width = 6;
		let highest_pruned_ledger_index =
			highest_settled_ledger_index - submission_window_width + 1;

		// Should fail as highest pruned is within the submission window
		assert_noop!(
			XRPLBridge::reset_settled_xrpl_tx_data(
				RuntimeOrigin::root(),
				highest_settled_ledger_index,
				submission_window_width,
				Some(highest_pruned_ledger_index),
				None
			),
			Error::<Test>::InvalidHighestPrunedIndex
		);

		// This should pass
		let highest_pruned_ledger_index = highest_settled_ledger_index - submission_window_width;
		assert_ok!(XRPLBridge::reset_settled_xrpl_tx_data(
			RuntimeOrigin::root(),
			highest_settled_ledger_index,
			submission_window_width,
			Some(highest_pruned_ledger_index),
			None
		));

		assert_eq!(HighestPrunedLedgerIndex::<Test>::get(), highest_pruned_ledger_index);
	})
}

#[test]
fn clear_storages_in_on_idle_works() {
	new_test_ext().execute_with(|| {
		let relayer = create_account(b"6490B68F1116BFE87DDD");
		assert_ok!(XRPLBridge::add_relayer(RuntimeOrigin::root(), relayer));

		let tx_hash_1 = XrplTxHash::from_low_u64_be(123);
		let tx_hash_2 = XrplTxHash::from_low_u64_be(124);

		// Set replay protection data
		let current_highest_settled_ledger_index = 8;
		HighestSettledLedgerIndex::<Test>::put(current_highest_settled_ledger_index);
		HighestPrunedLedgerIndex::<Test>::put(2);
		SubmissionWindowWidth::<Test>::put(5);

		let ledger_index = 2;

		// Add settled tx data outside the window
		<SettledXRPTransactionDetails<Test>>::try_append(ledger_index, tx_hash_1).unwrap();
		<SettledXRPTransactionDetails<Test>>::try_append(ledger_index, tx_hash_2).unwrap();
		let account: AccountId = [1_u8; 20].into();
		<ProcessXRPTransactionDetails<Test>>::insert(
			tx_hash_1,
			(ledger_index as LedgerIndex, XrpTransaction::default(), account),
		);
		<ProcessXRPTransactionDetails<Test>>::insert(
			tx_hash_2,
			(ledger_index as LedgerIndex, XrpTransaction::default(), account),
		);

		XRPLBridge::on_initialize(XrpTxChallengePeriod::get() as u64);
		System::set_block_number(XrpTxChallengePeriod::get() as u64);
		// Call on idle to prune the settled data with enough weight to settle both
		let idle_weight = XRPLBridge::on_idle(
			XrpTxChallengePeriod::get() as u64,
			Weight::from_ref_time(10_000_000_000u64),
		);
		let expected_weight = DbWeight::get().reads_writes(4, 4);
		assert_eq!(idle_weight, expected_weight);

		// all previous settled data should be pruned by now
		assert!(<SettledXRPTransactionDetails<Test>>::get(ledger_index).is_none());
		assert!(<ProcessXRPTransactionDetails<Test>>::get(tx_hash_1).is_none());
		assert!(<ProcessXRPTransactionDetails<Test>>::get(tx_hash_2).is_none());
		assert_eq!(<HighestPrunedLedgerIndex<Test>>::get(), 3);
	});
}

#[test]
fn clear_storages_in_on_idle_returns_zero_if_not_enough_weight() {
	new_test_ext().execute_with(|| {
		let relayer = create_account(b"6490B68F1116BFE87DDD");
		assert_ok!(XRPLBridge::add_relayer(RuntimeOrigin::root(), relayer));

		// Set replay protection data
		let current_highest_settled_ledger_index = 8;
		HighestSettledLedgerIndex::<Test>::put(current_highest_settled_ledger_index);
		HighestPrunedLedgerIndex::<Test>::put(2);
		SubmissionWindowWidth::<Test>::put(5);

		// Add settled tx data within the window
		let ledger_index = 2;
		let tx_hash = XrplTxHash::from_low_u64_be(123);
		<SettledXRPTransactionDetails<Test>>::try_append(ledger_index, tx_hash).unwrap();
		let account: AccountId = [1_u8; 20].into();
		<ProcessXRPTransactionDetails<Test>>::insert(
			tx_hash,
			(ledger_index as LedgerIndex, XrpTransaction::default(), account),
		);

		XRPLBridge::on_initialize(XrpTxChallengePeriod::get() as u64);
		System::set_block_number(XrpTxChallengePeriod::get() as u64);

		// Call on idle to prune the settled data with not enough weight to settle one tx
		let remaining_weight = DbWeight::get().reads_writes(4, 3);
		let idle_weight = XRPLBridge::on_idle(XrpTxChallengePeriod::get() as u64, remaining_weight);
		assert_eq!(idle_weight, Weight::from_ref_time(0));
		// Data remains in place
		assert!(<SettledXRPTransactionDetails<Test>>::get(ledger_index).is_some());
		assert!(<ProcessXRPTransactionDetails<Test>>::get(tx_hash).is_some());
		assert_eq!(<HighestPrunedLedgerIndex<Test>>::get(), 2);

		// Call on idle to prune the settled data with JUST enough weight to settle one tx
		let remaining_weight = DbWeight::get().reads_writes(4, 3);
		let idle_weight = XRPLBridge::on_idle(
			XrpTxChallengePeriod::get() as u64 + 1,
			remaining_weight + Weight::from_ref_time(1u64),
		);
		assert_eq!(idle_weight, remaining_weight);
		// Data updated
		assert!(<SettledXRPTransactionDetails<Test>>::get(ledger_index).is_none());
		assert!(<ProcessXRPTransactionDetails<Test>>::get(tx_hash).is_none());
		assert_eq!(<HighestPrunedLedgerIndex<Test>>::get(), 3);
	});
}

#[test]
fn clear_storages_doesnt_exceed_on_idle_weight() {
	new_test_ext().execute_with(|| {
		let relayer = create_account(b"6490B68F1116BFE87DDD");
		assert_ok!(XRPLBridge::add_relayer(RuntimeOrigin::root(), relayer));

		// Set replay protection data
		let current_highest_settled_ledger_index = 8;
		HighestSettledLedgerIndex::<Test>::put(current_highest_settled_ledger_index);
		SubmissionWindowWidth::<Test>::put(5);
		HighestPrunedLedgerIndex::<Test>::put(2); // 8 - 5 - 1

		// Create data
		let tx_count = 10;
		let ledger_index = 2;
		let account: AccountId = [1_u8; 20].into();
		for i in 0..tx_count {
			let tx_hash = XrplTxHash::from_low_u64_be(i);
			<SettledXRPTransactionDetails<Test>>::try_append(ledger_index, tx_hash).unwrap();
			<ProcessXRPTransactionDetails<Test>>::insert(
				tx_hash,
				(ledger_index as LedgerIndex, XrpTransaction::default(), account),
			);
		}

		XRPLBridge::on_initialize(XrpTxChallengePeriod::get() as u64);
		System::set_block_number(XrpTxChallengePeriod::get() as u64);

		// Call on idle with enough weight to clear only 1 tx
		let remaining_weight = DbWeight::get().reads_writes(4, 2 + 1);
		let idle_weight = XRPLBridge::on_idle(
			XrpTxChallengePeriod::get() as u64,
			remaining_weight + Weight::from_ref_time(1u64),
		);
		// We subtract 1 from as we did not end up updating HighestPrunedLedgerIndex
		assert_eq!(idle_weight, remaining_weight - DbWeight::get().writes(1));
		// One settledXRPTransaction should have been removed
		assert_eq!(<SettledXRPTransactionDetails<Test>>::get(ledger_index).unwrap().len(), 9);
		// Highest remains at 2 because we have not cleared all the settled TX details for that
		// index
		assert_eq!(<HighestPrunedLedgerIndex<Test>>::get(), 2);
		// One ProcessXRPTransactionDetails should have been removed
		for i in 0..tx_count {
			let tx_hash = XrplTxHash::from_low_u64_be(i);
			if i < 1 {
				assert!(<ProcessXRPTransactionDetails<Test>>::get(tx_hash).is_none());
			} else {
				assert!(<ProcessXRPTransactionDetails<Test>>::get(tx_hash).is_some());
			}
		}

		// Call on idle with enough weight to clear 4 more txs
		let remaining_weight = DbWeight::get().reads_writes(4, 2 + 4);
		let idle_weight = XRPLBridge::on_idle(
			XrpTxChallengePeriod::get() as u64 + 1,
			remaining_weight + Weight::from_ref_time(1u64),
		);
		// We subtract 1 from as we did not end up updating HighestPrunedLedgerIndex
		assert_eq!(idle_weight, remaining_weight - DbWeight::get().writes(1));
		// 5 settledXRPTransaction should have been removed total
		assert_eq!(<SettledXRPTransactionDetails<Test>>::get(ledger_index).unwrap().len(), 5);
		// Highest remains at 2 because we have not cleared all the settled TX details for that
		// index
		assert_eq!(<HighestPrunedLedgerIndex<Test>>::get(), 2);
		// 5 ProcessXRPTransactionDetails should have been removed
		for i in 0..tx_count {
			let tx_hash = XrplTxHash::from_low_u64_be(i);
			if i < 5 {
				assert!(<ProcessXRPTransactionDetails<Test>>::get(tx_hash).is_none());
			} else {
				assert!(<ProcessXRPTransactionDetails<Test>>::get(tx_hash).is_some());
			}
		}

		// Call on idle with enough weight to clear the last 5 txs
		let remaining_weight = DbWeight::get().reads_writes(4, 2 + 5);
		let idle_weight = XRPLBridge::on_idle(0u64, remaining_weight + Weight::from_ref_time(1u64));
		assert_eq!(idle_weight, remaining_weight);
		// SettledXRPTransactionDetails should now be cleared
		assert!(<SettledXRPTransactionDetails<Test>>::get(ledger_index).is_none());
		// Highest is now 3 because we have cleared all the settled TX details for that index
		assert_eq!(<HighestPrunedLedgerIndex<Test>>::get(), 3);
		// All ProcessXRPTransactionDetails should have been removed
		for i in 0..tx_count {
			let tx_hash = XrplTxHash::from_low_u64_be(i);
			assert!(<ProcessXRPTransactionDetails<Test>>::get(tx_hash).is_none());
		}
	});
}

#[test]
fn clear_storages_across_multiple_ledger_indices() {
	new_test_ext().execute_with(|| {
		let relayer = create_account(b"6490B68F1116BFE87DDD");
		assert_ok!(XRPLBridge::add_relayer(RuntimeOrigin::root(), relayer));

		// Set replay protection data
		let current_highest_settled_ledger_index = 9;
		HighestSettledLedgerIndex::<Test>::put(current_highest_settled_ledger_index);
		SubmissionWindowWidth::<Test>::put(5);
		HighestPrunedLedgerIndex::<Test>::put(2); // 8 - 5 - 2

		// Create data across 2 ledger indices
		let tx_count = 5;
		let ledger_index_1 = 2;
		let ledger_index_2 = 3;
		let account: AccountId = [1_u8; 20].into();
		for i in 0..tx_count {
			let tx_hash_1 = XrplTxHash::from_low_u64_be(i);
			let tx_hash_2 = XrplTxHash::from_low_u64_be(i + 10);
			<SettledXRPTransactionDetails<Test>>::try_append(ledger_index_1, tx_hash_1).unwrap();
			<SettledXRPTransactionDetails<Test>>::try_append(ledger_index_2, tx_hash_2).unwrap();
			<ProcessXRPTransactionDetails<Test>>::insert(
				tx_hash_1,
				(ledger_index_1 as LedgerIndex, XrpTransaction::default(), account),
			);
			<ProcessXRPTransactionDetails<Test>>::insert(
				tx_hash_2,
				(ledger_index_2 as LedgerIndex, XrpTransaction::default(), account),
			);
		}

		XRPLBridge::on_initialize(XrpTxChallengePeriod::get() as u64);
		System::set_block_number(XrpTxChallengePeriod::get() as u64);

		// Call on idle with enough weight to clear both ledger indices
		let base_weight = DbWeight::get().reads_writes(3, 1);
		let weight_per_index = DbWeight::get().reads_writes(1, 1);
		let weight_per_hash = DbWeight::get().writes(1);
		let remaining_weight = base_weight + (weight_per_index * 2) + (weight_per_hash * 10);
		let idle_weight = XRPLBridge::on_idle(
			XrpTxChallengePeriod::get() as u64,
			remaining_weight + Weight::from_ref_time(1u64),
		);
		assert_eq!(idle_weight, remaining_weight);

		// SettledXRPTransactionDetails should now be cleared
		assert!(<SettledXRPTransactionDetails<Test>>::get(ledger_index_1).is_none());
		assert!(<SettledXRPTransactionDetails<Test>>::get(ledger_index_2).is_none());
		// Highest is now 4 because we have cleared all the settled TX details for both indices
		assert_eq!(<HighestPrunedLedgerIndex<Test>>::get(), 4);
		// All ProcessXRPTransactionDetails should have been removed
		for i in 0..tx_count {
			let tx_hash_1 = XrplTxHash::from_low_u64_be(i);
			let tx_hash_2 = XrplTxHash::from_low_u64_be(i + 10);
			assert!(<ProcessXRPTransactionDetails<Test>>::get(tx_hash_1).is_none());
			assert!(<ProcessXRPTransactionDetails<Test>>::get(tx_hash_2).is_none());
		}
	});
}

#[test]
fn clear_storages_nothing_to_prune() {
	new_test_ext().execute_with(|| {
		// Set replay protection data
		HighestSettledLedgerIndex::<Test>::put(8);
		SubmissionWindowWidth::<Test>::put(5);
		HighestPrunedLedgerIndex::<Test>::put(3); // 8 - 5

		// Call on idle and only use enough weight to read the 3 storage values
		let idle_weight = XRPLBridge::on_idle(0u64, Weight::from_ref_time(10_000_000_000u64));
		// 3 reads for the base storage values
		let expected_weight = DbWeight::get().reads(3);
		assert_eq!(idle_weight, expected_weight);
		assert_eq!(HighestPrunedLedgerIndex::<Test>::get(), 3);

		// Set replay protection data with one empty ledger index
		HighestSettledLedgerIndex::<Test>::put(9);
		SubmissionWindowWidth::<Test>::put(5);
		HighestPrunedLedgerIndex::<Test>::put(3);

		// Call on idle and only use enough weight to read the 3 storage values
		// We have one additional write to update the HighestPrunedLedgerIndex
		let idle_weight = XRPLBridge::on_idle(1u64, Weight::from_ref_time(10_000_000_000u64));
		// Extra read and write:
		// read: SettledXRPTransactionDetails
		// write: HighestPrunedLedgerIndex
		let expected_weight = DbWeight::get().reads_writes(4, 1);
		assert_eq!(idle_weight, expected_weight);
		assert_eq!(HighestPrunedLedgerIndex::<Test>::get(), 4);
	});
}

#[test]
fn clear_storages_nothing_to_prune_increases_ledger_index() {
	new_test_ext().execute_with(|| {
		// Set replay protection data
		HighestSettledLedgerIndex::<Test>::put(10500);
		SubmissionWindowWidth::<Test>::put(500);
		HighestPrunedLedgerIndex::<Test>::put(0); // 10000 to clear

		// Call on idle and only use enough weight to read 5000 ledger indices
		// Note there are 3 reads instead of 1, this is because it will stop when it doesn't have
		// enough weight to write the data in the case that there is data to write
		// So we need to give it enough weight to theoretically write if it can
		let remaining_weight = DbWeight::get().reads_writes(3 + 5000, 3);
		let idle_weight = XRPLBridge::on_idle(0u64, remaining_weight + Weight::from_ref_time(1));
		// It uses only enough weight to read all 5000
		let expected_weight = DbWeight::get().reads_writes(3 + 5000, 1);
		assert_eq!(idle_weight, expected_weight);
		assert_eq!(HighestPrunedLedgerIndex::<Test>::get(), 5000);

		// Call on idle with plenty of weight to cover the last 5000 ledger indices
		// It should only use as much as it needs and no more
		let idle_weight = XRPLBridge::on_idle(1u64, Weight::from_ref_time(u64::MAX));
		// It uses only enough weight to read all 5000
		let expected_weight = DbWeight::get().reads_writes(3 + 5000, 1);
		assert_eq!(idle_weight, expected_weight);
		assert_eq!(HighestPrunedLedgerIndex::<Test>::get(), 10_000);
	});
}

#[test]
fn prune_settled_ledger_index_works() {
	new_test_ext().execute_with(|| {
		System::reset_events();
		HighestSettledLedgerIndex::<Test>::put(8);
		SubmissionWindowWidth::<Test>::put(5);
		HighestPrunedLedgerIndex::<Test>::put(3);

		// Create data
		let tx_count = 10;
		let ledger_index: u32 = 2;
		let account: AccountId = [1_u8; 20].into();
		for i in 0..tx_count {
			let tx_hash = XrplTxHash::from_low_u64_be(i);
			<SettledXRPTransactionDetails<Test>>::try_append(ledger_index, tx_hash).unwrap();
			<ProcessXRPTransactionDetails<Test>>::insert(
				tx_hash,
				(ledger_index as LedgerIndex, XrpTransaction::default(), account),
			);
		}

		assert_ok!(XRPLBridge::prune_settled_ledger_index(RuntimeOrigin::root(), ledger_index));

		// SettledXRPTransactionDetails should now be cleared
		assert!(<SettledXRPTransactionDetails<Test>>::get(ledger_index).is_none());
		// Doesn't affect HighestPrunedLedgerIndex
		assert_eq!(<HighestPrunedLedgerIndex<Test>>::get(), 3);
		// All ProcessXRPTransactionDetails should have been removed
		for i in 0..tx_count {
			let tx_hash = XrplTxHash::from_low_u64_be(i);
			assert!(<ProcessXRPTransactionDetails<Test>>::get(tx_hash).is_none());
		}
	})
}

#[test]
fn prune_settled_ledger_index_inside_submission_window_fails() {
	new_test_ext().execute_with(|| {
		HighestSettledLedgerIndex::<Test>::put(8);
		SubmissionWindowWidth::<Test>::put(5);

		let ledger_index = 3; // Still within submission window
		assert_noop!(
			XRPLBridge::prune_settled_ledger_index(RuntimeOrigin::root(), ledger_index),
			Error::<Test>::CannotPruneActiveLedgerIndex
		);
	})
}

#[test]
fn prune_settled_ledger_index_no_transaction_details_fails() {
	new_test_ext().execute_with(|| {
		HighestSettledLedgerIndex::<Test>::put(8);
		SubmissionWindowWidth::<Test>::put(5);

		let ledger_index = 2;
		assert_noop!(
			XRPLBridge::prune_settled_ledger_index(RuntimeOrigin::root(), ledger_index),
			Error::<Test>::NoTransactionDetails
		);
	})
}

#[test]
fn prune_settled_ledger_index_only_root() {
	new_test_ext().execute_with(|| {
		let account: AccountId = [1_u8; 20].into();
		assert_noop!(
			XRPLBridge::prune_settled_ledger_index(RuntimeOrigin::signed(account), 9,),
			DispatchError::BadOrigin
		);
	})
}

#[test]
fn reset_settled_xrpl_tx_data_can_only_be_called_by_root() {
	TestExt::<Test>::default().build().execute_with(|| {
		let account: AccountId = [1_u8; 20].into();
		assert_noop!(
			XRPLBridge::reset_settled_xrpl_tx_data(
				RuntimeOrigin::signed(account),
				9,
				6,
				None,
				None
			),
			BadOrigin
		);

		assert_ok!(XRPLBridge::reset_settled_xrpl_tx_data(RuntimeOrigin::root(), 9, 6, None, None));
	})
}

#[test]
fn get_door_ticket_sequence_success_at_start() {
	TestExt::<Test>::default().build().execute_with(|| {
		// set initial ticket sequence params
		assert_ok!(XRPLBridge::set_ticket_sequence_current_allocation(
			RuntimeOrigin::root(),
			1_u32,
			1_u32,
			200_u32
		));

		assert_eq!(XRPLBridge::get_door_ticket_sequence(), Ok(1));
		assert_eq!(XRPLBridge::get_door_ticket_sequence(), Ok(2));
	})
}

#[test]
fn get_door_ticket_sequence_success_at_start_if_initial_params_not_set() {
	TestExt::<Test>::default().build().execute_with(|| {
		System::set_block_number(1);
		let relayer = create_account(1);
		XRPLBridge::initialize_relayer(&vec![relayer]);

		assert_noop!(
			XRPLBridge::get_door_ticket_sequence(),
			Error::<Test>::NextTicketSequenceParamsNotSet
		);

		// set the params for next round
		assert_ok!(XRPLBridge::set_ticket_sequence_next_allocation(
			RuntimeOrigin::signed(relayer),
			3_u32, // start ticket sequence next round
			2_u32, // ticket sequence bucket size next round
		));
		assert_eq!(XRPLBridge::get_door_ticket_sequence(), Ok(3));
		assert_eq!(XRPLBridge::ticket_sequence_threshold_reached_emitted(), false);
		assert_eq!(XRPLBridge::get_door_ticket_sequence(), Ok(4));
		assert_eq!(XRPLBridge::ticket_sequence_threshold_reached_emitted(), true);
		System::assert_has_event(Event::<Test>::TicketSequenceThresholdReached(4).into());

		// try to fetch again - error
		assert_err!(
			XRPLBridge::get_door_ticket_sequence(),
			Error::<Test>::NextTicketSequenceParamsNotSet
		);
		// try to fetch again - error
		assert_noop!(
			XRPLBridge::get_door_ticket_sequence(),
			Error::<Test>::NextTicketSequenceParamsNotSet
		);
	})
}

#[test]
fn get_door_ticket_sequence_success_over_next_round() {
	TestExt::<Test>::default().build().execute_with(|| {
		let relayer = create_account(1);
		XRPLBridge::initialize_relayer(&vec![relayer]);

		// set initial ticket sequence params
		assert_ok!(XRPLBridge::set_ticket_sequence_current_allocation(
			RuntimeOrigin::root(),
			1_u32,
			1_u32,
			2_u32
		));

		assert_eq!(XRPLBridge::get_door_ticket_sequence(), Ok(1));
		assert_eq!(XRPLBridge::get_door_ticket_sequence(), Ok(2));
		// need to set the next ticket params on or before the last of current
		assert_ok!(XRPLBridge::set_ticket_sequence_next_allocation(
			RuntimeOrigin::signed(relayer),
			3_u32, // start ticket sequence next round
			2_u32, // ticket sequence bucket size next round
		));
		assert_eq!(XRPLBridge::get_door_ticket_sequence(), Ok(3));
		assert_eq!(XRPLBridge::get_door_ticket_sequence(), Ok(4));
		assert_ok!(XRPLBridge::set_ticket_sequence_next_allocation(
			RuntimeOrigin::signed(relayer),
			10_u32, // start ticket sequence next round
			10_u32, // ticket sequence bucket size next round
		));
		assert_eq!(XRPLBridge::get_door_ticket_sequence(), Ok(10));
		assert_eq!(XRPLBridge::get_door_ticket_sequence(), Ok(11));
	})
}

#[test]
fn get_door_ticket_sequence_success_force_set_current_round() {
	TestExt::<Test>::default().build().execute_with(|| {
		let relayer = create_account(1);
		XRPLBridge::initialize_relayer(&vec![relayer]);

		// set initial ticket sequence params
		assert_ok!(XRPLBridge::set_ticket_sequence_current_allocation(
			RuntimeOrigin::root(),
			1_u32,
			1_u32,
			10_u32
		));
		assert_eq!(XRPLBridge::get_door_ticket_sequence(), Ok(1));
		assert_eq!(XRPLBridge::get_door_ticket_sequence(), Ok(2));

		// force set current values to (current=5 start=5, bucket_size=2)
		assert_ok!(XRPLBridge::set_ticket_sequence_current_allocation(
			RuntimeOrigin::root(),
			5_u32,
			5_u32,
			3_u32
		));
		assert_eq!(XRPLBridge::get_door_ticket_sequence(), Ok(5));
		assert_eq!(XRPLBridge::get_door_ticket_sequence(), Ok(6));
		assert_eq!(XRPLBridge::get_door_ticket_sequence(), Ok(7));

		// need to set the next ticket params on or before the last of current
		assert_ok!(XRPLBridge::set_ticket_sequence_next_allocation(
			RuntimeOrigin::signed(relayer),
			11_u32, // start ticket sequence next round
			2_u32,  // ticket sequence bucket size next round
		));
		assert_eq!(XRPLBridge::get_door_ticket_sequence(), Ok(11));
	})
}

#[test]
#[allow(non_snake_case)]
fn get_door_ticket_sequence_check_events_emitted() {
	TestExt::<Test>::default().build().execute_with(|| {
		System::set_block_number(1);
		let relayer = create_account(1);
		XRPLBridge::initialize_relayer(&vec![relayer]);

		assert_noop!(
			XRPLBridge::get_door_ticket_sequence(),
			Error::<Test>::NextTicketSequenceParamsNotSet
		);
		assert_noop!(
			XRPLBridge::get_door_ticket_sequence(),
			Error::<Test>::NextTicketSequenceParamsNotSet
		);

		// set the params for next round
		assert_ok!(XRPLBridge::set_ticket_sequence_next_allocation(
			RuntimeOrigin::signed(relayer),
			3_u32, // start ticket sequence next round
			3_u32, // ticket sequence bucket size next round
		));
		assert_eq!(XRPLBridge::get_door_ticket_sequence(), Ok(3));
		assert_eq!(XRPLBridge::ticket_sequence_threshold_reached_emitted(), false);
		assert_eq!(XRPLBridge::get_door_ticket_sequence(), Ok(4));
		// event should be emitted here since ((4 - 3) + 1)/3 = 0.66 == TicketSequenceThreshold
		assert_eq!(XRPLBridge::ticket_sequence_threshold_reached_emitted(), true);
		System::assert_has_event(Event::<Test>::TicketSequenceThresholdReached(4).into());

		// try to fetch again - error - but no TicketSequenceThresholdReached
		System::reset_events();
		assert_eq!(System::events(), []);
		assert_eq!(XRPLBridge::get_door_ticket_sequence(), Ok(5));
		assert_eq!(System::events(), []);

		// try to fetch again - error - but no TicketSequenceThresholdReached
		System::reset_events();
		assert_eq!(System::events(), []);
		assert_noop!(
			XRPLBridge::get_door_ticket_sequence(),
			Error::<Test>::NextTicketSequenceParamsNotSet
		);
		assert_eq!(System::events(), []);

		// set the params for next round
		assert_ok!(XRPLBridge::set_ticket_sequence_next_allocation(
			RuntimeOrigin::signed(relayer),
			10_u32, // start ticket sequence next round
			5_u32,  // ticket sequence bucket size next round
		));
		assert_eq!(XRPLBridge::get_door_ticket_sequence(), Ok(10));
	})
}

#[test]
fn set_ticket_sequence_current_allocation_success() {
	TestExt::<Test>::default().build().execute_with(|| {
		System::set_block_number(1);
		let relayer = create_account(1);
		XRPLBridge::initialize_relayer(&vec![relayer]);

		// set initial ticket sequence params
		System::reset_events();
		assert_ok!(XRPLBridge::set_ticket_sequence_current_allocation(
			RuntimeOrigin::root(),
			1_u32,
			1_u32,
			200_u32
		));
		System::assert_has_event(
			Event::<Test>::DoorTicketSequenceParamSet {
				ticket_sequence: 1_u32,
				ticket_sequence_start: 1_u32,
				ticket_bucket_size: 200_u32,
			}
			.into(),
		);

		assert_eq!(XRPLBridge::get_door_ticket_sequence(), Ok(1));

		// Force set the current param set
		System::reset_events();
		assert_ok!(XRPLBridge::set_ticket_sequence_current_allocation(
			RuntimeOrigin::root(),
			10_u32,
			1_u32,
			200_u32
		));
		System::assert_has_event(
			Event::<Test>::DoorTicketSequenceParamSet {
				ticket_sequence: 10_u32,
				ticket_sequence_start: 1_u32,
				ticket_bucket_size: 200_u32,
			}
			.into(),
		);
		assert_eq!(XRPLBridge::get_door_ticket_sequence(), Ok(10));
	})
}

#[test]
fn set_ticket_sequence_current_allocation_failure() {
	TestExt::<Test>::default().build().execute_with(|| {
		System::set_block_number(1);
		let relayer = create_account(1);
		XRPLBridge::initialize_relayer(&vec![relayer]);

		// set initial ticket sequence params - success
		System::reset_events();
		assert_ok!(XRPLBridge::set_ticket_sequence_current_allocation(
			RuntimeOrigin::root(),
			1_u32,
			1_u32,
			200_u32
		));
		System::assert_has_event(
			Event::<Test>::DoorTicketSequenceParamSet {
				ticket_sequence: 1_u32,
				ticket_sequence_start: 1_u32,
				ticket_bucket_size: 200_u32,
			}
			.into(),
		);

		assert_eq!(XRPLBridge::get_door_ticket_sequence(), Ok(1));

		// Force set the current param set with ticket_bucket_size = 0
		System::reset_events();
		assert_noop!(
			XRPLBridge::set_ticket_sequence_current_allocation(
				RuntimeOrigin::root(),
				10_u32,
				10_u32,
				0_u32
			),
			Error::<Test>::TicketSequenceParamsInvalid
		);

		// try to fetch it, should give the next ticket sequence in current allocation
		assert_eq!(XRPLBridge::get_door_ticket_sequence(), Ok(2));

		// Force set the current param set with ticket_sequence < current ticket_sequence
		System::reset_events();
		assert_noop!(
			XRPLBridge::set_ticket_sequence_current_allocation(
				RuntimeOrigin::root(),
				2_u32,
				1_u32,
				200_u32
			),
			Error::<Test>::TicketSequenceParamsInvalid
		);

		// Force set the current param set with start_ticket_sequence < current
		// start_ticket_sequence
		System::reset_events();
		assert_noop!(
			XRPLBridge::set_ticket_sequence_current_allocation(
				RuntimeOrigin::root(),
				10_u32,
				0_u32,
				200_u32
			),
			Error::<Test>::TicketSequenceParamsInvalid
		);

		// try to fetch it, should give the next ticket sequence in current allocation
		assert_eq!(XRPLBridge::get_door_ticket_sequence(), Ok(3));

		// Force set the current param set with valid params, but with relayer
		System::reset_events();
		assert_noop!(
			XRPLBridge::set_ticket_sequence_current_allocation(
				RuntimeOrigin::signed(relayer),
				10_u32,
				1_u32,
				200_u32
			),
			BadOrigin
		);

		// Force set the same valid params set, with root
		System::reset_events();
		assert_ok!(XRPLBridge::set_ticket_sequence_current_allocation(
			RuntimeOrigin::root(),
			10_u32,
			1_u32,
			200_u32
		));

		// try to fetch it, should give the start of the new allocation
		assert_eq!(XRPLBridge::get_door_ticket_sequence(), Ok(10));
	})
}

#[test]
fn set_ticket_sequence_next_allocation_success() {
	TestExt::<Test>::default().build().execute_with(|| {
		System::set_block_number(1);
		let relayer = create_account(1);
		XRPLBridge::initialize_relayer(&vec![relayer]);

		// no initial ticket sequence params, start setting the params for next allocation
		System::reset_events();
		assert_ok!(XRPLBridge::set_ticket_sequence_next_allocation(
			RuntimeOrigin::signed(relayer),
			1_u32,
			200_u32
		));
		System::assert_has_event(
			Event::<Test>::DoorNextTicketSequenceParamSet {
				ticket_sequence_start_next: 1_u32,
				ticket_bucket_size_next: 200_u32,
			}
			.into(),
		);

		// We did not set the initial door ticket sequence,
		// In a correct setup, we should set the initial param set using
		// set_ticket_sequence_current_allocation(). This demonstrates that even without it, setting
		// the next params would be enough. It will switch over and continue switch over happened,
		// should give start of the next allocation(1,200)
		assert_eq!(XRPLBridge::get_door_ticket_sequence(), Ok(1));

		// Force update the current param set
		System::reset_events();
		assert_ok!(XRPLBridge::set_ticket_sequence_current_allocation(
			RuntimeOrigin::root(),
			10_u32,
			1_u32,
			12_u32
		));
		System::assert_has_event(
			Event::<Test>::DoorTicketSequenceParamSet {
				ticket_sequence: 10_u32,
				ticket_sequence_start: 1_u32,
				ticket_bucket_size: 12_u32,
			}
			.into(),
		);
		assert_eq!(XRPLBridge::get_door_ticket_sequence(), Ok(10));

		// set the next params
		System::reset_events();
		assert_ok!(XRPLBridge::set_ticket_sequence_next_allocation(
			RuntimeOrigin::signed(relayer),
			15_u32,
			10_u32
		));
		System::assert_has_event(
			Event::<Test>::DoorNextTicketSequenceParamSet {
				ticket_sequence_start_next: 15_u32,
				ticket_bucket_size_next: 10_u32,
			}
			.into(),
		);

		// try to fetch, should still give the next in current allocation(11) since current
		// allocation is not consumed yet
		assert_eq!(XRPLBridge::get_door_ticket_sequence(), Ok(11));
		assert_eq!(XRPLBridge::get_door_ticket_sequence(), Ok(12));

		// current allocation exhausted, switch over and give start of next allocation
		assert_eq!(XRPLBridge::get_door_ticket_sequence(), Ok(15));
	})
}

#[test]
fn set_ticket_sequence_next_allocation_failure() {
	TestExt::<Test>::default().build().execute_with(|| {
		System::set_block_number(1);
		let relayer = create_account(1);
		XRPLBridge::initialize_relayer(&vec![relayer]);

		// set initial ticket sequence params - success
		System::reset_events();
		assert_ok!(XRPLBridge::set_ticket_sequence_current_allocation(
			RuntimeOrigin::root(),
			1_u32,
			1_u32,
			5_u32
		));
		System::assert_has_event(
			Event::<Test>::DoorTicketSequenceParamSet {
				ticket_sequence: 1_u32,
				ticket_sequence_start: 1_u32,
				ticket_bucket_size: 5_u32,
			}
			.into(),
		);

		assert_eq!(XRPLBridge::get_door_ticket_sequence(), Ok(1));

		// set the next param set with ticket_bucket_size = 0
		System::reset_events();
		assert_noop!(
			XRPLBridge::set_ticket_sequence_next_allocation(
				RuntimeOrigin::signed(relayer),
				10_u32,
				0_u32
			),
			Error::<Test>::NextTicketSequenceParamsInvalid
		);

		// try to fetch it, should give the next ticket sequence in current allocation
		assert_eq!(XRPLBridge::get_door_ticket_sequence(), Ok(2));

		// set the next param set with start_ticket_sequence < current ticket_sequence
		System::reset_events();
		assert_noop!(
			XRPLBridge::set_ticket_sequence_next_allocation(
				RuntimeOrigin::signed(relayer),
				1_u32,
				200_u32
			),
			Error::<Test>::NextTicketSequenceParamsInvalid
		);

		// set the next param set with start_ticket_sequence < current start_ticket_sequence
		System::reset_events();
		assert_noop!(
			XRPLBridge::set_ticket_sequence_next_allocation(
				RuntimeOrigin::signed(relayer),
				0_u32,
				200_u32
			),
			Error::<Test>::NextTicketSequenceParamsInvalid
		);

		// try to fetch it, should give the next ticket sequence in current allocation
		assert_eq!(XRPLBridge::get_door_ticket_sequence(), Ok(3));

		// set the next param set with valid params, but with !relayer
		System::reset_events();
		assert_noop!(
			XRPLBridge::set_ticket_sequence_next_allocation(
				RuntimeOrigin::signed(create_account(2)),
				10_u32,
				200_u32
			),
			Error::<Test>::NotPermitted
		);

		// same valid params set, with relayer
		System::reset_events();
		assert_ok!(XRPLBridge::set_ticket_sequence_next_allocation(
			RuntimeOrigin::signed(relayer),
			10_u32,
			200_u32
		));
		System::assert_has_event(
			Event::<Test>::DoorNextTicketSequenceParamSet {
				ticket_sequence_start_next: 10_u32,
				ticket_bucket_size_next: 200_u32,
			}
			.into(),
		);

		// try to fetch it, should give from the current allocation
		assert_eq!(XRPLBridge::get_door_ticket_sequence(), Ok(4));
		assert_eq!(XRPLBridge::get_door_ticket_sequence(), Ok(5));

		// switch over
		assert_eq!(XRPLBridge::get_door_ticket_sequence(), Ok(10));
	})
}

#[test]
fn process_xrp_tx_success() {
	TestExt::<Test>::default().with_asset(2, "XRP", &[]).build().execute_with(|| {
		System::set_block_number(1);
		let account = create_account(12);
		let transaction_hash = b"6490B68F1116BFE87DDDAD4C5482D1514F9CA8B9B5B5BFD3CF81D8E68745317B";
		let relayer = create_account(1);
		XRPLBridge::initialize_relayer(&vec![relayer]);

		// submit payment tx
		let payment_tx =
			XrplTxData::Payment { amount: (1 * 1000u64) as Balance, address: account.into() };
		assert_ok!(XRPLBridge::submit_transaction(
			RuntimeOrigin::signed(relayer),
			1_000_000,
			XrplTxHash::from_slice(transaction_hash),
			payment_tx,
			1234
		));

		System::reset_events();
		XRPLBridge::process_xrp_tx(XrpTxChallengePeriod::get() as u64 + 1);
		System::set_block_number(XrpTxChallengePeriod::get() as u64 + 1);
		System::assert_has_event(
			Event::<Test>::ProcessingOk(1_000_000_u64, XrplTxHash::from_slice(transaction_hash))
				.into(),
		);

		let xrp_balance = xrp_balance_of(account);
		assert_eq!(xrp_balance, 1000);
	})
}

#[test]
fn process_xrp_tx_not_supported_transaction() {
	TestExt::<Test>::default().build().execute_with(|| {
		System::set_block_number(1);
		let account = create_account(2);
		let transaction_hash = b"6490B68F1116BFE87DDDAD4C5482D1514F9CA8B9B5B5BFD3CF81D8E68745317B";
		let relayer = create_account(1);
		XRPLBridge::initialize_relayer(&vec![relayer]);

		// submit currency payment tx
		let currency_payment_tx = XrplTxData::CurrencyPayment {
			amount: (1 * 1000u64) as Balance,
			address: account.into(),
			currency_id: H256::random(),
		};
		assert_ok!(XRPLBridge::submit_transaction(
			RuntimeOrigin::signed(relayer),
			1_000_000,
			XrplTxHash::from_slice(transaction_hash),
			currency_payment_tx,
			1234
		));

		System::reset_events();
		XRPLBridge::process_xrp_tx(XrpTxChallengePeriod::get() as u64 + 1);
		System::set_block_number(XrpTxChallengePeriod::get() as u64 + 1);
		System::assert_has_event(Event::<Test>::NotSupportedTransaction.into());

		let xrp_balance = xrp_balance_of(account);
		assert_eq!(xrp_balance, 0);
	})
}

#[test]
fn process_xrp_tx_processing_failed() {
	TestExt::<Test>::default().with_asset(2, "XRP", &[]).build().execute_with(|| {
		System::set_block_number(1);
		let account_address = b"6490B68F1116BFE87DDC";
		let transaction_hash = b"6490B68F1116BFE87DDDAD4C5482D1514F9CA8B9B5B5BFD3CF81D8E68745317C";
		let transaction_hash2 = b"6490B68F1116BFE87DDDAD4C5482D1514F9CA8B9B5B5BFD3CF81D8E68745317D";
		let relayer = create_account(1);
		XRPLBridge::initialize_relayer(&vec![relayer]);
		{
			// submit payment tx - this will mint the max Balance for the asset ID
			let payment_tx = XrplTxData::Payment {
				amount: u128::MAX as Balance,
				address: H160::from_slice(account_address),
			};
			assert_ok!(XRPLBridge::submit_transaction(
				RuntimeOrigin::signed(relayer),
				1_000_000,
				XrplTxHash::from_slice(transaction_hash),
				payment_tx,
				1234
			));

			System::reset_events();
			XRPLBridge::process_xrp_tx(XrpTxChallengePeriod::get() as u64 + 1);
			System::set_block_number(XrpTxChallengePeriod::get() as u64 + 1);
			System::assert_has_event(
				Event::<Test>::ProcessingOk(
					1_000_000_u64,
					XrplTxHash::from_slice(transaction_hash),
				)
				.into(),
			);

			let xrp_balance =
				AssetsExt::balance(XrpAssetId::get(), &H160::from_slice(account_address).into());
			assert_eq!(xrp_balance, u128::MAX);
		}
		{
			// submit payment tx to mint 1 more than max Balance. Should fail.
			let payment_tx = XrplTxData::Payment {
				amount: 1_u128 as Balance,
				address: H160::from_slice(account_address),
			};
			assert_ok!(XRPLBridge::submit_transaction(
				RuntimeOrigin::signed(relayer),
				1_000_001,
				XrplTxHash::from_slice(transaction_hash2),
				payment_tx,
				1235
			));

			System::reset_events();
			XRPLBridge::process_xrp_tx(2 * (XrpTxChallengePeriod::get() as u64) + 1);
			System::set_block_number(2 * (XrpTxChallengePeriod::get() as u64) + 1);
			System::assert_has_event(
				Event::<Test>::ProcessingFailed(
					1_000_001_u64,
					XrplTxHash::from_slice(transaction_hash2),
					ArithmeticError::Overflow.into(),
				)
				.into(),
			);

			// no changes to the account_address balance
			let xrp_balance =
				AssetsExt::balance(XrpAssetId::get(), &H160::from_slice(account_address).into());
			assert_eq!(xrp_balance, u128::MAX);
		}
	})
}<|MERGE_RESOLUTION|>--- conflicted
+++ resolved
@@ -422,18 +422,10 @@
 			1234
 		));
 
-<<<<<<< HEAD
 		let block_number = System::block_number() + XrpTxChallengePeriod::get() as u64;
 		XRPLBridge::on_initialize(block_number);
 		System::set_block_number(block_number);
-=======
-		XRPLBridge::on_initialize(XrpTxChallengePeriod::get() as u64);
-		System::set_block_number(XrpTxChallengePeriod::get() as u64);
-		XRPLBridge::on_idle(
-			XrpTxChallengePeriod::get() as u64,
-			Weight::from_ref_time(1_000_000_000u64),
-		);
->>>>>>> 3e8258d7
+		XRPLBridge::on_idle(block_number, Weight::from_ref_time(1_000_000_000u64));
 
 		// data outside the previous submission window end should be cleaned now
 		assert!(<SettledXRPTransactionDetails<Test>>::get(2).is_none());
@@ -535,19 +527,11 @@
 			1234
 		));
 
-<<<<<<< HEAD
 		let block_number = System::block_number() + XrpTxChallengePeriod::get() as u64;
 		XRPLBridge::on_initialize(block_number);
 		System::set_block_number(block_number);
-=======
-		XRPLBridge::on_initialize(XrpTxChallengePeriod::get() as u64);
-		System::set_block_number(XrpTxChallengePeriod::get() as u64);
 		// Call on idle to prune the settled data
-		XRPLBridge::on_idle(
-			XrpTxChallengePeriod::get() as u64,
-			Weight::from_ref_time(1_000_000_000u64),
-		);
->>>>>>> 3e8258d7
+		XRPLBridge::on_idle(block_number, Weight::from_ref_time(1_000_000_000u64));
 
 		// all previous settled data should be pruned by now
 		assert!(<SettledXRPTransactionDetails<Test>>::get(current_submission_window_end).is_none());
