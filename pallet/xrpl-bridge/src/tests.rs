// Copyright 2022-2023 Futureverse Corporation Limited
//
// Licensed under the Apache License, Version 2.0 (the "License");
// you may not use this file except in compliance with the License.
// You may obtain a copy of the License at
//
//     http://www.apache.org/licenses/LICENSE-2.0
//
// Unless required by applicable law or agreed to in writing, software
// distributed under the License is distributed on an "AS IS" BASIS,
// WITHOUT WARRANTIES OR CONDITIONS OF ANY KIND, either express or implied.
// See the License for the specific language governing permissions and
// limitations under the License.
// You may obtain a copy of the License at the root of this project source code

use super::*;
use crate::mock::{
	new_test_ext, AssetsExt, RuntimeOrigin, System, Test, XRPLBridge, XrpAssetId,
	XrpTxChallengePeriod,
};
use seed_pallet_common::test_prelude::*;

/// Helper function to create an AccountId from  a slice
fn create_account(address: &[u8]) -> AccountId {
	AccountId::from(H160::from_slice(address))
}

/// Helper function to get the xrp balance of an address slice
fn xrp_balance_of(address: &[u8]) -> u64 {
	AssetsExt::balance(XrpAssetId::get(), &H160::from_slice(address).into()) as u64
}

fn process_transaction(account_address: &[u8; 20]) {
	let transaction_hash = b"6490B68F1116BFE87DDDAD4C5482D1514F9CA8B9B5B5BFD3CF81D8E68745317B";
	let transaction_hash_1 = b"6490B68F1116BFE87DDDAD4C5482D1514F9CA8B9B5B5BFD3CF81D8E68745317C";
	let relayer = create_account(b"6490B68F1116BFE87DDD");
	XRPLBridge::initialize_relayer(&vec![relayer]);
	submit_transaction(relayer, 1_000_000, transaction_hash, account_address, 1);
	submit_transaction(relayer, 1_000_000, transaction_hash_1, account_address, 1);

	XRPLBridge::on_initialize(XrpTxChallengePeriod::get() as u64);
	System::set_block_number(XrpTxChallengePeriod::get() as u64);

	let xrp_balance = xrp_balance_of(account_address);
	assert_eq!(xrp_balance, 2000);
}

fn submit_transaction(
	relayer: AccountId,
	ledger_index: u64,
	transaction_hash: &[u8; 64],
	account_address: &[u8; 20],
	i: u64,
) {
	let transaction = XrplTxData::Payment {
		amount: (i * 1000u64) as Balance,
		address: H160::from_slice(account_address),
	};
	assert_ok!(XRPLBridge::submit_transaction(
		RuntimeOrigin::signed(relayer),
		ledger_index,
		XrplTxHash::from_slice(transaction_hash),
		transaction,
		1234
	));
}

#[test]
fn submit_transaction_replay_within_submission_window() {
	new_test_ext().execute_with(|| {
		let relayer = create_account(b"6490B68F1116BFE87DDD");
		let transaction_hash = b"6490B68F1116BFE87DDDAD4C5482D1514F9CA8B9B5B5BFD3CF81D8E68745317B";
		let transaction =
			XrplTxData::Payment { amount: 1000 as Balance, address: H160::from_low_u64_be(555) };
		assert_ok!(XRPLBridge::add_relayer(RuntimeOrigin::root(), relayer));

		// Set replay protection data
		HighestSettledLedgerIndex::<Test>::put(10);
		SubmissionWindowWidth::<Test>::put(8);

		// test the submission window end
		assert_ok!(XRPLBridge::submit_transaction(
			RuntimeOrigin::signed(relayer),
			2,
			XrplTxHash::from_slice(transaction_hash),
			transaction.clone(),
			1234
		));
		assert_noop!(
			XRPLBridge::submit_transaction(
				RuntimeOrigin::signed(relayer),
				2,
				XrplTxHash::from_slice(transaction_hash),
				transaction.clone(),
				1234
			),
			Error::<Test>::TxReplay
		);
	});
}

#[test]
fn submit_transaction_outside_submission_window() {
	new_test_ext().execute_with(|| {
		let relayer = create_account(b"6490B68F1116BFE87DDD");
		let transaction_hash = b"6490B68F1116BFE87DDDAD4C5482D1514F9CA8B9B5B5BFD3CF81D8E68745317B";
		let transaction =
			XrplTxData::Payment { amount: 1000 as Balance, address: H160::from_low_u64_be(555) };
		assert_ok!(XRPLBridge::add_relayer(RuntimeOrigin::root(), relayer));

		// Set replay protection data
		HighestSettledLedgerIndex::<Test>::put(10);
		SubmissionWindowWidth::<Test>::put(5);

		let submission_window_end = 10 - 5;
		assert_noop!(
			XRPLBridge::submit_transaction(
				RuntimeOrigin::signed(relayer),
				submission_window_end - 1,
				XrplTxHash::from_slice(transaction_hash),
				transaction,
				1234
			),
			Error::<Test>::OutSideSubmissionWindow
		);
	});
}

#[test]
fn submit_transaction_with_default_replay_protection_values_works() {
	new_test_ext().execute_with(|| {
		let relayer = create_account(b"6490B68F1116BFE87DDD");
		let transaction_hash = b"6490B68F1116BFE87DDDAD4C5482D1514F9CA8B9B5B5BFD3CF81D8E68745317B";
		let ledger_index = 1;
		let transaction =
			XrplTxData::Payment { amount: 1000 as Balance, address: H160::from_low_u64_be(555) };
		assert_ok!(XRPLBridge::add_relayer(RuntimeOrigin::root(), relayer));

		// We don't set  replay protection data so that it would use default values.

		assert_ok!(XRPLBridge::submit_transaction(
			RuntimeOrigin::signed(relayer),
			ledger_index,
			XrplTxHash::from_slice(transaction_hash),
			transaction,
			1234
		));
	});
}

#[test]
fn add_transaction_works() {
	new_test_ext().execute_with(|| {
		let transaction_hash = b"6490B68F1116BFE87DDDAD4C5482D1514F9CA8B9B5B5BFD3CF81D8E68745317B";
		let tx_address = b"6490B68F1116BFE87DDD";
		let relayer = create_account(b"6490B68F1116BFE87DDD");
		XRPLBridge::initialize_relayer(&vec![relayer]);
		for i in 0..9u64 {
			let mut transaction_hash = transaction_hash.clone();
			transaction_hash[0] = i as u8;
			submit_transaction(relayer, i * 1_000_000, &transaction_hash, tx_address, i);
		}
	})
}

#[test]
fn adding_more_transactions_than_the_limit_returns_error() {
	new_test_ext().execute_with(|| {
		let transaction_hash = b"6490B68F1116BFE87DDDAD4C5482D1514F9CA8B9B5B5BFD3CF81D8E68745317B";
		let tx_address = b"6490B68F1116BFE87DDD";
		let relayer = create_account(b"6490B68F1116BFE87DDD");
		XRPLBridge::initialize_relayer(&vec![relayer]);
		for i in 0..<Test as crate::Config>::XRPTransactionLimit::get() {
			let i = i as u64;
			let mut transaction_hash = transaction_hash.clone();
			transaction_hash[0] = i as u8;
			submit_transaction(relayer, i * 1_000_000, &transaction_hash, tx_address, i);
		}

		let transaction = XrplTxData::Payment {
			amount: (1 * 1000u64) as Balance,
			address: H160::from_slice(tx_address),
		};

		let err = XRPLBridge::submit_transaction(
			RuntimeOrigin::signed(relayer),
			100,
			XrplTxHash::from_slice(transaction_hash),
			transaction,
			1234,
		);
		assert_noop!(err, Error::<Test>::CannotProcessMoreTransactionsAtThatBlock);
	})
}

#[test]
fn process_transaction_works() {
	new_test_ext().execute_with(|| {
		let account_address = b"6490B68F1116BFE87DDC";
		process_transaction(account_address);
	})
}

#[test]
fn process_transaction_challenge_works() {
	new_test_ext().execute_with(|| {
		let transaction_hash = b"6490B68F1116BFE87DDDAD4C5482D1514F9CA8B9B5B5BFD3CF81D8E68745317B";
		let tx_address = b"6490B68F1116BFE87DDC";
		let relayer = create_account(b"6490B68F1116BFE87DDD");
		let challenger = create_account(b"6490B68F1116BFE87DDE");
		XRPLBridge::initialize_relayer(&vec![relayer]);
		submit_transaction(relayer, 1_000_000, transaction_hash, tx_address, 1);
		assert_ok!(XRPLBridge::submit_challenge(
			RuntimeOrigin::signed(challenger),
			XrplTxHash::from_slice(transaction_hash),
		));
		XRPLBridge::on_initialize(XrpTxChallengePeriod::get() as u64);
		System::set_block_number(XrpTxChallengePeriod::get() as u64);

		let xrp_balance = xrp_balance_of(tx_address);
		assert_eq!(xrp_balance, 0);
	})
}

#[test]
fn set_door_tx_fee_works() {
	new_test_ext().execute_with(|| {
		let new_fee = 123456_u64;
		assert_ok!(XRPLBridge::set_door_tx_fee(frame_system::RawOrigin::Root.into(), new_fee));
		assert_eq!(XRPLBridge::door_tx_fee(), new_fee);

		// Only root can sign this tx, this should fail
		let account = AccountId::from(H160::from_slice(b"6490B68F1116BFE87DDC"));
		assert_noop!(XRPLBridge::set_door_tx_fee(RuntimeOrigin::signed(account), 0), BadOrigin);
	});
}

#[test]
fn withdraw_request_works() {
	new_test_ext().execute_with(|| {
		// For this test we will set the door_tx_fee to 0
		assert_ok!(XRPLBridge::set_door_tx_fee(frame_system::RawOrigin::Root.into(), 0_u64));

		let door = XrplAccountId::from_slice(b"5490B68F2d16B3E87cba");
		let destination = XrplAccountId::from_slice(b"6490B68F1116BFE87DDD");
		let account_address = b"6490B68F1116BFE87DDC";
		let account = create_account(account_address);
		process_transaction(account_address); // 2000 XRP deposited

		// set initial ticket sequence params
		assert_ok!(XRPLBridge::set_ticket_sequence_current_allocation(
			RuntimeOrigin::root(),
			1_u32,
			1_u32,
			200_u32
		));

		// door address unset
		assert_noop!(
			XRPLBridge::withdraw_xrp(RuntimeOrigin::signed(account), 1000, destination),
			Error::<Test>::DoorAddressNotSet
		);
		assert_ok!(XRPLBridge::set_door_address(RuntimeOrigin::root(), door));

		// Withdraw half of available xrp
		assert_ok!(XRPLBridge::withdraw_xrp(RuntimeOrigin::signed(account), 1000, destination));
		let xrp_balance = xrp_balance_of(account_address);
		assert_eq!(xrp_balance, 1000);

		// Withdraw second half
		assert_ok!(XRPLBridge::withdraw_xrp(RuntimeOrigin::signed(account), 1000, destination));
		let xrp_balance = xrp_balance_of(account_address);
		assert_eq!(xrp_balance, 0);

		// No xrp left to withdraw, should fail
		assert_noop!(
			XRPLBridge::withdraw_xrp(RuntimeOrigin::signed(account), 1, destination),
			ArithmeticError::Underflow
		);
	})
}

#[test]
fn withdraw_request_works_with_door_fee() {
	new_test_ext().execute_with(|| {
		// For this test we will set the door_tx_fee to 100
		let door_tx_fee = 100_u64;
		assert_ok!(XRPLBridge::set_door_tx_fee(frame_system::RawOrigin::Root.into(), door_tx_fee));
		let account_address = b"6490B68F1116BFE87DDC";
		let account = create_account(account_address);
		process_transaction(account_address); // 2000 XRP deposited
		let destination = XrplAccountId::from_slice(b"6490B68F1116BFE87DDD");
		let initial_xrp_balance = xrp_balance_of(account_address);
		let withdraw_amount: u64 = 1_000;

		// set initial ticket sequence params
		assert_ok!(XRPLBridge::set_ticket_sequence_current_allocation(
			RuntimeOrigin::root(),
			1_u32,
			1_u32,
			200_u32
		));
		// set door address
		assert_ok!(XRPLBridge::set_door_address(
			RuntimeOrigin::root(),
			b"6490B68F1116BFE87DDC".into()
		));

		assert_ok!(XRPLBridge::withdraw_xrp(
			RuntimeOrigin::signed(account),
			withdraw_amount.into(),
			destination
		));

		// Balance should be less withdraw amount and door fee
		let xrp_balance = xrp_balance_of(account_address);
		assert_eq!(xrp_balance, initial_xrp_balance - withdraw_amount - door_tx_fee);

		// Try again for remainding
		let initial_xrp_balance = xrp_balance_of(account_address);
		let withdraw_amount: u64 = 800;
		assert_ok!(XRPLBridge::withdraw_xrp(
			RuntimeOrigin::signed(account),
			withdraw_amount.into(),
			destination
		));

		// Balance should be less withdraw amount and door fee
		let xrp_balance = xrp_balance_of(account_address);
		assert_eq!(xrp_balance, initial_xrp_balance - withdraw_amount - door_tx_fee);

		// No funds left to withdraw
		assert_eq!(xrp_balance, 0);
		assert_noop!(
			XRPLBridge::withdraw_xrp(RuntimeOrigin::signed(account), 1, destination),
			ArithmeticError::Underflow
		);
	})
}

#[test]
fn withdraw_request_burn_fails() {
	new_test_ext().execute_with(|| {
		// For this test we will set the door_tx_fee to 0 so we can ensure the Underflow is due to
		// the withdraw logic, not the door_tx_fee
		assert_ok!(XRPLBridge::set_door_tx_fee(frame_system::RawOrigin::Root.into(), 0_u64));
		assert_ok!(XRPLBridge::set_door_address(
			RuntimeOrigin::root(),
			b"6490B68F1116BFE87DDC".into()
		));

		let account = create_account(b"6490B68F1116BFE87DDC");
		let destination = XrplAccountId::from_slice(b"6490B68F1116BFE87DDD");
		assert_noop!(
			XRPLBridge::withdraw_xrp(RuntimeOrigin::signed(account), 1000, destination),
			ArithmeticError::Underflow
		);
	})
}

#[test]
fn set_door_address_success() {
	new_test_ext().execute_with(|| {
		let xprl_door_address = b"6490B68F1116BFE87DDD";
		assert_ok!(XRPLBridge::set_door_address(
			RuntimeOrigin::root(),
			H160::from(xprl_door_address)
		));
		assert_eq!(XRPLBridge::door_address(), Some(H160::from_slice(xprl_door_address)));
	})
}

#[test]
fn set_door_address_fail() {
	new_test_ext().execute_with(|| {
		let xprl_door_address = b"6490B68F1116BFE87DDD";
		let caller = XrplAccountId::from_low_u64_be(1);
		assert_noop!(
			XRPLBridge::set_door_address(
				RuntimeOrigin::signed(AccountId::from(caller)),
				H160::from(xprl_door_address)
			),
			BadOrigin
		);
		assert_eq!(XRPLBridge::door_address(), None);
	})
}

#[test]
fn settle_new_higher_ledger_index_brings_submission_window_forward() {
	new_test_ext().execute_with(|| {
		let relayer = create_account(b"6490B68F1116BFE87DDD");
		assert_ok!(XRPLBridge::add_relayer(RuntimeOrigin::root(), relayer));

		let tx_hash_1 = XrplTxHash::from_low_u64_be(123);
		let tx_hash_2 = XrplTxHash::from_low_u64_be(124);
		let tx_hash_3 = XrplTxHash::from_low_u64_be(125);

		// Set replay protection data
		let current_highest_settled_ledger_index = 8;
		HighestSettledLedgerIndex::<Test>::put(current_highest_settled_ledger_index);
		HighestPrunedLedgerIndex::<Test>::put(0);
		SubmissionWindowWidth::<Test>::put(5);

		let current_submission_window_end = 8 - 5;

		// Add settled tx data within the window
		<SettledXRPTransactionDetails<Test>>::try_append(2, tx_hash_1).unwrap();
		<SettledXRPTransactionDetails<Test>>::try_append(current_submission_window_end, tx_hash_2)
			.unwrap();
		let account: AccountId = [1_u8; 20].into();
		<ProcessXRPTransactionDetails<Test>>::insert(
			tx_hash_1,
			(2 as LedgerIndex, XrpTransaction::default(), account),
		);
		<ProcessXRPTransactionDetails<Test>>::insert(
			tx_hash_2,
			(current_submission_window_end as LedgerIndex, XrpTransaction::default(), account),
		);

		//Submit higher leder index
		let new_transaction =
			XrplTxData::Payment { amount: 1000 as Balance, address: H160::from_low_u64_be(555) };
		let new_highest = current_highest_settled_ledger_index + 1;
		assert_ok!(XRPLBridge::submit_transaction(
			RuntimeOrigin::signed(relayer),
			new_highest as u64,
			tx_hash_3,
			new_transaction.clone(),
			1234
		));

		XRPLBridge::on_initialize(XrpTxChallengePeriod::get() as u64);
		System::set_block_number(XrpTxChallengePeriod::get() as u64);
		XRPLBridge::on_idle(
			XrpTxChallengePeriod::get() as u64,
			Weight::from_ref_time(1_000_000_000u64),
		);

		// data outside the previous submission window end should be cleaned now
		assert!(<SettledXRPTransactionDetails<Test>>::get(2).is_none());
		assert!(<ProcessXRPTransactionDetails<Test>>::get(tx_hash_1).is_none());

		// data from current_submission_window_end to new submission window end shuld be cleaned
		assert!(<SettledXRPTransactionDetails<Test>>::get(current_submission_window_end).is_none());
		assert!(<ProcessXRPTransactionDetails<Test>>::get(tx_hash_2).is_none());

		// new data should be added
		assert!(<SettledXRPTransactionDetails<Test>>::get(new_highest).is_some());
		assert!(<ProcessXRPTransactionDetails<Test>>::get(tx_hash_3).is_some());

		// Try to replay data outside submission window now
		assert_noop!(
			XRPLBridge::submit_transaction(
				RuntimeOrigin::signed(relayer),
				2,
				tx_hash_1,
				XrplTxData::default(),
				1234
			),
			Error::<Test>::OutSideSubmissionWindow
		);
		assert_noop!(
			XRPLBridge::submit_transaction(
				RuntimeOrigin::signed(relayer),
				current_submission_window_end as LedgerIndex,
				tx_hash_2,
				XrplTxData::default(),
				1234
			),
			Error::<Test>::OutSideSubmissionWindow
		);

		// Try to replay data inside submission window now
		assert_noop!(
			XRPLBridge::submit_transaction(
				RuntimeOrigin::signed(relayer),
				new_highest as LedgerIndex,
				tx_hash_3,
				new_transaction,
				1234
			),
			Error::<Test>::TxReplay
		);
	});
}

#[test]
fn reset_settled_xrpl_tx_data_success() {
	new_test_ext().execute_with(|| {
		let relayer = create_account(b"6490B68F1116BFE87DDD");
		assert_ok!(XRPLBridge::add_relayer(RuntimeOrigin::root(), relayer));

		let tx_hash_1 = XrplTxHash::from_low_u64_be(123);
		let tx_hash_2 = XrplTxHash::from_low_u64_be(124);
		let tx_hash_3 = XrplTxHash::from_low_u64_be(125);

		// Set replay protection data
		let current_highest_settled_ledger_index = 8;
		HighestSettledLedgerIndex::<Test>::put(current_highest_settled_ledger_index);
		HighestPrunedLedgerIndex::<Test>::put(0);
		SubmissionWindowWidth::<Test>::put(5);

		let current_submission_window_end = 8 - 5;

		// Add settled tx data within the window
		<SettledXRPTransactionDetails<Test>>::try_append(current_submission_window_end, tx_hash_1)
			.unwrap();
		<SettledXRPTransactionDetails<Test>>::try_append(
			current_submission_window_end + 1,
			tx_hash_2,
		)
		.unwrap();
		let account: AccountId = [1_u8; 20].into();
		<ProcessXRPTransactionDetails<Test>>::insert(
			tx_hash_1,
			(current_submission_window_end as LedgerIndex, XrpTransaction::default(), account),
		);
		<ProcessXRPTransactionDetails<Test>>::insert(
			tx_hash_2,
			(
				(current_submission_window_end + 1) as LedgerIndex,
				XrpTransaction::default(),
				account,
			),
		);

		//Submit very high leder index to move the submission window to future
		let new_transaction =
			XrplTxData::Payment { amount: 1000 as Balance, address: H160::from_low_u64_be(555) };
		let new_highest = current_highest_settled_ledger_index + 100;
		assert_ok!(XRPLBridge::submit_transaction(
			RuntimeOrigin::signed(relayer),
			new_highest as u64,
			tx_hash_3,
			new_transaction.clone(),
			1234
		));

		XRPLBridge::on_initialize(XrpTxChallengePeriod::get() as u64);
		System::set_block_number(XrpTxChallengePeriod::get() as u64);
		// Call on idle to prune the settled data
		XRPLBridge::on_idle(
			XrpTxChallengePeriod::get() as u64,
			Weight::from_ref_time(1_000_000_000u64),
		);

		// all previous settled data should be pruned by now
		assert!(<SettledXRPTransactionDetails<Test>>::get(current_submission_window_end).is_none());
		assert!(<ProcessXRPTransactionDetails<Test>>::get(tx_hash_1).is_none());

		assert!(
			<SettledXRPTransactionDetails<Test>>::get(current_submission_window_end + 1).is_none()
		);
		assert!(<ProcessXRPTransactionDetails<Test>>::get(tx_hash_2).is_none());

		// new data should be added
		assert!(<SettledXRPTransactionDetails<Test>>::get(new_highest).is_some());
		assert!(<ProcessXRPTransactionDetails<Test>>::get(tx_hash_3).is_some());

		// Correct the submission window to the following
		// highest submitted ledger index = 9, submission window width = 6
		// we need to make sure to reinstate already processed data within submission window (9-6,
		// 9)
		let settled_xrpl_tx_data = vec![
			(tx_hash_1, current_submission_window_end, XrpTransaction::default(), account),
			(tx_hash_2, current_submission_window_end + 1, XrpTransaction::default(), account),
		];
		assert_ok!(XRPLBridge::reset_settled_xrpl_tx_data(
			RuntimeOrigin::root(),
			9,
			6,
			None,
			Some(settled_xrpl_tx_data)
		));

		// Now Try to replay old data
		assert_noop!(
			XRPLBridge::submit_transaction(
				RuntimeOrigin::signed(relayer),
				current_submission_window_end as LedgerIndex,
				tx_hash_1,
				XrplTxData::default(),
				1234
			),
			Error::<Test>::TxReplay
		);
		assert_noop!(
			XRPLBridge::submit_transaction(
				RuntimeOrigin::signed(relayer),
				(current_submission_window_end + 1) as LedgerIndex,
				tx_hash_2,
				XrplTxData::default(),
				1234
			),
			Error::<Test>::TxReplay
		);
		assert_noop!(
			XRPLBridge::submit_transaction(
				RuntimeOrigin::signed(relayer),
				new_highest as LedgerIndex,
				tx_hash_3,
				new_transaction,
				1234
			),
			Error::<Test>::TxReplay
		);

		// Try to replay data outside submission window
		assert_noop!(
			XRPLBridge::submit_transaction(
				RuntimeOrigin::signed(relayer),
				0,
				tx_hash_3,
				XrplTxData::default(),
				1234
			),
			Error::<Test>::OutSideSubmissionWindow
		);
	});
}

#[test]
fn reset_settled_xrpl_tx_data_invalid_highest_pruned_ledger_index() {
	new_test_ext().execute_with(|| {
		let highest_settled_ledger_index = 9;
		let submission_window_width = 6;
		let highest_pruned_ledger_index =
			highest_settled_ledger_index - submission_window_width + 1;

		// Should fail as highest pruned is within the submission window
		assert_noop!(
			XRPLBridge::reset_settled_xrpl_tx_data(
				RuntimeOrigin::root(),
				highest_settled_ledger_index,
				submission_window_width,
				Some(highest_pruned_ledger_index),
				None
			),
			Error::<Test>::InvalidHighestPrunedIndex
		);

		// This should pass
		let highest_pruned_ledger_index = highest_settled_ledger_index - submission_window_width;
		assert_ok!(XRPLBridge::reset_settled_xrpl_tx_data(
			RuntimeOrigin::root(),
			highest_settled_ledger_index,
			submission_window_width,
			Some(highest_pruned_ledger_index),
			None
		));

		assert_eq!(HighestPrunedLedgerIndex::<Test>::get(), highest_pruned_ledger_index);
	})
}

#[test]
fn clear_storages_in_on_idle_works() {
	new_test_ext().execute_with(|| {
		let relayer = create_account(b"6490B68F1116BFE87DDD");
		assert_ok!(XRPLBridge::add_relayer(RuntimeOrigin::root(), relayer));

		let tx_hash_1 = XrplTxHash::from_low_u64_be(123);
		let tx_hash_2 = XrplTxHash::from_low_u64_be(124);

		// Set replay protection data
		let current_highest_settled_ledger_index = 8;
		HighestSettledLedgerIndex::<Test>::put(current_highest_settled_ledger_index);
		HighestPrunedLedgerIndex::<Test>::put(2);
		SubmissionWindowWidth::<Test>::put(5);

		let ledger_index = 2;

		// Add settled tx data outside the window
		<SettledXRPTransactionDetails<Test>>::try_append(ledger_index, tx_hash_1).unwrap();
		<SettledXRPTransactionDetails<Test>>::try_append(ledger_index, tx_hash_2).unwrap();
		let account: AccountId = [1_u8; 20].into();
		<ProcessXRPTransactionDetails<Test>>::insert(
			tx_hash_1,
			(ledger_index as LedgerIndex, XrpTransaction::default(), account),
		);
		<ProcessXRPTransactionDetails<Test>>::insert(
			tx_hash_2,
			(ledger_index as LedgerIndex, XrpTransaction::default(), account),
		);

		XRPLBridge::on_initialize(XrpTxChallengePeriod::get() as u64);
		System::set_block_number(XrpTxChallengePeriod::get() as u64);
		// Call on idle to prune the settled data with enough weight to settle both
		let idle_weight = XRPLBridge::on_idle(
			XrpTxChallengePeriod::get() as u64,
			Weight::from_ref_time(10_000_000_000u64),
		);
		let expected_weight = DbWeight::get().reads_writes(4, 4);
		assert_eq!(idle_weight, expected_weight);

		// all previous settled data should be pruned by now
		assert!(<SettledXRPTransactionDetails<Test>>::get(ledger_index).is_none());
		assert!(<ProcessXRPTransactionDetails<Test>>::get(tx_hash_1).is_none());
		assert!(<ProcessXRPTransactionDetails<Test>>::get(tx_hash_2).is_none());
		assert_eq!(<HighestPrunedLedgerIndex<Test>>::get(), 3);
	});
}

#[test]
fn clear_storages_in_on_idle_returns_zero_if_not_enough_weight() {
	new_test_ext().execute_with(|| {
		let relayer = create_account(b"6490B68F1116BFE87DDD");
		assert_ok!(XRPLBridge::add_relayer(RuntimeOrigin::root(), relayer));

		// Set replay protection data
		let current_highest_settled_ledger_index = 8;
		HighestSettledLedgerIndex::<Test>::put(current_highest_settled_ledger_index);
		HighestPrunedLedgerIndex::<Test>::put(2);
		SubmissionWindowWidth::<Test>::put(5);

		// Add settled tx data within the window
		let ledger_index = 2;
		let tx_hash = XrplTxHash::from_low_u64_be(123);
		<SettledXRPTransactionDetails<Test>>::try_append(ledger_index, tx_hash).unwrap();
		let account: AccountId = [1_u8; 20].into();
		<ProcessXRPTransactionDetails<Test>>::insert(
			tx_hash,
			(ledger_index as LedgerIndex, XrpTransaction::default(), account),
		);

		XRPLBridge::on_initialize(XrpTxChallengePeriod::get() as u64);
		System::set_block_number(XrpTxChallengePeriod::get() as u64);

		// Call on idle to prune the settled data with not enough weight to settle one tx
		let remaining_weight = DbWeight::get().reads_writes(4, 3);
		let idle_weight = XRPLBridge::on_idle(XrpTxChallengePeriod::get() as u64, remaining_weight);
		assert_eq!(idle_weight, Weight::from_ref_time(0));
		// Data remains in place
		assert!(<SettledXRPTransactionDetails<Test>>::get(ledger_index).is_some());
		assert!(<ProcessXRPTransactionDetails<Test>>::get(tx_hash).is_some());
		assert_eq!(<HighestPrunedLedgerIndex<Test>>::get(), 2);

		// Call on idle to prune the settled data with JUST enough weight to settle one tx
		let remaining_weight = DbWeight::get().reads_writes(4, 3);
		let idle_weight = XRPLBridge::on_idle(
			XrpTxChallengePeriod::get() as u64 + 1,
			remaining_weight + Weight::from_ref_time(1u64),
		);
		assert_eq!(idle_weight, remaining_weight);
		// Data updated
		assert!(<SettledXRPTransactionDetails<Test>>::get(ledger_index).is_none());
		assert!(<ProcessXRPTransactionDetails<Test>>::get(tx_hash).is_none());
		assert_eq!(<HighestPrunedLedgerIndex<Test>>::get(), 3);
	});
}

#[test]
fn clear_storages_doesnt_exceed_on_idle_weight() {
	new_test_ext().execute_with(|| {
		let relayer = create_account(b"6490B68F1116BFE87DDD");
		assert_ok!(XRPLBridge::add_relayer(RuntimeOrigin::root(), relayer));

		// Set replay protection data
		let current_highest_settled_ledger_index = 8;
		HighestSettledLedgerIndex::<Test>::put(current_highest_settled_ledger_index);
		SubmissionWindowWidth::<Test>::put(5);
		HighestPrunedLedgerIndex::<Test>::put(2); // 8 - 5 - 1

		// Create data
		let tx_count = 10;
		let ledger_index = 2;
		let account: AccountId = [1_u8; 20].into();
		for i in 0..tx_count {
			let tx_hash = XrplTxHash::from_low_u64_be(i);
			<SettledXRPTransactionDetails<Test>>::try_append(ledger_index, tx_hash).unwrap();
			<ProcessXRPTransactionDetails<Test>>::insert(
				tx_hash,
				(ledger_index as LedgerIndex, XrpTransaction::default(), account),
			);
		}

		XRPLBridge::on_initialize(XrpTxChallengePeriod::get() as u64);
		System::set_block_number(XrpTxChallengePeriod::get() as u64);

		// Call on idle with enough weight to clear only 1 tx
		let remaining_weight = DbWeight::get().reads_writes(4, 2 + 1);
		let idle_weight = XRPLBridge::on_idle(
			XrpTxChallengePeriod::get() as u64,
			remaining_weight + Weight::from_ref_time(1u64),
		);
		// We subtract 1 from as we did not end up updating HighestPrunedLedgerIndex
		assert_eq!(idle_weight, remaining_weight - DbWeight::get().writes(1));
		// One settledXRPTransaction should have been removed
		assert_eq!(<SettledXRPTransactionDetails<Test>>::get(ledger_index).unwrap().len(), 9);
		// Highest remains at 2 because we have not cleared all the settled TX details for that
		// index
		assert_eq!(<HighestPrunedLedgerIndex<Test>>::get(), 2);
		// One ProcessXRPTransactionDetails should have been removed
		for i in 0..tx_count {
			let tx_hash = XrplTxHash::from_low_u64_be(i);
			if i < 1 {
				assert!(<ProcessXRPTransactionDetails<Test>>::get(tx_hash).is_none());
			} else {
				assert!(<ProcessXRPTransactionDetails<Test>>::get(tx_hash).is_some());
			}
		}

		// Call on idle with enough weight to clear 4 more txs
		let remaining_weight = DbWeight::get().reads_writes(4, 2 + 4);
		let idle_weight = XRPLBridge::on_idle(
			XrpTxChallengePeriod::get() as u64 + 1,
			remaining_weight + Weight::from_ref_time(1u64),
		);
		// We subtract 1 from as we did not end up updating HighestPrunedLedgerIndex
		assert_eq!(idle_weight, remaining_weight - DbWeight::get().writes(1));
		// 5 settledXRPTransaction should have been removed total
		assert_eq!(<SettledXRPTransactionDetails<Test>>::get(ledger_index).unwrap().len(), 5);
		// Highest remains at 2 because we have not cleared all the settled TX details for that
		// index
		assert_eq!(<HighestPrunedLedgerIndex<Test>>::get(), 2);
		// 5 ProcessXRPTransactionDetails should have been removed
		for i in 0..tx_count {
			let tx_hash = XrplTxHash::from_low_u64_be(i);
			if i < 5 {
				assert!(<ProcessXRPTransactionDetails<Test>>::get(tx_hash).is_none());
			} else {
				assert!(<ProcessXRPTransactionDetails<Test>>::get(tx_hash).is_some());
			}
		}

		// Call on idle with enough weight to clear the last 5 txs
		let remaining_weight = DbWeight::get().reads_writes(4, 2 + 5);
		let idle_weight = XRPLBridge::on_idle(0u64, remaining_weight + Weight::from_ref_time(1u64));
		assert_eq!(idle_weight, remaining_weight);
		// SettledXRPTransactionDetails should now be cleared
		assert!(<SettledXRPTransactionDetails<Test>>::get(ledger_index).is_none());
		// Highest is now 3 because we have cleared all the settled TX details for that index
		assert_eq!(<HighestPrunedLedgerIndex<Test>>::get(), 3);
		// All ProcessXRPTransactionDetails should have been removed
		for i in 0..tx_count {
			let tx_hash = XrplTxHash::from_low_u64_be(i);
			assert!(<ProcessXRPTransactionDetails<Test>>::get(tx_hash).is_none());
		}
	});
}

#[test]
fn clear_storages_across_multiple_ledger_indices() {
	new_test_ext().execute_with(|| {
		let relayer = create_account(b"6490B68F1116BFE87DDD");
		assert_ok!(XRPLBridge::add_relayer(RuntimeOrigin::root(), relayer));

		// Set replay protection data
		let current_highest_settled_ledger_index = 9;
		HighestSettledLedgerIndex::<Test>::put(current_highest_settled_ledger_index);
		SubmissionWindowWidth::<Test>::put(5);
		HighestPrunedLedgerIndex::<Test>::put(2); // 8 - 5 - 2

		// Create data across 2 ledger indices
		let tx_count = 5;
		let ledger_index_1 = 2;
		let ledger_index_2 = 3;
		let account: AccountId = [1_u8; 20].into();
		for i in 0..tx_count {
			let tx_hash_1 = XrplTxHash::from_low_u64_be(i);
			let tx_hash_2 = XrplTxHash::from_low_u64_be(i + 10);
			<SettledXRPTransactionDetails<Test>>::try_append(ledger_index_1, tx_hash_1).unwrap();
			<SettledXRPTransactionDetails<Test>>::try_append(ledger_index_2, tx_hash_2).unwrap();
			<ProcessXRPTransactionDetails<Test>>::insert(
				tx_hash_1,
				(ledger_index_1 as LedgerIndex, XrpTransaction::default(), account),
			);
			<ProcessXRPTransactionDetails<Test>>::insert(
				tx_hash_2,
				(ledger_index_2 as LedgerIndex, XrpTransaction::default(), account),
			);
		}

		XRPLBridge::on_initialize(XrpTxChallengePeriod::get() as u64);
		System::set_block_number(XrpTxChallengePeriod::get() as u64);

		// Call on idle with enough weight to clear both ledger indices
		let base_weight = DbWeight::get().reads_writes(3, 1);
		let weight_per_index = DbWeight::get().reads_writes(1, 1);
		let weight_per_hash = DbWeight::get().writes(1);
		let remaining_weight = base_weight + (weight_per_index * 2) + (weight_per_hash * 10);
		let idle_weight = XRPLBridge::on_idle(
			XrpTxChallengePeriod::get() as u64,
			remaining_weight + Weight::from_ref_time(1u64),
		);
		assert_eq!(idle_weight, remaining_weight);

		// SettledXRPTransactionDetails should now be cleared
		assert!(<SettledXRPTransactionDetails<Test>>::get(ledger_index_1).is_none());
		assert!(<SettledXRPTransactionDetails<Test>>::get(ledger_index_2).is_none());
		// Highest is now 4 because we have cleared all the settled TX details for both indices
		assert_eq!(<HighestPrunedLedgerIndex<Test>>::get(), 4);
		// All ProcessXRPTransactionDetails should have been removed
		for i in 0..tx_count {
			let tx_hash_1 = XrplTxHash::from_low_u64_be(i);
			let tx_hash_2 = XrplTxHash::from_low_u64_be(i + 10);
			assert!(<ProcessXRPTransactionDetails<Test>>::get(tx_hash_1).is_none());
			assert!(<ProcessXRPTransactionDetails<Test>>::get(tx_hash_2).is_none());
		}
	});
}

#[test]
fn clear_storages_nothing_to_prune() {
	new_test_ext().execute_with(|| {
		// Set replay protection data
		HighestSettledLedgerIndex::<Test>::put(8);
		SubmissionWindowWidth::<Test>::put(5);
		HighestPrunedLedgerIndex::<Test>::put(3); // 8 - 5

		// Call on idle and only use enough weight to read the 3 storage values
		let idle_weight = XRPLBridge::on_idle(0u64, Weight::from_ref_time(10_000_000_000u64));
		// 3 reads for the base storage values
		let expected_weight = DbWeight::get().reads(3);
		assert_eq!(idle_weight, expected_weight);
		assert_eq!(HighestPrunedLedgerIndex::<Test>::get(), 3);

		// Set replay protection data with one empty ledger index
		HighestSettledLedgerIndex::<Test>::put(9);
		SubmissionWindowWidth::<Test>::put(5);
		HighestPrunedLedgerIndex::<Test>::put(3);

		// Call on idle and only use enough weight to read the 3 storage values
		// We have one additional write to update the HighestPrunedLedgerIndex
		let idle_weight = XRPLBridge::on_idle(1u64, Weight::from_ref_time(10_000_000_000u64));
		// Extra read and write:
		// read: SettledXRPTransactionDetails
		// write: HighestPrunedLedgerIndex
		let expected_weight = DbWeight::get().reads_writes(4, 1);
		assert_eq!(idle_weight, expected_weight);
		assert_eq!(HighestPrunedLedgerIndex::<Test>::get(), 4);
	});
}

#[test]
fn clear_storages_nothing_to_prune_increases_ledger_index() {
	new_test_ext().execute_with(|| {
		// Set replay protection data
		HighestSettledLedgerIndex::<Test>::put(10500);
		SubmissionWindowWidth::<Test>::put(500);
		HighestPrunedLedgerIndex::<Test>::put(0); // 10000 to clear

		// Call on idle and only use enough weight to read 5000 ledger indices
		// Note there are 3 reads instead of 1, this is because it will stop when it doesn't have
		// enough weight to write the data in the case that there is data to write
		// So we need to give it enough weight to theoretically write if it can
		let remaining_weight = DbWeight::get().reads_writes(3 + 5000, 3);
		let idle_weight = XRPLBridge::on_idle(0u64, remaining_weight + Weight::from_ref_time(1));
		// It uses only enough weight to read all 5000
		let expected_weight = DbWeight::get().reads_writes(3 + 5000, 1);
		assert_eq!(idle_weight, expected_weight);
		assert_eq!(HighestPrunedLedgerIndex::<Test>::get(), 5000);

		// Call on idle with plenty of weight to cover the last 5000 ledger indices
		// It should only use as much as it needs and no more
		let idle_weight = XRPLBridge::on_idle(1u64, Weight::from_ref_time(u64::MAX));
		// It uses only enough weight to read all 5000
		let expected_weight = DbWeight::get().reads_writes(3 + 5000, 1);
		assert_eq!(idle_weight, expected_weight);
		assert_eq!(HighestPrunedLedgerIndex::<Test>::get(), 10_000);
	});
}

#[test]
fn prune_settled_ledger_index_works() {
	new_test_ext().execute_with(|| {
		System::reset_events();
		HighestSettledLedgerIndex::<Test>::put(8);
		SubmissionWindowWidth::<Test>::put(5);
		HighestPrunedLedgerIndex::<Test>::put(3);

		// Create data
		let tx_count = 10;
		let ledger_index: u32 = 2;
		let account: AccountId = [1_u8; 20].into();
		for i in 0..tx_count {
			let tx_hash = XrplTxHash::from_low_u64_be(i);
			<SettledXRPTransactionDetails<Test>>::try_append(ledger_index, tx_hash).unwrap();
			<ProcessXRPTransactionDetails<Test>>::insert(
				tx_hash,
				(ledger_index as LedgerIndex, XrpTransaction::default(), account),
			);
		}

		assert_ok!(XRPLBridge::prune_settled_ledger_index(RuntimeOrigin::root(), ledger_index));

		// SettledXRPTransactionDetails should now be cleared
		assert!(<SettledXRPTransactionDetails<Test>>::get(ledger_index).is_none());
		// Doesn't affect HighestPrunedLedgerIndex
		assert_eq!(<HighestPrunedLedgerIndex<Test>>::get(), 3);
		// All ProcessXRPTransactionDetails should have been removed
		for i in 0..tx_count {
			let tx_hash = XrplTxHash::from_low_u64_be(i);
			assert!(<ProcessXRPTransactionDetails<Test>>::get(tx_hash).is_none());
		}
	})
}

#[test]
fn prune_settled_ledger_index_inside_submission_window_fails() {
	new_test_ext().execute_with(|| {
		HighestSettledLedgerIndex::<Test>::put(8);
		SubmissionWindowWidth::<Test>::put(5);

		let ledger_index = 3; // Still within submission window
		assert_noop!(
			XRPLBridge::prune_settled_ledger_index(RuntimeOrigin::root(), ledger_index),
			Error::<Test>::CannotPruneActiveLedgerIndex
		);
	})
}

#[test]
fn prune_settled_ledger_index_no_transaction_details_fails() {
	new_test_ext().execute_with(|| {
		HighestSettledLedgerIndex::<Test>::put(8);
		SubmissionWindowWidth::<Test>::put(5);

		let ledger_index = 2;
		assert_noop!(
			XRPLBridge::prune_settled_ledger_index(RuntimeOrigin::root(), ledger_index),
			Error::<Test>::NoTransactionDetails
		);
	})
}

#[test]
fn prune_settled_ledger_index_only_root() {
	new_test_ext().execute_with(|| {
		let account: AccountId = [1_u8; 20].into();
		assert_noop!(
			XRPLBridge::prune_settled_ledger_index(RuntimeOrigin::signed(account), 9,),
			DispatchError::BadOrigin
		);
	})
}

#[test]
fn reset_settled_xrpl_tx_data_can_only_be_called_by_root() {
	new_test_ext().execute_with(|| {
		let account: AccountId = [1_u8; 20].into();
		assert_noop!(
<<<<<<< HEAD
			XRPLBridge::reset_settled_xrpl_tx_data(RuntimeOrigin::signed(account), 9, 6, None),
			BadOrigin
=======
			XRPLBridge::reset_settled_xrpl_tx_data(
				RuntimeOrigin::signed(account),
				9,
				6,
				None,
				None
			),
			DispatchError::BadOrigin
>>>>>>> 9ee07199
		);

		assert_ok!(XRPLBridge::reset_settled_xrpl_tx_data(RuntimeOrigin::root(), 9, 6, None, None));
	})
}

#[test]
fn get_door_ticket_sequence_success_at_start() {
	new_test_ext().execute_with(|| {
		// set initial ticket sequence params
		assert_ok!(XRPLBridge::set_ticket_sequence_current_allocation(
			RuntimeOrigin::root(),
			1_u32,
			1_u32,
			200_u32
		));

		assert_eq!(XRPLBridge::get_door_ticket_sequence(), Ok(1));
		assert_eq!(XRPLBridge::get_door_ticket_sequence(), Ok(2));
	})
}

#[test]
fn get_door_ticket_sequence_success_at_start_if_initial_params_not_set() {
	new_test_ext().execute_with(|| {
		System::set_block_number(1);
		let relayer = create_account(b"6490B68F1116BFE87DDD");
		XRPLBridge::initialize_relayer(&vec![relayer]);

		assert_noop!(
			XRPLBridge::get_door_ticket_sequence(),
			Error::<Test>::NextTicketSequenceParamsNotSet
		);

		// set the params for next round
		assert_ok!(XRPLBridge::set_ticket_sequence_next_allocation(
			RuntimeOrigin::signed(relayer),
			3_u32, // start ticket sequence next round
			2_u32, // ticket sequence bucket size next round
		));
		assert_eq!(XRPLBridge::get_door_ticket_sequence(), Ok(3));
		assert_eq!(XRPLBridge::ticket_sequence_threshold_reached_emitted(), false);
		assert_eq!(XRPLBridge::get_door_ticket_sequence(), Ok(4));
		assert_eq!(XRPLBridge::ticket_sequence_threshold_reached_emitted(), true);
		System::assert_has_event(Event::<Test>::TicketSequenceThresholdReached(4).into());

		// try to fetch again - error
		assert_err!(
			XRPLBridge::get_door_ticket_sequence(),
			Error::<Test>::NextTicketSequenceParamsNotSet
		);
		// try to fetch again - error
		assert_noop!(
			XRPLBridge::get_door_ticket_sequence(),
			Error::<Test>::NextTicketSequenceParamsNotSet
		);
	})
}

#[test]
fn get_door_ticket_sequence_success_over_next_round() {
	new_test_ext().execute_with(|| {
		let relayer = create_account(b"6490B68F1116BFE87DDD");
		XRPLBridge::initialize_relayer(&vec![relayer]);

		// set initial ticket sequence params
		assert_ok!(XRPLBridge::set_ticket_sequence_current_allocation(
			RuntimeOrigin::root(),
			1_u32,
			1_u32,
			2_u32
		));

		assert_eq!(XRPLBridge::get_door_ticket_sequence(), Ok(1));
		assert_eq!(XRPLBridge::get_door_ticket_sequence(), Ok(2));
		// need to set the next ticket params on or before the last of current
		assert_ok!(XRPLBridge::set_ticket_sequence_next_allocation(
			RuntimeOrigin::signed(relayer),
			3_u32, // start ticket sequence next round
			2_u32, // ticket sequence bucket size next round
		));
		assert_eq!(XRPLBridge::get_door_ticket_sequence(), Ok(3));
		assert_eq!(XRPLBridge::get_door_ticket_sequence(), Ok(4));
		assert_ok!(XRPLBridge::set_ticket_sequence_next_allocation(
			RuntimeOrigin::signed(relayer),
			10_u32, // start ticket sequence next round
			10_u32, // ticket sequence bucket size next round
		));
		assert_eq!(XRPLBridge::get_door_ticket_sequence(), Ok(10));
		assert_eq!(XRPLBridge::get_door_ticket_sequence(), Ok(11));
	})
}

#[test]
fn get_door_ticket_sequence_success_force_set_current_round() {
	new_test_ext().execute_with(|| {
		let relayer = create_account(b"6490B68F1116BFE87DDD");
		XRPLBridge::initialize_relayer(&vec![relayer]);

		// set initial ticket sequence params
		assert_ok!(XRPLBridge::set_ticket_sequence_current_allocation(
			RuntimeOrigin::root(),
			1_u32,
			1_u32,
			10_u32
		));
		assert_eq!(XRPLBridge::get_door_ticket_sequence(), Ok(1));
		assert_eq!(XRPLBridge::get_door_ticket_sequence(), Ok(2));

		// force set current values to (current=5 start=5, bucket_size=2)
		assert_ok!(XRPLBridge::set_ticket_sequence_current_allocation(
			RuntimeOrigin::root(),
			5_u32,
			5_u32,
			3_u32
		));
		assert_eq!(XRPLBridge::get_door_ticket_sequence(), Ok(5));
		assert_eq!(XRPLBridge::get_door_ticket_sequence(), Ok(6));
		assert_eq!(XRPLBridge::get_door_ticket_sequence(), Ok(7));

		// need to set the next ticket params on or before the last of current
		assert_ok!(XRPLBridge::set_ticket_sequence_next_allocation(
			RuntimeOrigin::signed(relayer),
			11_u32, // start ticket sequence next round
			2_u32,  // ticket sequence bucket size next round
		));
		assert_eq!(XRPLBridge::get_door_ticket_sequence(), Ok(11));
	})
}

#[test]
#[allow(non_snake_case)]
fn get_door_ticket_sequence_check_events_emitted() {
	new_test_ext().execute_with(|| {
		System::set_block_number(1);
		let relayer = create_account(b"6490B68F1116BFE87DDD");
		XRPLBridge::initialize_relayer(&vec![relayer]);

		assert_noop!(
			XRPLBridge::get_door_ticket_sequence(),
			Error::<Test>::NextTicketSequenceParamsNotSet
		);
		assert_noop!(
			XRPLBridge::get_door_ticket_sequence(),
			Error::<Test>::NextTicketSequenceParamsNotSet
		);

		// set the params for next round
		assert_ok!(XRPLBridge::set_ticket_sequence_next_allocation(
			RuntimeOrigin::signed(relayer),
			3_u32, // start ticket sequence next round
			3_u32, // ticket sequence bucket size next round
		));
		assert_eq!(XRPLBridge::get_door_ticket_sequence(), Ok(3));
		assert_eq!(XRPLBridge::ticket_sequence_threshold_reached_emitted(), false);
		assert_eq!(XRPLBridge::get_door_ticket_sequence(), Ok(4));
		// event should be emitted here since ((4 - 3) + 1)/3 = 0.66 == TicketSequenceThreshold
		assert_eq!(XRPLBridge::ticket_sequence_threshold_reached_emitted(), true);
		System::assert_has_event(Event::<Test>::TicketSequenceThresholdReached(4).into());

		// try to fetch again - error - but no TicketSequenceThresholdReached
		System::reset_events();
		assert_eq!(System::events(), []);
		assert_eq!(XRPLBridge::get_door_ticket_sequence(), Ok(5));
		assert_eq!(System::events(), []);

		// try to fetch again - error - but no TicketSequenceThresholdReached
		System::reset_events();
		assert_eq!(System::events(), []);
		assert_noop!(
			XRPLBridge::get_door_ticket_sequence(),
			Error::<Test>::NextTicketSequenceParamsNotSet
		);
		assert_eq!(System::events(), []);

		// set the params for next round
		assert_ok!(XRPLBridge::set_ticket_sequence_next_allocation(
			RuntimeOrigin::signed(relayer),
			10_u32, // start ticket sequence next round
			5_u32,  // ticket sequence bucket size next round
		));
		assert_eq!(XRPLBridge::get_door_ticket_sequence(), Ok(10));
	})
}

#[test]
fn set_ticket_sequence_current_allocation_success() {
	new_test_ext().execute_with(|| {
		System::set_block_number(1);
		let relayer = create_account(b"6490B68F1116BFE87DDD");
		XRPLBridge::initialize_relayer(&vec![relayer]);

		// set initial ticket sequence params
		System::reset_events();
		assert_ok!(XRPLBridge::set_ticket_sequence_current_allocation(
			RuntimeOrigin::root(),
			1_u32,
			1_u32,
			200_u32
		));
		System::assert_has_event(
			Event::<Test>::DoorTicketSequenceParamSet {
				ticket_sequence: 1_u32,
				ticket_sequence_start: 1_u32,
				ticket_bucket_size: 200_u32,
			}
			.into(),
		);

		assert_eq!(XRPLBridge::get_door_ticket_sequence(), Ok(1));

		// Force set the current param set
		System::reset_events();
		assert_ok!(XRPLBridge::set_ticket_sequence_current_allocation(
			RuntimeOrigin::root(),
			10_u32,
			1_u32,
			200_u32
		));
		System::assert_has_event(
			Event::<Test>::DoorTicketSequenceParamSet {
				ticket_sequence: 10_u32,
				ticket_sequence_start: 1_u32,
				ticket_bucket_size: 200_u32,
			}
			.into(),
		);
		assert_eq!(XRPLBridge::get_door_ticket_sequence(), Ok(10));
	})
}

#[test]
fn set_ticket_sequence_current_allocation_failure() {
	new_test_ext().execute_with(|| {
		System::set_block_number(1);
		let relayer = create_account(b"6490B68F1116BFE87DDD");
		XRPLBridge::initialize_relayer(&vec![relayer]);

		// set initial ticket sequence params - success
		System::reset_events();
		assert_ok!(XRPLBridge::set_ticket_sequence_current_allocation(
			RuntimeOrigin::root(),
			1_u32,
			1_u32,
			200_u32
		));
		System::assert_has_event(
			Event::<Test>::DoorTicketSequenceParamSet {
				ticket_sequence: 1_u32,
				ticket_sequence_start: 1_u32,
				ticket_bucket_size: 200_u32,
			}
			.into(),
		);

		assert_eq!(XRPLBridge::get_door_ticket_sequence(), Ok(1));

		// Force set the current param set with ticket_bucket_size = 0
		System::reset_events();
		assert_noop!(
			XRPLBridge::set_ticket_sequence_current_allocation(
				RuntimeOrigin::root(),
				10_u32,
				10_u32,
				0_u32
			),
			Error::<Test>::TicketSequenceParamsInvalid
		);

		// try to fetch it, should give the next ticket sequence in current allocation
		assert_eq!(XRPLBridge::get_door_ticket_sequence(), Ok(2));

		// Force set the current param set with ticket_sequence < current ticket_sequence
		System::reset_events();
		assert_noop!(
			XRPLBridge::set_ticket_sequence_current_allocation(
				RuntimeOrigin::root(),
				2_u32,
				1_u32,
				200_u32
			),
			Error::<Test>::TicketSequenceParamsInvalid
		);

		// Force set the current param set with start_ticket_sequence < current
		// start_ticket_sequence
		System::reset_events();
		assert_noop!(
			XRPLBridge::set_ticket_sequence_current_allocation(
				RuntimeOrigin::root(),
				10_u32,
				0_u32,
				200_u32
			),
			Error::<Test>::TicketSequenceParamsInvalid
		);

		// try to fetch it, should give the next ticket sequence in current allocation
		assert_eq!(XRPLBridge::get_door_ticket_sequence(), Ok(3));

		// Force set the current param set with valid params, but with relayer
		System::reset_events();
		assert_noop!(
			XRPLBridge::set_ticket_sequence_current_allocation(
				RuntimeOrigin::signed(relayer),
				10_u32,
				1_u32,
				200_u32
			),
			BadOrigin
		);

		// Force set the same valid params set, with root
		System::reset_events();
		assert_ok!(XRPLBridge::set_ticket_sequence_current_allocation(
			RuntimeOrigin::root(),
			10_u32,
			1_u32,
			200_u32
		));

		// try to fetch it, should give the start of the new allocation
		assert_eq!(XRPLBridge::get_door_ticket_sequence(), Ok(10));
	})
}

#[test]
fn set_ticket_sequence_next_allocation_success() {
	new_test_ext().execute_with(|| {
		System::set_block_number(1);
		let relayer = create_account(b"6490B68F1116BFE87DDD");
		XRPLBridge::initialize_relayer(&vec![relayer]);

		// no initial ticket sequence params, start setting the params for next allocation
		System::reset_events();
		assert_ok!(XRPLBridge::set_ticket_sequence_next_allocation(
			RuntimeOrigin::signed(relayer),
			1_u32,
			200_u32
		));
		System::assert_has_event(
			Event::<Test>::DoorNextTicketSequenceParamSet {
				ticket_sequence_start_next: 1_u32,
				ticket_bucket_size_next: 200_u32,
			}
			.into(),
		);

		// We did not set the initial door ticket sequence,
		// In a correct setup, we should set the initial param set using
		// set_ticket_sequence_current_allocation(). This demonstrates that even without it, setting
		// the next params would be enough. It will switch over and continue switch over happened,
		// should give start of the next allocation(1,200)
		assert_eq!(XRPLBridge::get_door_ticket_sequence(), Ok(1));

		// Force update the current param set
		System::reset_events();
		assert_ok!(XRPLBridge::set_ticket_sequence_current_allocation(
			RuntimeOrigin::root(),
			10_u32,
			1_u32,
			12_u32
		));
		System::assert_has_event(
			Event::<Test>::DoorTicketSequenceParamSet {
				ticket_sequence: 10_u32,
				ticket_sequence_start: 1_u32,
				ticket_bucket_size: 12_u32,
			}
			.into(),
		);
		assert_eq!(XRPLBridge::get_door_ticket_sequence(), Ok(10));

		// set the next params
		System::reset_events();
		assert_ok!(XRPLBridge::set_ticket_sequence_next_allocation(
			RuntimeOrigin::signed(relayer),
			15_u32,
			10_u32
		));
		System::assert_has_event(
			Event::<Test>::DoorNextTicketSequenceParamSet {
				ticket_sequence_start_next: 15_u32,
				ticket_bucket_size_next: 10_u32,
			}
			.into(),
		);

		// try to fetch, should still give the next in current allocation(11) since current
		// allocation is not consumed yet
		assert_eq!(XRPLBridge::get_door_ticket_sequence(), Ok(11));
		assert_eq!(XRPLBridge::get_door_ticket_sequence(), Ok(12));

		// current allocation exhausted, switch over and give start of next allocation
		assert_eq!(XRPLBridge::get_door_ticket_sequence(), Ok(15));
	})
}

#[test]
fn set_ticket_sequence_next_allocation_failure() {
	new_test_ext().execute_with(|| {
		System::set_block_number(1);
		let relayer = create_account(b"6490B68F1116BFE87DDD");
		XRPLBridge::initialize_relayer(&vec![relayer]);

		// set initial ticket sequence params - success
		System::reset_events();
		assert_ok!(XRPLBridge::set_ticket_sequence_current_allocation(
			RuntimeOrigin::root(),
			1_u32,
			1_u32,
			5_u32
		));
		System::assert_has_event(
			Event::<Test>::DoorTicketSequenceParamSet {
				ticket_sequence: 1_u32,
				ticket_sequence_start: 1_u32,
				ticket_bucket_size: 5_u32,
			}
			.into(),
		);

		assert_eq!(XRPLBridge::get_door_ticket_sequence(), Ok(1));

		// set the next param set with ticket_bucket_size = 0
		System::reset_events();
		assert_noop!(
			XRPLBridge::set_ticket_sequence_next_allocation(
				RuntimeOrigin::signed(relayer),
				10_u32,
				0_u32
			),
			Error::<Test>::NextTicketSequenceParamsInvalid
		);

		// try to fetch it, should give the next ticket sequence in current allocation
		assert_eq!(XRPLBridge::get_door_ticket_sequence(), Ok(2));

		// set the next param set with start_ticket_sequence < current ticket_sequence
		System::reset_events();
		assert_noop!(
			XRPLBridge::set_ticket_sequence_next_allocation(
				RuntimeOrigin::signed(relayer),
				1_u32,
				200_u32
			),
			Error::<Test>::NextTicketSequenceParamsInvalid
		);

		// set the next param set with start_ticket_sequence < current start_ticket_sequence
		System::reset_events();
		assert_noop!(
			XRPLBridge::set_ticket_sequence_next_allocation(
				RuntimeOrigin::signed(relayer),
				0_u32,
				200_u32
			),
			Error::<Test>::NextTicketSequenceParamsInvalid
		);

		// try to fetch it, should give the next ticket sequence in current allocation
		assert_eq!(XRPLBridge::get_door_ticket_sequence(), Ok(3));

		// set the next param set with valid params, but with !relayer
		System::reset_events();
		assert_noop!(
			XRPLBridge::set_ticket_sequence_next_allocation(
				RuntimeOrigin::signed(create_account(b"6490B68F1116BFE87DDE")),
				10_u32,
				200_u32
			),
			Error::<Test>::NotPermitted
		);

		// same valid params set, with relayer
		System::reset_events();
		assert_ok!(XRPLBridge::set_ticket_sequence_next_allocation(
			RuntimeOrigin::signed(relayer),
			10_u32,
			200_u32
		));
		System::assert_has_event(
			Event::<Test>::DoorNextTicketSequenceParamSet {
				ticket_sequence_start_next: 10_u32,
				ticket_bucket_size_next: 200_u32,
			}
			.into(),
		);

		// try to fetch it, should give from the current allocation
		assert_eq!(XRPLBridge::get_door_ticket_sequence(), Ok(4));
		assert_eq!(XRPLBridge::get_door_ticket_sequence(), Ok(5));

		// switch over
		assert_eq!(XRPLBridge::get_door_ticket_sequence(), Ok(10));
	})
}

#[test]
fn process_xrp_tx_success() {
	new_test_ext().execute_with(|| {
		System::set_block_number(1);
		let account_address = b"6490B68F1116BFE87DDC";
		let transaction_hash = b"6490B68F1116BFE87DDDAD4C5482D1514F9CA8B9B5B5BFD3CF81D8E68745317B";
		let relayer = create_account(b"6490B68F1116BFE87DDD");
		XRPLBridge::initialize_relayer(&vec![relayer]);

		// submit payment tx
		let payment_tx = XrplTxData::Payment {
			amount: (1 * 1000u64) as Balance,
			address: H160::from_slice(account_address),
		};
		assert_ok!(XRPLBridge::submit_transaction(
			RuntimeOrigin::signed(relayer),
			1_000_000,
			XrplTxHash::from_slice(transaction_hash),
			payment_tx,
			1234
		));

		System::reset_events();
		XRPLBridge::process_xrp_tx(XrpTxChallengePeriod::get() as u64 + 1);
		System::set_block_number(XrpTxChallengePeriod::get() as u64 + 1);
		System::assert_has_event(
			Event::<Test>::ProcessingOk(1_000_000_u64, XrplTxHash::from_slice(transaction_hash))
				.into(),
		);

		let xrp_balance = xrp_balance_of(account_address);
		assert_eq!(xrp_balance, 1000);
	})
}

#[test]
fn process_xrp_tx_not_supported_transaction() {
	new_test_ext().execute_with(|| {
		System::set_block_number(1);
		let account_address = b"6490B68F1116BFE87DDC";
		let transaction_hash = b"6490B68F1116BFE87DDDAD4C5482D1514F9CA8B9B5B5BFD3CF81D8E68745317B";
		let relayer = create_account(b"6490B68F1116BFE87DDD");
		XRPLBridge::initialize_relayer(&vec![relayer]);

		// submit currency payment tx
		let currency_payment_tx = XrplTxData::CurrencyPayment {
			amount: (1 * 1000u64) as Balance,
			address: H160::from_slice(account_address),
			currency_id: H256::random(),
		};
		assert_ok!(XRPLBridge::submit_transaction(
			RuntimeOrigin::signed(relayer),
			1_000_000,
			XrplTxHash::from_slice(transaction_hash),
			currency_payment_tx,
			1234
		));

		System::reset_events();
		XRPLBridge::process_xrp_tx(XrpTxChallengePeriod::get() as u64 + 1);
		System::set_block_number(XrpTxChallengePeriod::get() as u64 + 1);
		System::assert_has_event(Event::<Test>::NotSupportedTransaction.into());

		let xrp_balance = xrp_balance_of(account_address);
		assert_eq!(xrp_balance, 0);
	})
}

#[test]
fn process_xrp_tx_processing_failed() {
	new_test_ext().execute_with(|| {
		System::set_block_number(1);
		let account_address = b"6490B68F1116BFE87DDC";
		let transaction_hash = b"6490B68F1116BFE87DDDAD4C5482D1514F9CA8B9B5B5BFD3CF81D8E68745317C";
		let transaction_hash2 = b"6490B68F1116BFE87DDDAD4C5482D1514F9CA8B9B5B5BFD3CF81D8E68745317D";
		let relayer = create_account(b"6490B68F1116BFE87DDD");
		XRPLBridge::initialize_relayer(&vec![relayer]);
		{
			// submit payment tx - this will mint the max Balance for the asset ID
			let payment_tx = XrplTxData::Payment {
				amount: u128::MAX as Balance,
				address: H160::from_slice(account_address),
			};
			assert_ok!(XRPLBridge::submit_transaction(
				RuntimeOrigin::signed(relayer),
				1_000_000,
				XrplTxHash::from_slice(transaction_hash),
				payment_tx,
				1234
			));

			System::reset_events();
			XRPLBridge::process_xrp_tx(XrpTxChallengePeriod::get() as u64 + 1);
			System::set_block_number(XrpTxChallengePeriod::get() as u64 + 1);
			System::assert_has_event(
				Event::<Test>::ProcessingOk(
					1_000_000_u64,
					XrplTxHash::from_slice(transaction_hash),
				)
				.into(),
			);

			let xrp_balance =
				AssetsExt::balance(XrpAssetId::get(), &H160::from_slice(account_address).into());
			assert_eq!(xrp_balance, u128::MAX);
		}
		{
			// submit payment tx to mint 1 more than max Balance. Should fail.
			let payment_tx = XrplTxData::Payment {
				amount: 1_u128 as Balance,
				address: H160::from_slice(account_address),
			};
			assert_ok!(XRPLBridge::submit_transaction(
				RuntimeOrigin::signed(relayer),
				1_000_001,
				XrplTxHash::from_slice(transaction_hash2),
				payment_tx,
				1235
			));

			System::reset_events();
			XRPLBridge::process_xrp_tx(2 * (XrpTxChallengePeriod::get() as u64) + 1);
			System::set_block_number(2 * (XrpTxChallengePeriod::get() as u64) + 1);
			System::assert_has_event(
				Event::<Test>::ProcessingFailed(
					1_000_001_u64,
					XrplTxHash::from_slice(transaction_hash2),
					ArithmeticError::Overflow.into(),
				)
				.into(),
			);

			// no changes to the account_address balance
			let xrp_balance =
				AssetsExt::balance(XrpAssetId::get(), &H160::from_slice(account_address).into());
			assert_eq!(xrp_balance, u128::MAX);
		}
	})
}<|MERGE_RESOLUTION|>--- conflicted
+++ resolved
@@ -1041,10 +1041,6 @@
 	new_test_ext().execute_with(|| {
 		let account: AccountId = [1_u8; 20].into();
 		assert_noop!(
-<<<<<<< HEAD
-			XRPLBridge::reset_settled_xrpl_tx_data(RuntimeOrigin::signed(account), 9, 6, None),
-			BadOrigin
-=======
 			XRPLBridge::reset_settled_xrpl_tx_data(
 				RuntimeOrigin::signed(account),
 				9,
@@ -1052,8 +1048,7 @@
 				None,
 				None
 			),
-			DispatchError::BadOrigin
->>>>>>> 9ee07199
+			BadOrigin
 		);
 
 		assert_ok!(XRPLBridge::reset_settled_xrpl_tx_data(RuntimeOrigin::root(), 9, 6, None, None));
