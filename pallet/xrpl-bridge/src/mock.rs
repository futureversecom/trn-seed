--- conflicted
+++ resolved
@@ -1,4 +1,3 @@
-use crate as pallet_xrpl_bridge;
 use frame_support::{
 	construct_runtime, parameter_types,
 	traits::{ConstU16, ConstU64},
@@ -6,18 +5,17 @@
 };
 use frame_system as system;
 use frame_system::{limits, EnsureRoot};
-<<<<<<< HEAD
-use seed_pallet_common::EthyXrplBridgeAdapter;
-use seed_primitives::{ethy::EventProofId, AccountId, AssetId, Balance};
-=======
-use seed_primitives::{AccountId, AssetId, Balance, BlockNumber};
->>>>>>> aa57587b
 use sp_core::H256;
 use sp_runtime::{
 	testing::Header,
 	traits::{BlakeTwo256, IdentityLookup},
 	DispatchError,
 };
+
+use seed_pallet_common::EthyXrplBridgeAdapter;
+use seed_primitives::{ethy::EventProofId, AccountId, AssetId, Balance, BlockNumber};
+
+use crate as pallet_xrpl_bridge;
 
 type UncheckedExtrinsic = frame_system::mocking::MockUncheckedExtrinsic<Test>;
 type Block = frame_system::mocking::MockBlock<Test>;
@@ -153,11 +151,11 @@
 	type Event = Event;
 	type WeightInfo = ();
 	type ChallengePeriod = XrpTxChallengePeriod;
+	type ClearTxPeriod = XrpClearTxPeriod;
 	type MultiCurrency = AssetsExt;
 	type XrpAssetId = XrpAssetId;
 	type UnixTime = TimestampPallet;
 	type ApproveOrigin = EnsureRoot<Self::AccountId>;
-<<<<<<< HEAD
 	type EthyAdapter = MockEthyAdapter;
 }
 
@@ -168,9 +166,6 @@
 	fn sign_xrpl_transaction(_tx_data: &[u8]) -> Result<EventProofId, DispatchError> {
 		Ok(1)
 	}
-=======
-	type ClearTxPeriod = XrpClearTxPeriod;
->>>>>>> aa57587b
 }
 
 // Build genesis storage according to the mock runtime.
