// Copyright 2022-2023 Futureverse Corporation Limited
//
// Licensed under the Apache License, Version 2.0 (the "License");
// you may not use this file except in compliance with the License.
// You may obtain a copy of the License at
//
//     http://www.apache.org/licenses/LICENSE-2.0
//
// Unless required by applicable law or agreed to in writing, software
// distributed under the License is distributed on an "AS IS" BASIS,
// WITHOUT WARRANTIES OR CONDITIONS OF ANY KIND, either express or implied.
// See the License for the specific language governing permissions and
// limitations under the License.
// You may obtain a copy of the License at the root of this project source code

use seed_pallet_common::test_prelude::*;
use seed_primitives::ethy::{crypto::AuthorityId, EventProofId};
use sp_core::ByteArray;
use sp_runtime::Percent;

use crate as pallet_xrpl_bridge;

// Configure a mock runtime to test the pallet.
construct_runtime!(
	pub enum Test where
		Block = Block<Test>,
		NodeBlock = Block<Test>,
		UncheckedExtrinsic = UncheckedExtrinsic<Test>,
	{
		System: frame_system,
		Balances: pallet_balances,
		Assets: pallet_assets,
		XRPLBridge: pallet_xrpl_bridge,
		AssetsExt: pallet_assets_ext,
		TimestampPallet: pallet_timestamp,
	}
);

impl_frame_system_config!(Test);
impl_pallet_balance_config!(Test);
impl_pallet_assets_config!(Test);
impl_pallet_timestamp_config!(Test);
impl_pallet_assets_ext_config!(Test);

// Time is measured by number of blocks.
pub const MILLISECS_PER_BLOCK: u64 = 4_000;
pub const MINUTES: BlockNumber = 60_000 / (MILLISECS_PER_BLOCK as BlockNumber);

parameter_types! {
	pub const XrpTxChallengePeriod: u32 = 10 * MINUTES as u32;
	pub const TicketSequenceThreshold: Percent = Percent::from_percent(66_u8);
	pub const XRPTransactionLimit: u32 = 10;
	pub const XRPLTransactionLimitPerLedger: u32 = 10;
<<<<<<< HEAD
	pub const XRPLSourceTag: u32 = 38887387;
=======
	pub const MaxPrunedTransactionsPerBlock: u32 = 5000;
	pub const XrpAssetId: u32 = XRP_ASSET_ID;
>>>>>>> ccbe8e12
}

impl pallet_xrpl_bridge::Config for Test {
	type RuntimeEvent = RuntimeEvent;
	type EthyAdapter = MockEthyAdapter;
	type MultiCurrency = AssetsExt;
	type ApproveOrigin = EnsureRoot<Self::AccountId>;
	type WeightInfo = ();
	type XrpAssetId = XrpAssetId;
	type ChallengePeriod = XrpTxChallengePeriod;
	type MaxPrunedTransactionsPerBlock = MaxPrunedTransactionsPerBlock;
	type UnixTime = TimestampPallet;
	type TicketSequenceThreshold = TicketSequenceThreshold;
	type XRPTransactionLimit = XRPTransactionLimit;
	type XRPLTransactionLimitPerLedger = XRPLTransactionLimitPerLedger;
	type SourceTag = XRPLSourceTag;
}

pub struct MockEthyAdapter;

impl XrplBridgeToEthyAdapter<AuthorityId> for MockEthyAdapter {
	/// Mock implementation of XrplBridgeToEthyAdapter
	fn sign_xrpl_transaction(_tx_data: &[u8]) -> Result<EventProofId, DispatchError> {
		Ok(1)
	}
	fn validators() -> Vec<AuthorityId> {
		// some hard coded validators
		vec![
			AuthorityId::from_slice(&[1_u8; 33]).unwrap(),
			AuthorityId::from_slice(&[2_u8; 33]).unwrap(),
			AuthorityId::from_slice(&[3_u8; 33]).unwrap(),
		]
	}
	fn xrp_validators() -> Vec<AuthorityId> {
		// some hard coded validators
		vec![
			AuthorityId::from_slice(&[1_u8; 33]).unwrap(),
			AuthorityId::from_slice(&[2_u8; 33]).unwrap(),
			AuthorityId::from_slice(&[3_u8; 33]).unwrap(),
		]
	}
}<|MERGE_RESOLUTION|>--- conflicted
+++ resolved
@@ -51,12 +51,8 @@
 	pub const TicketSequenceThreshold: Percent = Percent::from_percent(66_u8);
 	pub const XRPTransactionLimit: u32 = 10;
 	pub const XRPLTransactionLimitPerLedger: u32 = 10;
-<<<<<<< HEAD
-	pub const XRPLSourceTag: u32 = 38887387;
-=======
 	pub const MaxPrunedTransactionsPerBlock: u32 = 5000;
 	pub const XrpAssetId: u32 = XRP_ASSET_ID;
->>>>>>> ccbe8e12
 }
 
 impl pallet_xrpl_bridge::Config for Test {
