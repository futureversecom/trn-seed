// Copyright 2022-2023 Futureverse Corporation Limited
//
// Licensed under the Apache License, Version 2.0 (the "License");
// you may not use this file except in compliance with the License.
// You may obtain a copy of the License at
//
//     http://www.apache.org/licenses/LICENSE-2.0
//
// Unless required by applicable law or agreed to in writing, software
// distributed under the License is distributed on an "AS IS" BASIS,
// WITHOUT WARRANTIES OR CONDITIONS OF ANY KIND, either express or implied.
// See the License for the specific language governing permissions and
// limitations under the License.
// You may obtain a copy of the License at the root of this project source code

<<<<<<< HEAD
use crate::mock::{EVMChainId, RuntimeEvent, RuntimeOrigin, System, TestExt};
=======
#![cfg(test)]
use crate::mock::{EVMChainId, RuntimeEvent, RuntimeOrigin, System, Test, TestExt};
use crate::ChainId;
>>>>>>> 08b4c542
use seed_pallet_common::test_prelude::*;

#[test]
fn default_chain_id() {
<<<<<<< HEAD
	TestExt.build().execute_with(|| {
		let chain_id = EVMChainId::chain_id();
=======
	TestExt::default().build().execute_with(|| {
		let chain_id = ChainId::<Test>::get();
>>>>>>> 08b4c542
		assert_eq!(chain_id, 7672);
	});
}

#[test]
fn update_chain_id() {
	TestExt.build().execute_with(|| {
		// normal user cannot update chain id
		assert_noop!(EVMChainId::set_chain_id(RuntimeOrigin::signed(alice()), 1234), BadOrigin);
		assert_eq!(ChainId::<Test>::get(), 7672); // chain id is not updated

		// root user can update chain id
<<<<<<< HEAD
		assert_ok!(EVMChainId::set_chain_id(RuntimeOrigin::root(), 1234));
		assert_eq!(EVMChainId::chain_id(), 1234); // chain id is updated
=======
		assert_ok!(EVMChainId::set_chain_id(RuntimeOrigin::root().into(), 1234));
		assert_eq!(ChainId::<Test>::get(), 1234); // chain id is updated
>>>>>>> 08b4c542

		System::assert_last_event(RuntimeEvent::EVMChainId(crate::Event::ChainIdSet(1234)));
	});
}<|MERGE_RESOLUTION|>--- conflicted
+++ resolved
@@ -13,24 +13,14 @@
 // limitations under the License.
 // You may obtain a copy of the License at the root of this project source code
 
-<<<<<<< HEAD
-use crate::mock::{EVMChainId, RuntimeEvent, RuntimeOrigin, System, TestExt};
-=======
-#![cfg(test)]
 use crate::mock::{EVMChainId, RuntimeEvent, RuntimeOrigin, System, Test, TestExt};
 use crate::ChainId;
->>>>>>> 08b4c542
 use seed_pallet_common::test_prelude::*;
 
 #[test]
 fn default_chain_id() {
-<<<<<<< HEAD
 	TestExt.build().execute_with(|| {
-		let chain_id = EVMChainId::chain_id();
-=======
-	TestExt::default().build().execute_with(|| {
 		let chain_id = ChainId::<Test>::get();
->>>>>>> 08b4c542
 		assert_eq!(chain_id, 7672);
 	});
 }
@@ -43,13 +33,8 @@
 		assert_eq!(ChainId::<Test>::get(), 7672); // chain id is not updated
 
 		// root user can update chain id
-<<<<<<< HEAD
 		assert_ok!(EVMChainId::set_chain_id(RuntimeOrigin::root(), 1234));
-		assert_eq!(EVMChainId::chain_id(), 1234); // chain id is updated
-=======
-		assert_ok!(EVMChainId::set_chain_id(RuntimeOrigin::root().into(), 1234));
 		assert_eq!(ChainId::<Test>::get(), 1234); // chain id is updated
->>>>>>> 08b4c542
 
 		System::assert_last_event(RuntimeEvent::EVMChainId(crate::Event::ChainIdSet(1234)));
 	});
