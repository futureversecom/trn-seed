--- conflicted
+++ resolved
@@ -60,11 +60,8 @@
 	type WeightInfo = ();
 	type Xls20MintRequest = ();
 	type NFIRequest = Nfi;
-<<<<<<< HEAD
+	type MaxPendingIssuances = MaxPendingIssuances;
 	type Migrator = ();
-=======
-	type MaxPendingIssuances = MaxPendingIssuances;
->>>>>>> a69f220b
 }
 
 parameter_types! {
