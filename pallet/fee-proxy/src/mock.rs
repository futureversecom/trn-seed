--- conflicted
+++ resolved
@@ -134,11 +134,8 @@
 	type FeeAssetId = XrpAssetId;
 	type OnChargeTransaction = pallet_transaction_payment::CurrencyAdapter<XrpCurrency, ()>;
 	type ErcIdConversion = Self;
-<<<<<<< HEAD
+	type EVMBaseFeeProvider = ();
 	type MaintenanceChecker = ();
-=======
-	type EVMBaseFeeProvider = ();
->>>>>>> cf5ae4f1
 }
 
 parameter_types! {
