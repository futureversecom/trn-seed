--- conflicted
+++ resolved
@@ -28,11 +28,7 @@
 	traits::IsSubType,
 };
 use frame_system::pallet_prelude::*;
-<<<<<<< HEAD
-use seed_pallet_common::MaintenanceCheckEVM;
-=======
-use seed_pallet_common::FeeConfig;
->>>>>>> cf5ae4f1
+use seed_pallet_common::{FeeConfig, MaintenanceCheckEVM};
 use seed_primitives::{AssetId, Balance};
 use sp_std::prelude::*;
 
@@ -82,13 +78,10 @@
 		type OnChargeTransaction: OnChargeTransaction<Self>;
 		/// Convert EVM addresses into Runtime Id identifiers and vice versa
 		type ErcIdConversion: ErcIdConversion<AssetId, EvmId = Address>;
-<<<<<<< HEAD
+		/// Base fee data provider for EVM transactions
+		type EVMBaseFeeProvider: seed_pallet_common::FeeConfig;
 		// Maintenance mode checker
 		type MaintenanceChecker: MaintenanceCheckEVM<Self>;
-=======
-		/// Base fee data provider for EVM transactions
-		type EVMBaseFeeProvider: seed_pallet_common::FeeConfig;
->>>>>>> cf5ae4f1
 	}
 
 	#[pallet::event]
