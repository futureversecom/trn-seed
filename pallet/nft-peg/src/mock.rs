// Copyright 2022-2023 Futureverse Corporation Limited
//
// Licensed under the LGPL, Version 3.0 (the "License");
// you may not use this file except in compliance with the License.
// Unless required by applicable law or agreed to in writing, software
// distributed under the License is distributed on an "AS IS" BASIS,
// WITHOUT WARRANTIES OR CONDITIONS OF ANY KIND, either express or implied.
// See the License for the specific language governing permissions and
// limitations under the License.
// You may obtain a copy of the License at the root of this project source code

use crate as pallet_nft_peg;

use seed_pallet_common::{
	EthereumBridge, EthereumEventRouter as EthereumEventRouterT, EthereumEventSubscriber,
	EventRouterError, EventRouterResult, Xls20MintRequest,
};
use seed_primitives::types::{AccountId, AssetId, Balance};

use frame_support::{pallet_prelude::*, parameter_types, PalletId};
use frame_system::EnsureRoot;
use sp_core::{H160, H256};
use sp_runtime::{
	testing::Header,
	traits::{BlakeTwo256, IdentityLookup},
};

use seed_pallet_common::OnTransferSubscriber;
use seed_primitives::{CollectionUuid, MetadataScheme, SerialNumber, TokenId};

type UncheckedExtrinsic = frame_system::mocking::MockUncheckedExtrinsic<Test>;
type Block = frame_system::mocking::MockBlock<Test>;

pub const XRP_ASSET_ID: AssetId = 1;
pub const SPENDING_ASSET_ID: AssetId = XRP_ASSET_ID;

frame_support::construct_runtime!(
	pub enum Test where
		Block = Block,
		NodeBlock = Block,
		UncheckedExtrinsic = UncheckedExtrinsic,
	{
		System: frame_system::{Pallet, Call, Config, Storage, Event<T>},
		AssetsExt: pallet_assets_ext::{Pallet, Storage, Event<T>},
		Assets: pallet_assets::{Pallet, Storage, Config<T>, Event<T>},
		Nft: pallet_nft::{Pallet, Storage, Config<T>, Event<T>},
		NftPeg: pallet_nft_peg::{Pallet, Storage, Event<T>},
		Balances: pallet_balances::{Pallet, Call, Storage, Event<T>}
	}
);

parameter_types! {
	pub const BlockHashCount: u64 = 250;
}

type BlockNumber = u64;

impl frame_system::Config for Test {
	type BlockWeights = ();
	type BlockLength = ();
	type BaseCallFilter = frame_support::traits::Everything;
	type Origin = Origin;
	type Index = u64;
	type BlockNumber = BlockNumber;
	type Call = Call;
	type Hash = H256;
	type Hashing = BlakeTwo256;
	type AccountId = AccountId;
	type Lookup = IdentityLookup<Self::AccountId>;
	type Header = Header;
	type BlockHashCount = BlockHashCount;
	type Event = Event;
	type DbWeight = ();
	type Version = ();
	type PalletInfo = PalletInfo;
	type AccountData = pallet_balances::AccountData<Balance>;
	type OnNewAccount = ();
	type OnKilledAccount = ();
	type SystemWeightInfo = ();
	type SS58Prefix = ();
	type OnSetCode = ();
	type MaxConsumers = frame_support::traits::ConstU32<16>;
}

parameter_types! {
	pub const AssetDeposit: Balance = 1_000_000;
	pub const AssetAccountDeposit: Balance = 16;
	pub const ApprovalDeposit: Balance = 1;
	pub const AssetsStringLimit: u32 = 50;
	pub const MetadataDepositBase: Balance = 1 * 68;
	pub const MetadataDepositPerByte: Balance = 1;
}
pub type AssetsForceOrigin = EnsureRoot<AccountId>;

impl pallet_assets::Config for Test {
	type Event = Event;
	type Balance = Balance;
	type AssetId = AssetId;
	type Currency = Balances;
	type ForceOrigin = AssetsForceOrigin;
	type AssetDeposit = AssetDeposit;
	type MetadataDepositBase = MetadataDepositBase;
	type MetadataDepositPerByte = MetadataDepositPerByte;
	type ApprovalDeposit = ApprovalDeposit;
	type StringLimit = AssetsStringLimit;
	type Freezer = ();
	type Extra = ();
	type WeightInfo = ();
	type AssetAccountDeposit = AssetAccountDeposit;
}

parameter_types! {
	pub const MaxHolds: u32 = 16;
	pub const NativeAssetId: AssetId = 1;
	pub const AssetsExtPalletId: PalletId = PalletId(*b"assetext");
}

impl pallet_assets_ext::Config for Test {
	type Event = Event;
	type ParachainId = TestParachainId;
	type MaxHolds = MaxHolds;
	type NativeAssetId = NativeAssetId;
	type OnNewAssetSubscription = ();
	type PalletId = AssetsExtPalletId;
	type WeightInfo = ();
}

parameter_types! {
	pub const MaxReserves: u32 = 50;
}

impl pallet_balances::Config for Test {
	type Balance = Balance;
	type Event = Event;
	type DustRemoval = ();
	type ExistentialDeposit = ();
	type AccountStore = System;
	type MaxLocks = ();
	type WeightInfo = ();
	type MaxReserves = MaxReserves;
	type ReserveIdentifier = [u8; 8];
}

parameter_types! {
	pub const PegPalletId: PalletId = PalletId(*b"  nftpeg");
}

pub struct MockTransferSubscriber;
impl OnTransferSubscriber for MockTransferSubscriber {
	fn on_nft_transfer(_token_id: &TokenId) {}
}

pub struct MockXls20MintRequest;
impl Xls20MintRequest for MockXls20MintRequest {
	type AccountId = AccountId;
	fn request_xls20_mint(
		_who: &Self::AccountId,
		_collection_id: CollectionUuid,
		_serial_numbers: Vec<SerialNumber>,
		_metadata_scheme: MetadataScheme,
	) -> DispatchResult {
		Ok(())
	}
}

parameter_types! {
	pub const NftPalletId: PalletId = PalletId(*b"nftokens");
	pub const DefaultListingDuration: u64 = 5;
	pub const MaxAttributeLength: u8 = 140;
	pub const MaxOffers: u32 = 10;
	pub const TestParachainId: u32 = 100;
	pub const MaxTokensPerCollection: u32 = 10_000;
	pub const Xls20PaymentAsset: AssetId = XRP_ASSET_ID;
<<<<<<< HEAD
	pub const StringLimit: u32 = 50;
=======
	pub const MintLimit: u32 = 100;
>>>>>>> 2c9f1e69
}

impl pallet_nft::Config for Test {
	type DefaultListingDuration = DefaultListingDuration;
	type Event = Event;
	type MaxOffers = MaxOffers;
	type MaxTokensPerCollection = MaxTokensPerCollection;
	type MintLimit = MintLimit;
	type MultiCurrency = AssetsExt;
	type OnTransferSubscription = MockTransferSubscriber;
	type OnNewAssetSubscription = ();
	type PalletId = NftPalletId;
	type ParachainId = TestParachainId;
	type StringLimit = StringLimit;
	type WeightInfo = ();
	type Xls20MintRequest = MockXls20MintRequest;
}

parameter_types! {
	pub const NftPegPalletId: PalletId = PalletId(*b"  nftpeg");
	pub const DelayLength: BlockNumber = 5;
	pub const MaxAddresses: u32 = 30;
	pub const MaxIdsPerMultipleMint: u32 = 50;
	pub const MaxCollectionsPerWithdraw: u32 = 10;
	pub const MaxSerialsPerWithdraw: u32 = 50;
}

impl pallet_nft_peg::Config for Test {
	type Event = Event;
	type PalletId = NftPegPalletId;
	type DelayLength = DelayLength;
	type MaxAddresses = MaxAddresses;
	type MaxTokensPerMint = MaxIdsPerMultipleMint;
	type EthBridge = MockEthBridge;
	type NftPegWeightInfo = ();
	type MaxCollectionsPerWithdraw = MaxCollectionsPerWithdraw;
	type MaxSerialsPerWithdraw = MaxSerialsPerWithdraw;
}

/// Mock ethereum bridge
pub struct MockEthBridge;
impl EthereumBridge for MockEthBridge {
	fn send_event(
		_source: &H160,
		_destination: &H160,
		_message: &[u8],
	) -> Result<seed_primitives::ethy::EventProofId, DispatchError> {
		Ok(1)
	}
}

/// Handles routing verified bridge messages to other pallets
pub struct MockEthereumEventRouter;

impl EthereumEventRouterT for MockEthereumEventRouter {
	/// Route an event to a handler at `destination`
	/// - `source` the sender address on Ethereum
	/// - `destination` the intended handler (pseudo) address
	/// - `data` the Ethereum ABI encoded event data
	fn route(source: &H160, destination: &H160, data: &[u8]) -> EventRouterResult {
		// Route event to specific subscriber pallet
		if destination == &<pallet_nft_peg::Pallet<Test> as EthereumEventSubscriber>::address() {
			<pallet_nft_peg::Pallet<Test> as EthereumEventSubscriber>::process_event(source, data)
				.map_err(|(w, err)| (w, EventRouterError::FailedProcessing(err)))
		} else {
			Err((0, EventRouterError::NoReceiver))
		}
	}
}

/// Check the system event record contains `event`
pub(crate) fn has_event(event: crate::Event<Test>) -> bool {
	System::events()
		.into_iter()
		.map(|r| r.event)
		.find(|e| *e == Event::NftPeg(event.clone()))
		.is_some()
}

#[derive(Default)]
pub struct ExtBuilder;

impl ExtBuilder {
	pub fn build(self) -> sp_io::TestExternalities {
		let mut ext: sp_io::TestExternalities =
			frame_system::GenesisConfig::default().build_storage::<Test>().unwrap().into();

		ext.execute_with(|| {
			System::initialize(&1, &[0u8; 32].into(), &Default::default());
		});

		ext
	}
}

#[allow(dead_code)]
pub fn new_test_ext() -> sp_io::TestExternalities {
	let t = frame_system::GenesisConfig::default().build_storage::<Test>().unwrap();

	let mut ext = sp_io::TestExternalities::new(t);
	ext.execute_with(|| System::set_block_number(1));
	ext
}<|MERGE_RESOLUTION|>--- conflicted
+++ resolved
@@ -171,11 +171,8 @@
 	pub const TestParachainId: u32 = 100;
 	pub const MaxTokensPerCollection: u32 = 10_000;
 	pub const Xls20PaymentAsset: AssetId = XRP_ASSET_ID;
-<<<<<<< HEAD
+	pub const MintLimit: u32 = 100;
 	pub const StringLimit: u32 = 50;
-=======
-	pub const MintLimit: u32 = 100;
->>>>>>> 2c9f1e69
 }
 
 impl pallet_nft::Config for Test {
