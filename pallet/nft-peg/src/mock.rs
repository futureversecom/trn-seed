// Copyright 2022-2023 Futureverse Corporation Limited
//
// Licensed under the Apache License, Version 2.0 (the "License");
// you may not use this file except in compliance with the License.
// You may obtain a copy of the License at
//
//     http://www.apache.org/licenses/LICENSE-2.0
//
// Unless required by applicable law or agreed to in writing, software
// distributed under the License is distributed on an "AS IS" BASIS,
// WITHOUT WARRANTIES OR CONDITIONS OF ANY KIND, either express or implied.
// See the License for the specific language governing permissions and
// limitations under the License.
// You may obtain a copy of the License at the root of this project source code

use crate as pallet_nft_peg;

use seed_pallet_common::{
	EthereumBridge, EthereumEventRouter as EthereumEventRouterT, EthereumEventSubscriber,
	EventRouterError, EventRouterResult, Xls20MintRequest,
};
use seed_primitives::types::{AccountId, AssetId, Balance};

use frame_support::{pallet_prelude::*, parameter_types, PalletId};
use frame_system::EnsureRoot;
use sp_core::{H160, H256};
use sp_runtime::{
	testing::Header,
	traits::{BlakeTwo256, IdentityLookup},
	Permill,
};

use seed_pallet_common::OnTransferSubscriber;
use seed_primitives::{CollectionUuid, MetadataScheme, SerialNumber, TokenId};

type UncheckedExtrinsic = frame_system::mocking::MockUncheckedExtrinsic<Test>;
type Block = frame_system::mocking::MockBlock<Test>;

pub const XRP_ASSET_ID: AssetId = 1;
pub const SPENDING_ASSET_ID: AssetId = XRP_ASSET_ID;

pub fn create_account(seed: u64) -> AccountId {
	AccountId::from(H160::from_low_u64_be(seed))
}

frame_support::construct_runtime!(
	pub enum Test where
		Block = Block,
		NodeBlock = Block,
		UncheckedExtrinsic = UncheckedExtrinsic,
	{
		System: frame_system::{Pallet, Call, Config, Storage, Event<T>},
		AssetsExt: pallet_assets_ext::{Pallet, Storage, Event<T>},
		Assets: pallet_assets::{Pallet, Storage, Config<T>, Event<T>},
		Nft: pallet_nft::{Pallet, Storage, Config<T>, Event<T>},
		NftPeg: pallet_nft_peg::{Pallet, Storage, Event<T>},
		Balances: pallet_balances::{Pallet, Call, Storage, Event<T>}
	}
);

parameter_types! {
	pub const BlockHashCount: u64 = 250;
}

type BlockNumber = u64;

impl frame_system::Config for Test {
	type BlockWeights = ();
	type BlockLength = ();
	type BaseCallFilter = frame_support::traits::Everything;
	type RuntimeOrigin = RuntimeOrigin;
	type Index = u64;
	type BlockNumber = BlockNumber;
	type RuntimeCall = RuntimeCall;
	type Hash = H256;
	type Hashing = BlakeTwo256;
	type AccountId = AccountId;
	type Lookup = IdentityLookup<Self::AccountId>;
	type Header = Header;
	type BlockHashCount = BlockHashCount;
	type RuntimeEvent = RuntimeEvent;
	type DbWeight = ();
	type Version = ();
	type PalletInfo = PalletInfo;
	type AccountData = pallet_balances::AccountData<Balance>;
	type OnNewAccount = ();
	type OnKilledAccount = ();
	type SystemWeightInfo = ();
	type SS58Prefix = ();
	type OnSetCode = ();
	type MaxConsumers = frame_support::traits::ConstU32<16>;
}

parameter_types! {
	pub const AssetDeposit: Balance = 1_000_000;
	pub const AssetAccountDeposit: Balance = 16;
	pub const ApprovalDeposit: Balance = 1;
	pub const AssetsStringLimit: u32 = 50;
	pub const MetadataDepositBase: Balance = 1 * 68;
	pub const MetadataDepositPerByte: Balance = 1;
}
pub type AssetsForceOrigin = EnsureRoot<AccountId>;

impl pallet_assets::Config for Test {
	type RuntimeEvent = RuntimeEvent;
	type Balance = Balance;
	type AssetId = AssetId;
	type Currency = Balances;
	type ForceOrigin = AssetsForceOrigin;
	type AssetDeposit = AssetDeposit;
	type MetadataDepositBase = MetadataDepositBase;
	type MetadataDepositPerByte = MetadataDepositPerByte;
	type ApprovalDeposit = ApprovalDeposit;
	type StringLimit = AssetsStringLimit;
	type Freezer = ();
	type Extra = ();
	type WeightInfo = ();
	type AssetAccountDeposit = AssetAccountDeposit;
}

parameter_types! {
	pub const MaxHolds: u32 = 16;
	pub const NativeAssetId: AssetId = 1;
	pub const AssetsExtPalletId: PalletId = PalletId(*b"assetext");
}

impl pallet_assets_ext::Config for Test {
	type RuntimeEvent = RuntimeEvent;
	type ParachainId = TestParachainId;
	type MaxHolds = MaxHolds;
	type NativeAssetId = NativeAssetId;
	type OnNewAssetSubscription = ();
	type PalletId = AssetsExtPalletId;
	type WeightInfo = ();
}

parameter_types! {
	pub const MaxReserves: u32 = 50;
}

impl pallet_balances::Config for Test {
	type Balance = Balance;
	type RuntimeEvent = RuntimeEvent;
	type DustRemoval = ();
	type ExistentialDeposit = ();
	type AccountStore = System;
	type MaxLocks = ();
	type WeightInfo = ();
	type MaxReserves = MaxReserves;
	type ReserveIdentifier = [u8; 8];
}

parameter_types! {
	pub const PegPalletId: PalletId = PalletId(*b"  nftpeg");
}

pub struct MockTransferSubscriber;
impl OnTransferSubscriber for MockTransferSubscriber {
	fn on_nft_transfer(_token_id: &TokenId) {}
}

pub struct MockXls20MintRequest;
impl Xls20MintRequest for MockXls20MintRequest {
	type AccountId = AccountId;
	fn request_xls20_mint(
		_who: &Self::AccountId,
		_collection_id: CollectionUuid,
		_serial_numbers: Vec<SerialNumber>,
		_metadata_scheme: MetadataScheme,
	) -> DispatchResult {
		Ok(())
	}
}

parameter_types! {
	pub const NftPalletId: PalletId = PalletId(*b"nftokens");
	pub const TestParachainId: u32 = 100;
	pub const MaxTokensPerCollection: u32 = 10_000;
	pub const Xls20PaymentAsset: AssetId = XRP_ASSET_ID;
	pub const MintLimit: u32 = 1_000;
	pub const StringLimit: u32 = 50;
	pub const FeePotId: PalletId = PalletId(*b"txfeepot");
	pub const MarketplaceNetworkFeePercentage: Permill = Permill::from_perthousand(5);
	pub const DefaultFeeTo: Option<PalletId> = None;
}

impl pallet_nft::Config for Test {
<<<<<<< HEAD
	type Event = Event;
=======
	type DefaultListingDuration = DefaultListingDuration;
	type RuntimeEvent = RuntimeEvent;
	type MaxOffers = MaxOffers;
>>>>>>> d456f260
	type MaxTokensPerCollection = MaxTokensPerCollection;
	type MintLimit = MintLimit;
	type OnTransferSubscription = MockTransferSubscriber;
	type OnNewAssetSubscription = ();
	type PalletId = NftPalletId;
	type ParachainId = TestParachainId;
	type StringLimit = StringLimit;
	type WeightInfo = ();
	type Xls20MintRequest = MockXls20MintRequest;
}

parameter_types! {
	pub const NftPegPalletId: PalletId = PalletId(*b"  nftpeg");
	pub const DelayLength: BlockNumber = 5;
	pub const MaxAddresses: u32 = 30;
	pub const MaxIdsPerMultipleMint: u32 = 50;
	pub const MaxCollectionsPerWithdraw: u32 = 10;
	pub const MaxSerialsPerWithdraw: u32 = 50;
}

impl pallet_nft_peg::Config for Test {
	type RuntimeEvent = RuntimeEvent;
	type PalletId = NftPegPalletId;
	type DelayLength = DelayLength;
	type MaxAddresses = MaxAddresses;
	type MaxTokensPerMint = MaxIdsPerMultipleMint;
	type EthBridge = MockEthBridge;
	type NftPegWeightInfo = ();
	type MaxCollectionsPerWithdraw = MaxCollectionsPerWithdraw;
	type MaxSerialsPerWithdraw = MaxSerialsPerWithdraw;
}

/// Mock ethereum bridge
pub struct MockEthBridge;
impl EthereumBridge for MockEthBridge {
	fn send_event(
		_source: &H160,
		_destination: &H160,
		_message: &[u8],
	) -> Result<seed_primitives::ethy::EventProofId, DispatchError> {
		Ok(1)
	}
}

/// Handles routing verified bridge messages to other pallets
pub struct MockEthereumEventRouter;

impl EthereumEventRouterT for MockEthereumEventRouter {
	/// Route an event to a handler at `destination`
	/// - `source` the sender address on Ethereum
	/// - `destination` the intended handler (pseudo) address
	/// - `data` the Ethereum ABI encoded event data
	fn route(source: &H160, destination: &H160, data: &[u8]) -> EventRouterResult {
		// Route event to specific subscriber pallet
		if destination == &<pallet_nft_peg::Pallet<Test> as EthereumEventSubscriber>::address() {
			<pallet_nft_peg::Pallet<Test> as EthereumEventSubscriber>::process_event(source, data)
				.map_err(|(w, err)| (w, EventRouterError::FailedProcessing(err)))
		} else {
			Err((Weight::zero(), EventRouterError::NoReceiver))
		}
	}
}

/// Check the system event record contains `event`
pub(crate) fn has_event(event: crate::Event<Test>) -> bool {
	System::events()
		.into_iter()
		.map(|r| r.event)
		.find(|e| *e == RuntimeEvent::NftPeg(event.clone()))
		.is_some()
}

#[derive(Default)]
pub struct ExtBuilder;

impl ExtBuilder {
	pub fn build(self) -> sp_io::TestExternalities {
		let mut ext: sp_io::TestExternalities =
			frame_system::GenesisConfig::default().build_storage::<Test>().unwrap().into();

		ext.execute_with(|| {
			System::initialize(&1, &[0u8; 32].into(), &Default::default());
		});

		ext
	}
}

#[allow(dead_code)]
pub fn new_test_ext() -> sp_io::TestExternalities {
	let t = frame_system::GenesisConfig::default().build_storage::<Test>().unwrap();

	let mut ext = sp_io::TestExternalities::new(t);
	ext.execute_with(|| System::set_block_number(1));
	ext
}<|MERGE_RESOLUTION|>--- conflicted
+++ resolved
@@ -185,13 +185,7 @@
 }
 
 impl pallet_nft::Config for Test {
-<<<<<<< HEAD
-	type Event = Event;
-=======
-	type DefaultListingDuration = DefaultListingDuration;
-	type RuntimeEvent = RuntimeEvent;
-	type MaxOffers = MaxOffers;
->>>>>>> d456f260
+	type RuntimeEvent = RuntimeEvent;
 	type MaxTokensPerCollection = MaxTokensPerCollection;
 	type MintLimit = MintLimit;
 	type OnTransferSubscription = MockTransferSubscriber;
