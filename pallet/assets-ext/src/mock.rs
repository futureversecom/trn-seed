--- conflicted
+++ resolved
@@ -14,29 +14,6 @@
 // You may obtain a copy of the License at the root of this project source code
 
 //! A mock runtime for integration testing common runtime functionality
-<<<<<<< HEAD
-use frame_support::{
-	parameter_types,
-	traits::{FindAuthor, GenesisBuild},
-	weights::Weight,
-	PalletId,
-};
-use frame_system::{limits, EnsureRoot};
-use pallet_evm::{
-	AddressMapping, BlockHashMapping, EnsureAddressNever, FeeCalculator, GasWeightMapping,
-};
-use seed_pallet_common::OnNewAssetSubscriber;
-pub(crate) use seed_primitives::{AssetId, Balance, Index};
-use sp_core::{H160, H256, U256};
-use sp_runtime::{
-	testing::Header,
-	traits::{BlakeTwo256, IdentityLookup},
-	ConsensusEngineId,
-};
-use std::marker::PhantomData;
-
-=======
->>>>>>> 0606a72f
 use crate::{self as pallet_assets_ext};
 use frame_support::traits::FindAuthor;
 use pallet_evm::{AddressMapping, BlockHashMapping, EnsureAddressNever, GasWeightMapping};
@@ -56,157 +33,6 @@
 		AssetsExt: pallet_assets_ext,
 		EVM: pallet_evm,
 		TimestampPallet: pallet_timestamp,
-<<<<<<< HEAD
-	}
-);
-
-parameter_types! {
-	pub const BlockHashCount: u64 = 250;
-	pub BlockLength: limits::BlockLength = limits::BlockLength::max(2 * 1024);
-	pub const MaxReserves: u32 = 50;
-}
-impl frame_system::Config for Test {
-	type BaseCallFilter = frame_support::traits::Everything;
-	type RuntimeOrigin = RuntimeOrigin;
-	type Index = Index;
-	type BlockNumber = u64;
-	type RuntimeCall = RuntimeCall;
-	type Hash = H256;
-	type Hashing = BlakeTwo256;
-	type AccountId = MockAccountId;
-	type Lookup = IdentityLookup<Self::AccountId>;
-	type Header = Header;
-	type RuntimeEvent = RuntimeEvent;
-	type BlockHashCount = BlockHashCount;
-	type BlockLength = BlockLength;
-	type BlockWeights = ();
-	type DbWeight = ();
-	type Version = ();
-	type PalletInfo = PalletInfo;
-	type AccountData = pallet_balances::AccountData<Balance>;
-	type OnNewAccount = ();
-	type OnKilledAccount = ();
-	type SystemWeightInfo = ();
-	type SS58Prefix = ();
-	type OnSetCode = ();
-	type MaxConsumers = frame_support::traits::ConstU32<16>;
-}
-
-parameter_types! {
-	pub const AssetDeposit: Balance = 1_000_000;
-	pub const AssetAccountDeposit: Balance = 16;
-	pub const ApprovalDeposit: Balance = 1;
-	pub const AssetsStringLimit: u32 = 10;
-	pub const MetadataDepositBase: Balance = 1 * 68;
-	pub const MetadataDepositPerByte: Balance = 1;
-}
-pub type AssetsForceOrigin = EnsureRoot<MockAccountId>;
-
-impl pallet_assets::Config for Test {
-	type RuntimeEvent = RuntimeEvent;
-	type Balance = Balance;
-	type AssetId = AssetId;
-	type Currency = Balances;
-	type ForceOrigin = AssetsForceOrigin;
-	type AssetDeposit = AssetDeposit;
-	type MetadataDepositBase = MetadataDepositBase;
-	type MetadataDepositPerByte = MetadataDepositPerByte;
-	type ApprovalDeposit = ApprovalDeposit;
-	type StringLimit = AssetsStringLimit;
-	type Freezer = ();
-	type Extra = ();
-	type WeightInfo = ();
-	type AssetAccountDeposit = AssetAccountDeposit;
-}
-
-parameter_types! {
-	pub const ExistentialDeposit: Balance = 1;
-}
-
-impl pallet_balances::Config for Test {
-	type Balance = Balance;
-	type RuntimeEvent = RuntimeEvent;
-	type DustRemoval = ();
-	type ExistentialDeposit = ExistentialDeposit;
-	type AccountStore = System;
-	type MaxLocks = ();
-	type WeightInfo = ();
-	type MaxReserves = MaxReserves;
-	type ReserveIdentifier = [u8; 8];
-}
-
-pub struct FixedGasPrice;
-impl FeeCalculator for FixedGasPrice {
-	fn min_gas_price() -> (U256, Weight) {
-		(1.into(), Weight::zero())
-	}
-}
-
-pub struct FindAuthorTruncated;
-impl FindAuthor<H160> for FindAuthorTruncated {
-	fn find_author<'a, I>(_digests: I) -> Option<H160>
-	where
-		I: 'a + IntoIterator<Item = (ConsensusEngineId, &'a [u8])>,
-	{
-		None
-	}
-}
-
-pub struct MockAddressMapping;
-impl AddressMapping<MockAccountId> for MockAddressMapping {
-	fn into_account_id(_address: H160) -> MockAccountId {
-		0_u64
-	}
-}
-
-pub struct MockBlockHashMapping<Test>(PhantomData<Test>);
-impl<Test> BlockHashMapping for MockBlockHashMapping<Test> {
-	fn block_hash(_number: u32) -> H256 {
-		H256::default()
-	}
-}
-
-pub struct FixedGasWeightMapping;
-impl GasWeightMapping for FixedGasWeightMapping {
-	fn gas_to_weight(_gas: u64, _without_base_weight: bool) -> Weight {
-		Weight::zero()
-	}
-	fn weight_to_gas(_weight: Weight) -> u64 {
-		0u64
-	}
-}
-
-impl pallet_evm::Config for Test {
-	type FeeCalculator = FixedGasPrice;
-	type GasWeightMapping = FixedGasWeightMapping;
-	type BlockHashMapping = MockBlockHashMapping<Test>;
-	type CallOrigin = EnsureAddressNever<MockAccountId>;
-	type WithdrawOrigin = EnsureAddressNever<MockAccountId>;
-	type AddressMapping = MockAddressMapping;
-	type Currency = Balances;
-	type RuntimeEvent = RuntimeEvent;
-	type Runner = pallet_evm::runner::stack::Runner<Self>;
-	type PrecompilesType = ();
-	type PrecompilesValue = ();
-	type ChainId = ();
-	type BlockGasLimit = ();
-	type OnChargeTransaction = ();
-	type FindAuthor = FindAuthorTruncated;
-	type HandleTxValidation = ();
-	type WeightPerGas = ();
-}
-
-parameter_types! {
-	pub const MinimumPeriod: u64 = 5;
-}
-
-impl pallet_timestamp::Config for Test {
-	type Moment = u64;
-	type OnTimestampSet = ();
-	type MinimumPeriod = MinimumPeriod;
-	type WeightInfo = ();
-}
-=======
 		FeeControl: pallet_fee_control,
 	}
 );
@@ -217,7 +43,6 @@
 impl_pallet_timestamp_config!(Test);
 impl_pallet_evm_config!(Test);
 impl_pallet_fee_control_config!(Test);
->>>>>>> 0606a72f
 
 pub struct MockNewAssetSubscription;
 
