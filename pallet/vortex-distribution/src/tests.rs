// Copyright 2022-2023 Futureverse Corporation Limited
//
// Licensed under the Apache License, Version 2.0 (the "License");
// you may not use this file except in compliance with the License.
// You may obtain a copy of the License at
//
//     http://www.apache.org/licenses/LICENSE-2.0
//
// Unless required by applicable law or agreed to in writing, software
// distributed under the License is distributed on an "AS IS" BASIS,
// WITHOUT WARRANTIES OR CONDITIONS OF ANY KIND, either express or implied.
// See the License for the specific language governing permissions and
// limitations under the License.
// You may obtain a copy of the License at the root of this project source code

use super::*;
use crate::mock::{
	run_to_block, to_eth, AssetsExt, Balances, NativeAssetId, RuntimeEvent as MockEvent,
	RuntimeOrigin as Origin, System, Test, TestExt, Timestamp, Vortex, BLOCK_TIME,
};
use seed_pallet_common::test_prelude::*;

#[test]
fn create_vtx_dist_with_valid_amount_should_work() {
	TestExt::default().build().execute_with(|| {
		System::set_block_number(1);

		let vortex_dis_id = NextVortexId::<Test>::get();
		assert_ok!(Vortex::create_vtx_dist(Origin::root()));

		System::assert_last_event(MockEvent::Vortex(crate::Event::VtxDistCreated {
			id: vortex_dis_id,
		}));

		assert_eq!(VtxDistStatuses::<Test>::get(vortex_dis_id), VtxDistStatus::Enabled);
		assert_eq!(TotalVortex::<Test>::get(vortex_dis_id), 0);
		assert_eq!(NextVortexId::<Test>::get(), vortex_dis_id + 1);
	});
}

#[test]
fn create_vtx_dist_without_root_origin_should_fail() {
	TestExt::default().build().execute_with(|| {
		let non_admin = create_account(2);
		System::set_block_number(1);

		assert_noop!(
			Vortex::create_vtx_dist(Origin::signed(non_admin)),
			crate::Error::<Test>::RequireAdmin
		);
	});
}

#[test]
fn create_vtx_dist_with_exceed_u32_vtx_dist_id_should_fail() {
	TestExt::default().build().execute_with(|| {
		System::set_block_number(1);

		NextVortexId::<Test>::put(u32::MAX);

		assert_noop!(
			Vortex::create_vtx_dist(Origin::root()),
			crate::Error::<Test>::VtxDistIdNotAvailable
		);
	});
}

#[test]
fn disable_vtx_dist_should_work() {
	TestExt::default().build().execute_with(|| {
		// Simulate the admin account
		System::set_block_number(1);

		let vortex_dist_id = NextVortexId::<Test>::get();

		// Create a vortex distribution
		assert_ok!(Vortex::create_vtx_dist(Origin::root()));

		// Disable the vortex distribution
		assert_ok!(Vortex::disable_vtx_dist(Origin::root(), vortex_dist_id));

		assert_eq!(VtxDistStatuses::<Test>::get(vortex_dist_id), VtxDistStatus::Disabled);

		// Check for the VtxDistDisabled event
		System::assert_last_event(MockEvent::Vortex(crate::Event::VtxDistDisabled {
			id: vortex_dist_id,
		}));
	});
}

#[test]
fn disable_vtx_dist_nonexistent_should_fail() {
	TestExt::default().build().execute_with(|| {
		// Attempt to disable a non-existent distribution ID
		let non_existent_id = 9999; // Assume this ID does not exist

		assert_noop!(
			Vortex::disable_vtx_dist(Origin::root(), non_existent_id),
			crate::Error::<Test>::VtxDistDisabled
		);
	});
}

#[test]
fn disable_vtx_dist_without_permission_should_fail() {
	TestExt::default().build().execute_with(|| {
		let vortex_dist_id = NextVortexId::<Test>::get();
		assert_ok!(Vortex::create_vtx_dist(Origin::root()));

		// Non-admin attempts to disable the distribution
		let non_admin = create_account(2);

		assert_noop!(
			Vortex::disable_vtx_dist(Origin::signed(non_admin), vortex_dist_id),
			crate::Error::<Test>::RequireAdmin
		);
	});
}

#[test]
fn start_vtx_dist_with_enabled_status_should_work() {
	TestExt::default().build().execute_with(|| {
		System::set_block_number(1);

		// Create a vortex distribution
		let vortex_dist_id = NextVortexId::<Test>::get();
		assert_ok!(Vortex::create_vtx_dist(Origin::root()));

		assert_ok!(Vortex::trigger_vtx_distribution(Origin::root(), vortex_dist_id));

		// Start the vortex distribution
		assert_ok!(Vortex::start_vtx_dist(Origin::root(), vortex_dist_id));

		// Verify the status of the distribution has been set to Paying
		assert_eq!(VtxDistStatuses::<Test>::get(vortex_dist_id), VtxDistStatus::Paying);

		// Check for the VtxDistStarted event
		System::assert_last_event(MockEvent::Vortex(crate::Event::VtxDistStarted {
			id: vortex_dist_id,
		}));
	});
}

#[test]
fn start_vtx_dist_with_nonexistent_id_should_fail() {
	TestExt::default().build().execute_with(|| {
		// Attempt to start a distribution with a non-existent ID
		let non_existent_id = 9999; // Assume this ID does not exist

		assert_noop!(
			Vortex::start_vtx_dist(Origin::root(), non_existent_id),
			crate::Error::<Test>::NotTriggered
		);
	});
}

#[test]
fn start_vtx_dist_without_root_origin_should_fail() {
	TestExt::default().build().execute_with(|| {
		let vortex_dist_id = NextVortexId::<Test>::get();

		assert_ok!(Vortex::create_vtx_dist(Origin::root()));

		// Non-root user attempts to start the distribution
		let non_admin = create_account(2);

		assert_noop!(
			Vortex::start_vtx_dist(Origin::signed(non_admin), vortex_dist_id),
			crate::Error::<Test>::RequireAdmin
		);
	});
}

#[test]
fn start_vtx_dist_with_already_paying_status_should_fail() {
	TestExt::default().build().execute_with(|| {
		let vortex_dist_id = NextVortexId::<Test>::get();
		assert_ok!(Vortex::create_vtx_dist(Origin::root()));

		assert_ok!(Vortex::trigger_vtx_distribution(Origin::root(), vortex_dist_id));

		// Start the vortex distribution
		assert_ok!(Vortex::start_vtx_dist(Origin::root(), vortex_dist_id));

		// Attempt to start the same distribution again
		assert_noop!(
			Vortex::start_vtx_dist(Origin::root(), vortex_dist_id),
			crate::Error::<Test>::NotTriggered
		);
	});
}

#[test]
fn pay_unsigned_should_fail_when_called_by_signed_origin() {
	TestExt::default().build().execute_with(|| {
		let user_account = create_account(2);
		let vortex_dist_id = NextVortexId::<Test>::get();

		assert_noop!(
			Vortex::pay_unsigned(Origin::signed(user_account), vortex_dist_id, 2),
			frame_support::dispatch::DispatchError::BadOrigin
		);
	});
}

#[test]
fn pay_unsigned_should_fail_if_status_is_not_paying() {
	let alice: AccountId = create_account(1);
	let bob: AccountId = create_account(2);
	let charlie: AccountId = create_account(3);

	let end_block = 10;

	TestExt::default()
		.with_balances(&[(alice, 1_000_000)])
		.with_asset(<Test as crate::Config>::NativeAssetId::get(), "ROOT", &[(alice, 1_000_000)])
		.with_asset(<Test as crate::Config>::VtxAssetId::get(), "VORTEX", &[(alice, 0)])
		.build()
		.execute_with(|| {
			// create 2 tokens
			let usdc = AssetsExt::create(&alice, None).unwrap();
			let weth = AssetsExt::create(&alice, None).unwrap();

			let vortex_dis_id = NextVortexId::<Test>::get();

			// mint tokens to user - fee vault
			assert_ok!(AssetsExt::mint_into(usdc, &alice, 1_000_000)); //fee vault
			assert_ok!(AssetsExt::mint_into(weth, &alice, 1_000_000)); //fee vault

			// list vortex distribution
			assert_ok!(Vortex::create_vtx_dist(Origin::root()));
			//set asset price
			assert_ok!(Vortex::set_asset_prices(
				Origin::root(),
				BoundedVec::try_from(vec![(usdc, 100), (weth, 200)]).unwrap(),
				vortex_dis_id,
			));

			// register vortex token rewards for everyone
			assert_ok!(Vortex::register_rewards(
				Origin::root(),
				vortex_dis_id,
				BoundedVec::try_from(vec![(bob, 500_000), (charlie, 500_000)]).unwrap()
			));

			// trigger vortex reward calcuation and assets/root transfer to vault
			assert_ok!(Vortex::trigger_vtx_distribution(Origin::root(), vortex_dis_id,));

			// start the vortex distribution
			assert_ok!(Vortex::start_vtx_dist(Origin::root(), vortex_dis_id,));

			assert_eq!(VtxDistOrderbook::<Test>::get(vortex_dis_id, bob), (500_000, false));

			run_to_block(end_block);

			assert_ok!(Vortex::pay_unsigned(Origin::none(), vortex_dis_id, end_block));

			assert!(
				!System::events().iter().all(|record| {
					match record.event {
						MockEvent::Vortex(crate::Event::VtxDistPaidOut { .. }) => false,
						_ => true,
					}
				}),
				"No payouts should occur as the distribution status is not 'Paying'."
			);
			assert_eq!(
				AssetsExt::balance(<Test as crate::Config>::VtxAssetId::get(), &bob),
				500_000
			);
			assert_eq!(
				AssetsExt::total_issuance(<Test as crate::Config>::VtxAssetId::get()),
				1_000_000
			);

			assert_eq!(VtxDistOrderbook::<Test>::get(vortex_dis_id, bob), (500_000, true));
		});
}

#[test]
fn pay_unsigned_with_multiple_payout_blocks() {
	let alice: AccountId = create_account(1);
	let bob: AccountId = create_account(2);
	let charlie: AccountId = create_account(3);

	let end_block = 1000;

	TestExt::default()
		.with_balances(&[(alice, 1_000_000)])
		.with_asset(<Test as crate::Config>::NativeAssetId::get(), "ROOT", &[(alice, 1_000_000)])
		.with_asset(<Test as crate::Config>::VtxAssetId::get(), "VORTEX", &[(alice, 0)])
		.build()
		.execute_with(|| {
			// create 2 tokens
			let usdc = AssetsExt::create(&alice, None).unwrap();
			let weth = AssetsExt::create(&alice, None).unwrap();

			let vortex_dis_id = NextVortexId::<Test>::get();

			// mint tokens to user - fee vault
			assert_ok!(AssetsExt::mint_into(usdc, &alice, 1_000_000)); //fee vault
			assert_ok!(AssetsExt::mint_into(weth, &alice, 1_000_000)); //fee vault

			// list vortex distribution
			assert_ok!(Vortex::create_vtx_dist(Origin::root()));
			// set asset price
			assert_ok!(Vortex::set_asset_prices(
				Origin::root(),
				BoundedVec::try_from(vec![(usdc, 100), (weth, 200)]).unwrap(),
				vortex_dis_id,
			));

			// register vortex token rewards for everyone
			let mut rewards_vec = vec![(bob, 500_000), (charlie, 500_000)];
			for i in 0..5000 {
				rewards_vec.push((create_account(i + 4), 100));
			}

			assert_ok!(Vortex::register_rewards(
				Origin::root(),
				vortex_dis_id,
				BoundedVec::try_from(rewards_vec).unwrap()
			));

			//trigger vortext reward calcuation and assets/root transfer to vault
			assert_ok!(Vortex::trigger_vtx_distribution(Origin::root(), vortex_dis_id,));

			//start the vortex distribution
			assert_ok!(Vortex::start_vtx_dist(Origin::root(), vortex_dis_id,));

			assert_eq!(VtxDistOrderbook::<Test>::get(vortex_dis_id, bob), (500_000, false));

			while System::block_number() < end_block {
				System::set_block_number(System::block_number() + 1);
				Vortex::on_initialize(System::block_number());
				Timestamp::set_timestamp(System::block_number() * BLOCK_TIME);

				let next_unsigned_at = NextUnsignedAt::<Test>::get();
				if next_unsigned_at > System::block_number() {
					continue
				}

				assert_ok!(Vortex::pay_unsigned(
					Origin::none(),
					vortex_dis_id,
					System::block_number()
				));
			}

			assert!(
				!System::events().iter().all(|record| {
					match record.event {
						MockEvent::Vortex(crate::Event::VtxDistPaidOut { .. }) => false,
						_ => true,
					}
				}),
				"No payouts should occur as the distribution status is not 'Paying'."
			);
			assert_eq!(
				AssetsExt::balance(<Test as crate::Config>::VtxAssetId::get(), &bob),
				500_000
			);
			assert_eq!(
				AssetsExt::total_issuance(<Test as crate::Config>::VtxAssetId::get()),
				1_500_000
			);

			assert_eq!(VtxDistOrderbook::<Test>::get(vortex_dis_id, bob), (500_000, true));
		});
}

#[test]
fn set_vtx_dist_eras_should_work() {
	TestExt::default().build().execute_with(|| {
		// Retrieve the ID of the newly created vortex distribution.
		let vortex_dist_id = NextVortexId::<Test>::get();
		assert_ok!(Vortex::create_vtx_dist(Origin::root()));

		// Define the start and end eras for the distribution.
		let start_era: EraIndex = 1;
		let end_era: EraIndex = 10;

		// Set the eras for the vortex distribution.
		assert_ok!(Vortex::set_vtx_dist_eras(Origin::root(), vortex_dist_id, start_era, end_era));

		// Check that the correct event was emitted.
		System::assert_last_event(MockEvent::Vortex(crate::Event::SetVtxDistEras {
			id: vortex_dist_id,
			start_era,
			end_era,
		}));
	});
}

#[test]
fn set_vtx_dist_eras_with_invalid_era_should_fail() {
	TestExt::default().build().execute_with(|| {
		let vortex_dist_id = NextVortexId::<Test>::get();
		assert_ok!(Vortex::create_vtx_dist(Origin::root()));

		// Attempt to set end era before the start era, which should fail.
		let start_era: EraIndex = 10;
		let end_era: EraIndex = 1;

		assert_noop!(
			Vortex::set_vtx_dist_eras(Origin::root(), vortex_dist_id, start_era, end_era),
			Error::<Test>::InvalidEndBlock
		);
	});
}

#[test]
fn set_vtx_dist_eras_without_permission_should_fail() {
	TestExt::default().build().execute_with(|| {
		let vortex_dist_id = NextVortexId::<Test>::get();
		// Create a new vortex distribution.
		assert_ok!(Vortex::create_vtx_dist(Origin::root()));

		// Attempt to set the eras for the distribution without the required permissions.
		let start_era: EraIndex = 1;
		let end_era: EraIndex = 10;
		let non_admin = create_account(2);

		assert_noop!(
			Vortex::set_vtx_dist_eras(
				Origin::signed(non_admin),
				vortex_dist_id,
				start_era,
				end_era
			),
			crate::Error::<Test>::RequireAdmin
		);
	});
}

#[test]
fn set_asset_prices_should_work() {
	TestExt::default().build().execute_with(|| {
		// Retrieve the ID of the newly created vortex distribution.
		let vortex_dist_id = NextVortexId::<Test>::get();
		assert_ok!(Vortex::create_vtx_dist(Origin::root()));

		// Define some asset prices to be set.
		let asset_prices: Vec<(AssetId, Balance)> = vec![(100, 500), (101, 300)];
		let bounded_asset_prices: BoundedVec<_, _> =
			BoundedVec::try_from(asset_prices.clone()).expect("Should not exceed limit");

		// Set asset prices for the vortex distribution.
		assert_ok!(Vortex::set_asset_prices(
			Origin::root(),
			bounded_asset_prices.clone(),
			vortex_dist_id
		));

		// Check that the correct event was emitted.
		System::assert_last_event(MockEvent::Vortex(crate::Event::SetAssetPrices {
			id: vortex_dist_id,
			asset_prices: bounded_asset_prices,
		}));
	});
}

#[test]
fn set_asset_prices_with_invalid_asset_id_should_fail() {
	TestExt::default().build().execute_with(|| {
		let vortex_dist_id = NextVortexId::<Test>::get();
		assert_ok!(Vortex::create_vtx_dist(Origin::root()));

		// Define an invalid asset price (e.g., using the VTX asset ID which should not be allowed).
		let invalid_asset_prices: Vec<(AssetId, Balance)> = vec![(VTX_ASSET_ID, 500)];
		let bounded_invalid_asset_prices: BoundedVec<_, _> =
			BoundedVec::try_from(invalid_asset_prices).expect("Should not exceed limit");

		// Attempt to set asset prices with an invalid asset ID, which should fail.
		assert_noop!(
			Vortex::set_asset_prices(Origin::root(), bounded_invalid_asset_prices, vortex_dist_id),
			Error::<Test>::AssetsShouldNotIncludeVtxAsset
		);
	});
}

#[test]
fn set_asset_prices_without_permission_should_fail() {
	TestExt::default().build().execute_with(|| {
		let vortex_dist_id = NextVortexId::<Test>::get();
		assert_ok!(Vortex::create_vtx_dist(Origin::root()));

		// Non-admin account tries to set asset prices.
		let non_admin = create_account(2);
		let asset_prices: Vec<(AssetId, Balance)> = vec![(XRP_ASSET_ID, 500)];
		let bounded_asset_prices: BoundedVec<_, _> =
			BoundedVec::try_from(asset_prices).expect("Should not exceed limit");

		// Attempt to set asset prices without the required permissions.
		assert_noop!(
			Vortex::set_asset_prices(
				Origin::signed(non_admin),
				bounded_asset_prices,
				vortex_dist_id
			),
			crate::Error::<Test>::RequireAdmin
		);
	});
}

#[test]
fn register_rewards_with_invalid_distribution_id_should_fail() {
	let alice: AccountId = create_account(1);
	let bob: AccountId = create_account(2);
	let charlie: AccountId = create_account(3);

	TestExt::default()
		.with_balances(&[(alice, 1_000_000)])
		.with_asset(<Test as crate::Config>::NativeAssetId::get(), "ROOT", &[(alice, 1_000_000)])
		.with_asset(<Test as crate::Config>::VtxAssetId::get(), "VORTEX", &[(alice, 0)])
		.build()
		.execute_with(|| {
			// create 3 tokens
			let usdc = AssetsExt::create(&alice, None).unwrap();
			let weth = AssetsExt::create(&alice, None).unwrap();

			let vortex_dis_id = NextVortexId::<Test>::get();

			// mint tokens to user - fee vault
			assert_ok!(AssetsExt::mint_into(usdc, &alice, 1_000_000)); //fee vault
			assert_ok!(AssetsExt::mint_into(weth, &alice, 1_000_000)); //fee vault

			// list vortex distribution
			assert_ok!(Vortex::create_vtx_dist(Origin::root()));
			//set asset price
			assert_ok!(Vortex::set_asset_prices(
				Origin::root(),
				BoundedVec::try_from(vec![(usdc, 100), (weth, 200)]).unwrap(),
				vortex_dis_id,
			));
			//trigger vortext reward calcuation and assets/root transfer to vault
			assert_ok!(Vortex::trigger_vtx_distribution(Origin::root(), vortex_dis_id,));

			assert_noop!(
				Vortex::register_rewards(
					Origin::root(),
					vortex_dis_id,
					BoundedVec::try_from(vec![(bob, 500_000), (charlie, 500_000)]).unwrap()
				),
				Error::<Test>::VtxDistDisabled
			);
		});
}

#[test]
fn register_rewards_without_permission_should_fail() {
	TestExt::default().build().execute_with(|| {
		let vortex_dist_id = NextVortexId::<Test>::get();
		assert_ok!(Vortex::create_vtx_dist(Origin::root()));

		// Define some rewards to be registered.
		let rewards: Vec<(AccountId, Balance)> = vec![(create_account(2), 500)];
		let bounded_rewards: BoundedVec<_, _> =
			BoundedVec::try_from(rewards).expect("Should not exceed limit");

		// Non-admin account tries to register rewards.
		let non_admin = create_account(3);

		// Attempt to register rewards without the required permissions.
		assert_noop!(
			Vortex::register_rewards(Origin::signed(non_admin), vortex_dist_id, bounded_rewards),
			crate::Error::<Test>::RequireAdmin
		);
	});
}

#[test]
fn redeem_fails_if_amount_exceeds_balance() {
	let alice: AccountId = create_account(1);
	let bob: AccountId = create_account(2);
	TestExt::default()
		.with_asset(<Test as crate::Config>::VtxAssetId::get(), "VORTEX", &[(alice, 1_000_000)])
		.build()
		.execute_with(|| {
			Vortex::create_vtx_dist(Origin::root()).unwrap();

			assert_noop!(
				Vortex::redeem_tokens_from_vault(Origin::signed(bob), 1, 1200),
				Error::<Test>::InvalidAmount
			);
		});
}

#[test]
fn trigger_vtx_distribution_should_work() {
	let alice: AccountId = create_account(1);
	let bob: AccountId = create_account(2);
	let charlie: AccountId = create_account(3);

	TestExt::default()
		.with_balances(&[(alice, 2_000_000)])
		.with_asset(<Test as crate::Config>::NativeAssetId::get(), "ROOT", &[(alice, 1_000_000)])
		.with_asset(<Test as crate::Config>::VtxAssetId::get(), "VORTEX", &[(alice, 0)])
		.build()
		.execute_with(|| {
			// create 3 tokens
			let usdc = AssetsExt::create(&alice, None).unwrap();
			let weth = AssetsExt::create(&alice, None).unwrap();

			let vortex_dist_id = NextVortexId::<Test>::get();

			// mint tokens to user - fee vault
			let root_vault = Vortex::get_root_vault_account();
			assert_ok!(Vortex::safe_transfer(
				NativeAssetId::get(),
				&alice,
				&root_vault,
				1_000_000,
				false
			));
			let fee_vault = Vortex::get_fee_vault_account();
			assert_ok!(Vortex::safe_transfer(
				NativeAssetId::get(),
				&alice,
				&fee_vault,
				1_000_000,
				false
			));
			assert_ok!(AssetsExt::mint_into(usdc, &fee_vault, 1_000_000)); //fee vault
			assert_ok!(AssetsExt::mint_into(weth, &fee_vault, 1_000_000)); //fee vault

			// list vortex distribution
			assert_ok!(Vortex::create_vtx_dist(Origin::root()));
			//set asset price
			assert_ok!(Vortex::set_asset_prices(
				Origin::root(),
				BoundedVec::try_from(vec![
					(usdc, 100),
					(weth, 200),
					(<Test as crate::Config>::NativeAssetId::get(), 100)
				])
				.unwrap(),
				vortex_dist_id,
			));

			//register vortex token rewards for everyone
			assert_ok!(Vortex::register_rewards(
				Origin::root(),
				vortex_dist_id,
				BoundedVec::try_from(vec![(bob, 500_000), (charlie, 500_000)]).unwrap()
			));

			//trigger vortext reward calcuation and assets/root transfer to vault
			assert_eq!(Balances::free_balance(&fee_vault), 1_000_000);
			assert_ok!(Vortex::trigger_vtx_distribution(Origin::root(), vortex_dist_id,));
			assert_eq!(Balances::free_balance(&fee_vault), 0);

			// Check that the correct event was emitted.
			System::assert_last_event(MockEvent::Vortex(crate::Event::TriggerVtxDistribution {
				id: vortex_dist_id,
			}));
		});
}

#[test]
fn trigger_vtx_distribution_should_fail_if_already_triggered() {
	TestExt::default().build().execute_with(|| {
		// Retrieve the ID of the newly created vortex distribution.
		let vortex_dist_id = NextVortexId::<Test>::get();

		assert_ok!(Vortex::create_vtx_dist(Origin::root()));

		// Trigger the vortex distribution process.
		assert_ok!(Vortex::trigger_vtx_distribution(Origin::root(), vortex_dist_id,));

		// Attempt to trigger the same distribution again should fail.
		assert_noop!(
			Vortex::trigger_vtx_distribution(Origin::root(), vortex_dist_id,),
			Error::<Test>::CannotTrigger
		);
	});
}

#[test]
fn trigger_vtx_distribution_should_fail_without_permission() {
	TestExt::default().build().execute_with(|| {
		// Admin creates a new vortex distribution
		assert_ok!(Vortex::create_vtx_dist(Origin::root()));

		// Retrieve the ID of the newly created vortex distribution.
		let vortex_dist_id = NextVortexId::<Test>::get();

		// A non-admin user attempts to trigger the distribution.
		let non_admin_account = create_account(4);
		assert_noop!(
			Vortex::trigger_vtx_distribution(Origin::signed(non_admin_account), vortex_dist_id,),
			crate::Error::<Test>::RequireAdmin
		);
	});
}

#[test]
fn redeem_tokens_from_vault_should_work() {
	let alice: AccountId = create_account(1);
	let bob: AccountId = create_account(2);
	let charlie: AccountId = create_account(3);

	let end_block = 10;

	TestExt::default()
		.with_balances(&[(alice, 2_000_000)])
		.with_asset(<Test as crate::Config>::NativeAssetId::get(), "ROOT", &[(alice, 1_000_000)])
		.with_asset(<Test as crate::Config>::VtxAssetId::get(), "VORTEX", &[(alice, 0)])
		.build()
		.execute_with(|| {
			// create 3 tokens
			let usdc = AssetsExt::create(&alice, None).unwrap();
			let weth = AssetsExt::create(&alice, None).unwrap();

			let vortex_dis_id = NextVortexId::<Test>::get();

			// mint tokens to user - fee vault
			let root_vault = Vortex::get_root_vault_account();
			assert_ok!(Vortex::safe_transfer(
				NativeAssetId::get(),
				&alice,
				&root_vault,
				1_000_000,
				false
			));
			let fee_vault = Vortex::get_fee_vault_account();
			assert_ok!(Vortex::safe_transfer(
				NativeAssetId::get(),
				&alice,
				&fee_vault,
				1_000_000,
				false
			));
			assert_ok!(AssetsExt::mint_into(usdc, &fee_vault, 1_000_000)); //fee vault
			assert_ok!(AssetsExt::mint_into(weth, &fee_vault, 1_000_000)); //fee vault

			// list vortex distribution
			assert_ok!(Vortex::create_vtx_dist(Origin::root()));
			//set asset price
			assert_ok!(Vortex::set_asset_prices(
				Origin::root(),
				BoundedVec::try_from(vec![
					(usdc, 100),
					(weth, 200),
					(<Test as crate::Config>::NativeAssetId::get(), 100)
				])
				.unwrap(),
				vortex_dis_id,
			));

			//register vortex token rewards for everyone
			assert_ok!(Vortex::register_rewards(
				Origin::root(),
				vortex_dis_id,
				BoundedVec::try_from(vec![(bob, 500_000), (charlie, 500_000)]).unwrap()
			));

			//trigger vortext reward calcuation and assets/root transfer to vault
			assert_ok!(Vortex::trigger_vtx_distribution(Origin::root(), vortex_dis_id,));

			//start the vortex distribution
			assert_ok!(Vortex::start_vtx_dist(Origin::root(), vortex_dis_id,));
			assert_eq!(
				AssetsExt::balance(
					<Test as crate::Config>::VtxAssetId::get(),
					&Vortex::get_vtx_vault_account()
				),
				1_000_000
			);

			run_to_block(end_block);

			assert_ok!(Vortex::pay_unsigned(Origin::none(), vortex_dis_id, end_block));
			assert!(
				!System::events().iter().all(|record| {
					println!("{:?}", record.event);
					match record.event {
						MockEvent::Vortex(crate::Event::VtxDistPaidOut { .. }) => false,
						_ => true,
					}
				}),
				"No payouts should occur as the distribution status is not 'Paying'."
			);
			assert_eq!(
				AssetsExt::balance(<Test as crate::Config>::VtxAssetId::get(), &bob),
				500_000
			);
			assert_eq!(
				AssetsExt::total_issuance(<Test as crate::Config>::VtxAssetId::get()),
				1_000_000
			);

<<<<<<< HEAD
			// Redeem Bob's tokens
			assert_ok!(Vortex::redeem_tokens_from_vault(
				Origin::signed(bob),
				vortex_dis_id,
				500_000
			));
			//check Bob's balances
			assert_eq!(AssetsExt::balance(<Test as crate::Config>::VtxAssetId::get(), &bob), 0);
			assert_eq!(AssetsExt::balance(usdc, &bob), 500_000);
			assert_eq!(AssetsExt::balance(weth, &bob), 500_000);
			assert_eq!(Balances::free_balance(&bob), 1_000_000);

			// Redeem Charlie's tokens
			assert_ok!(Vortex::redeem_tokens_from_vault(
				Origin::signed(charlie),
				vortex_dis_id,
				500_000
			));
			//check Charlie's balances
			assert_eq!(AssetsExt::balance(<Test as crate::Config>::VtxAssetId::get(), &charlie), 0);
			assert_eq!(AssetsExt::balance(usdc, &charlie), 500_000);
			assert_eq!(AssetsExt::balance(weth, &charlie), 500_000);
			assert_eq!(Balances::free_balance(&charlie), 1_000_000);
		});
}

#[test]
fn redeem_tokens_from_vault_should_work_without_root_token_in_asset_prices() {
	let alice: AccountId = create_account(1);
	let bob: AccountId = create_account(2);
	let charlie: AccountId = create_account(3);

	let end_block = 10;

	TestExt::default()
		.with_balances(&[(alice, 2_000_000)])
		.with_asset(<Test as crate::Config>::NativeAssetId::get(), "ROOT", &[(alice, 1_000_000)])
		.with_asset(<Test as crate::Config>::VtxAssetId::get(), "VORTEX", &[(alice, 0)])
		.build()
		.execute_with(|| {
			// create 3 tokens
			let usdc = AssetsExt::create(&alice, None).unwrap();
			let weth = AssetsExt::create(&alice, None).unwrap();

			let vortex_dis_id = NextVortexId::<Test>::get();

			// mint tokens to user - fee vault
			let root_vault = Vortex::get_root_vault_account();
			assert_ok!(Vortex::safe_transfer(
				NativeAssetId::get(),
				&alice,
				&root_vault,
				1_000_000,
				false
			));
			let fee_vault = Vortex::get_fee_vault_account();
			assert_ok!(Vortex::safe_transfer(
				NativeAssetId::get(),
				&alice,
				&fee_vault,
				1_000_000,
				false
			));
			assert_ok!(AssetsExt::mint_into(usdc, &fee_vault, 1_000_000)); //fee vault
			assert_ok!(AssetsExt::mint_into(weth, &fee_vault, 1_000_000)); //fee vault

			// list vortex distribution
			assert_ok!(Vortex::create_vtx_dist(Origin::root()));
			//set asset price
			assert_ok!(Vortex::set_asset_prices(
				Origin::root(),
				BoundedVec::try_from(vec![(usdc, 100), (weth, 200),]).unwrap(),
				vortex_dis_id,
			));

			//register vortex token rewards for everyone
			assert_ok!(Vortex::register_rewards(
				Origin::root(),
				vortex_dis_id,
				BoundedVec::try_from(vec![(bob, 500_000), (charlie, 500_000)]).unwrap()
			));

			//trigger vortext reward calcuation and assets/root transfer to vault
			assert_ok!(Vortex::trigger_vtx_distribution(Origin::root(), vortex_dis_id,));

			//start the vortex distribution
			assert_ok!(Vortex::start_vtx_dist(Origin::root(), vortex_dis_id,));
			assert_eq!(
				AssetsExt::balance(
					<Test as crate::Config>::VtxAssetId::get(),
					&Vortex::get_vtx_vault_account()
				),
				1_000_000
			);

			run_to_block(end_block);

			assert_ok!(Vortex::pay_unsigned(Origin::none(), vortex_dis_id, end_block));
			assert!(
				!System::events().iter().all(|record| {
					match record.event {
						MockEvent::Vortex(crate::Event::VtxDistPaidOut { .. }) => false,
						_ => true,
					}
				}),
				"No payouts should occur as the distribution status is not 'Paying'."
			);
			assert_eq!(
				AssetsExt::balance(<Test as crate::Config>::VtxAssetId::get(), &bob),
				500_000
			);
			assert_eq!(
				AssetsExt::total_issuance(<Test as crate::Config>::VtxAssetId::get()),
				1_000_000
			);
=======
			VtxDistStatuses::<Test>::mutate(vortex_dis_id, |status| {
				*status = VtxDistStatus::Done;
			});
>>>>>>> b12dc53c

			assert_ok!(Vortex::redeem_tokens_from_vault(
				Origin::signed(bob),
				vortex_dis_id,
				500_000
			));

			//check withdraw result
			assert_eq!(AssetsExt::balance(usdc, &bob), 500_000);
			assert_eq!(Balances::free_balance(&bob), 0);
		});
}

#[test]
fn redeem_tokens_from_vault_should_fail_for_insufficient_balance() {
	let alice: AccountId = create_account(1);
	let bob: AccountId = create_account(2);
	let charlie: AccountId = create_account(3);

	let end_block = 10;

	TestExt::default()
		.with_balances(&[(alice, 1_000_000)])
		.with_asset(<Test as crate::Config>::NativeAssetId::get(), "ROOT", &[(alice, 1_000_000)])
		.with_asset(<Test as crate::Config>::VtxAssetId::get(), "VORTEX", &[(alice, 0)])
		.build()
		.execute_with(|| {
			// create 3 tokens
			let usdc = AssetsExt::create(&alice, None).unwrap();
			let weth = AssetsExt::create(&alice, None).unwrap();

			let vortex_dis_id = NextVortexId::<Test>::get();

			// mint tokens to user - fee vault
			assert_ok!(AssetsExt::mint_into(usdc, &alice, 1_000_000)); //fee vault
			assert_ok!(AssetsExt::mint_into(weth, &alice, 1_000_000)); //fee vault

			// list vortex distribution
			assert_ok!(Vortex::create_vtx_dist(Origin::root()));
			//set asset price
			assert_ok!(Vortex::set_asset_prices(
				Origin::root(),
				BoundedVec::try_from(vec![(usdc, 100), (weth, 200)]).unwrap(),
				vortex_dis_id,
			));

			//register vortex token rewards for everyone
			assert_ok!(Vortex::register_rewards(
				Origin::root(),
				vortex_dis_id,
				BoundedVec::try_from(vec![(bob, 500_000), (charlie, 500_000)]).unwrap()
			));

			//trigger vortext reward calcuation and assets/root transfer to vault
			assert_ok!(Vortex::trigger_vtx_distribution(Origin::root(), vortex_dis_id,));

			//start the vortex distribution
			assert_ok!(Vortex::start_vtx_dist(Origin::root(), vortex_dis_id,));

			run_to_block(end_block);

			assert_ok!(Vortex::pay_unsigned(Origin::none(), vortex_dis_id, end_block));
			assert_eq!(
				AssetsExt::balance(<Test as crate::Config>::VtxAssetId::get(), &bob),
				500_000
			);
			assert_eq!(
				AssetsExt::total_issuance(<Test as crate::Config>::VtxAssetId::get()),
				1_000_000
			);

			// Define an excessive redeem amount.
			let excessive_amount: Balance = 1_000_000;

			assert_noop!(
				Vortex::redeem_tokens_from_vault(
					Origin::signed(bob),
					vortex_dis_id,
					excessive_amount,
				),
				Error::<Test>::InvalidAmount
			);
		});
}

#[test]
fn vortex_distribution_should_work() {
	let alice: AccountId = create_account(1);
	let bob: AccountId = create_account(2);
	let charlie: AccountId = create_account(3);

	let end_block = 10;

	TestExt::default()
		.with_asset(<Test as crate::Config>::NativeAssetId::get(), "ROOT", &[(alice, 1_000_000)])
		.with_asset(<Test as crate::Config>::VtxAssetId::get(), "VORTEX", &[(alice, 1_000_000)])
		.build()
		.execute_with(|| {
			// create 3 tokens
			let usdc = AssetsExt::create(&alice, None).unwrap();
			let weth = AssetsExt::create(&alice, None).unwrap();
			let vortex_dis_id = NextVortexId::<Test>::get();

			// mint tokens to user - fee vault
			assert_ok!(AssetsExt::mint_into(usdc, &alice, to_eth(1))); //fee vault
			assert_ok!(AssetsExt::mint_into(weth, &alice, to_eth(1))); //fee vault

			// list vortex distribution
			assert_ok!(Vortex::create_vtx_dist(Origin::root()));

			//set asset price
			assert_ok!(Vortex::set_asset_prices(
				Origin::root(),
				BoundedVec::try_from(vec![(usdc, 100), (weth, 200)]).unwrap(),
				vortex_dis_id,
			));

			//register vortex token rewards for everyone
			assert_ok!(Vortex::register_rewards(
				Origin::root(),
				vortex_dis_id,
				BoundedVec::try_from(vec![(bob, 50), (charlie, 100)]).unwrap()
			));

			//trigger vortext reward calcuation and assets/root transfer to vault
			assert_ok!(Vortex::trigger_vtx_distribution(Origin::root(), vortex_dis_id,));

			//start the vortex distribution
			assert_ok!(Vortex::start_vtx_dist(Origin::root(), vortex_dis_id,));

			run_to_block(end_block);

			assert_ok!(Vortex::pay_unsigned(Origin::none(), vortex_dis_id, end_block));

			//check payout result
			assert_eq!(AssetsExt::balance(<Test as crate::Config>::VtxAssetId::get(), &bob), 50);
			assert_eq!(
				AssetsExt::balance(<Test as crate::Config>::VtxAssetId::get(), &charlie),
				100
			);
		});
}<|MERGE_RESOLUTION|>--- conflicted
+++ resolved
@@ -790,7 +790,10 @@
 				1_000_000
 			);
 
-<<<<<<< HEAD
+			VtxDistStatuses::<Test>::mutate(vortex_dis_id, |status| {
+				*status = VtxDistStatus::Done;
+			});
+
 			// Redeem Bob's tokens
 			assert_ok!(Vortex::redeem_tokens_from_vault(
 				Origin::signed(bob),
@@ -906,11 +909,6 @@
 				AssetsExt::total_issuance(<Test as crate::Config>::VtxAssetId::get()),
 				1_000_000
 			);
-=======
-			VtxDistStatuses::<Test>::mutate(vortex_dis_id, |status| {
-				*status = VtxDistStatus::Done;
-			});
->>>>>>> b12dc53c
 
 			assert_ok!(Vortex::redeem_tokens_from_vault(
 				Origin::signed(bob),
