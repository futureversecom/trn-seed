--- conflicted
+++ resolved
@@ -11,12 +11,13 @@
 	PalletId,
 };
 use scale_info::TypeInfo;
+use sp_core::H160;
+use sp_std::{fmt::Debug, vec::Vec};
+
 use seed_primitives::{
 	ethy::{EventClaimId, EventProofId},
 	AssetId, Balance, TokenId,
 };
-use sp_core::H160;
-use sp_std::{fmt::Debug, vec::Vec};
 
 pub mod utils;
 
@@ -110,89 +111,6 @@
 	) -> Result<AssetId, DispatchError>;
 }
 
-<<<<<<< HEAD
-/// Something that subscribes to bridge event claims
-#[impl_trait_for_tuples::impl_for_tuples(10)]
-pub trait EventClaimSubscriber {
-	/// Notify subscriber about a successful event claim for the given event data
-	fn on_success(
-		event_claim_id: u64,
-		contract_address: &H160,
-		event_signature: &H256,
-		event_data: &[u8],
-	);
-	/// Notify subscriber about a failed event claim for the given event data
-	fn on_failure(
-		event_claim_id: u64,
-		contract_address: &H160,
-		event_signature: &H256,
-		event_data: &[u8],
-	);
-}
-
-/// Something that verifies event claims
-pub trait EventClaimVerifier {
-	/// Submit an event claim to the verifier
-	/// Returns a unique claim Id on success
-	fn submit_event_claim(
-		contract_address: &H160,
-		event_signature: &H256,
-		tx_hash: &H256,
-		event_data: &[u8],
-	) -> Result<u64, DispatchError>;
-	/// Generate proof of the given message
-	/// Returns a unique proof Id on success
-	fn generate_event_proof<M: EthAbiCodec>(message: &M) -> Result<u64, DispatchError>;
-}
-
-/// Noop implementation, make erc20peg work in interim
-impl EventClaimVerifier for () {
-	fn submit_event_claim(
-		_contract_address: &H160,
-		_event_signature: &H256,
-		_tx_hash: &H256,
-		_event_data: &[u8],
-	) -> Result<u64, DispatchError> {
-		Ok(u64::max_value())
-	}
-	/// Generate proof of the given message
-	/// Returns a unique proof Id on success
-	fn generate_event_proof<M: EthAbiCodec>(_message: &M) -> Result<u64, DispatchError> {
-		Ok(u64::max_value())
-	}
-}
-
-/// Something that can be decoded from eth log data/ ABI
-/// TODO: use ethabi crate
-pub trait EthAbiCodec: Sized {
-	fn encode(&self) -> Vec<u8>;
-	/// Decode `Self` from Eth log data
-	fn decode(data: &[u8]) -> Option<Self>;
-}
-
-impl EthAbiCodec for U256 {
-	fn encode(&self) -> Vec<u8> {
-		Into::<[u8; 32]>::into(*self).to_vec()
-	}
-
-	fn decode(_data: &[u8]) -> Option<Self> {
-		unimplemented!();
-	}
-}
-
-impl EthAbiCodec for u64 {
-	fn encode(&self) -> Vec<u8> {
-		let uint = U256::from(*self);
-		Into::<[u8; 32]>::into(uint).to_vec()
-	}
-
-	fn decode(_data: &[u8]) -> Option<Self> {
-		unimplemented!();
-	}
-}
-
-=======
->>>>>>> aa57587b
 /// The interface that states whether an account owns a token
 pub trait IsTokenOwner {
 	type AccountId;
