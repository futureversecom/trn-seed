--- conflicted
+++ resolved
@@ -369,11 +369,8 @@
 			type FeeAssetId = XrpAssetId;
 			type OnChargeTransaction = pallet_transaction_payment::CurrencyAdapter<XrpCurrency, ()>;
 			type ErcIdConversion = Self;
-<<<<<<< HEAD
+			type EVMBaseFeeProvider = FeeControl;
 			type MaintenanceChecker = ();
-=======
-			type EVMBaseFeeProvider = FeeControl;
->>>>>>> cf5ae4f1
 		}
 	};
 }
