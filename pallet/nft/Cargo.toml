--- conflicted
+++ resolved
@@ -27,15 +27,10 @@
 [dev-dependencies]
 serde_json = "1.0"
 pallet-assets-ext = { path = "../assets-ext" }
-<<<<<<< HEAD
-pallet-balances = { git = "https://github.com/futureversecom/substrate", branch = "polkadot-v0.9.27" }
-pallet-assets = { git = "https://github.com/futureversecom/substrate", branch = "polkadot-v0.9.27" }
-pallet-evm = { git = "https://github.com/futureversecom/frontier", branch = "polkadot-v0.9.27" }
-pallet-timestamp = { git = "https://github.com/futureversecom/substrate", branch = "polkadot-v0.9.27" }
-=======
 pallet-balances = { git = "https://github.com/futureversecom/substrate", branch = "polkadot-v0.9.27-debug" }
 pallet-assets = { git = "https://github.com/futureversecom/substrate", branch = "polkadot-v0.9.27-debug" }
->>>>>>> a95819c2
+pallet-evm = { git = "https://github.com/futureversecom/frontier", branch = "polkadot-v0.9.27-TRN-debug" }
+pallet-timestamp = { git = "https://github.com/futureversecom/substrate", branch = "polkadot-v0.9.27-debug" }
 
 [features]
 default = ["std"]
