--- conflicted
+++ resolved
@@ -269,13 +269,7 @@
 }
 
 impl crate::Config for Test {
-<<<<<<< HEAD
-	type Event = Event;
-=======
-	type DefaultListingDuration = DefaultListingDuration;
-	type RuntimeEvent = RuntimeEvent;
-	type MaxOffers = MaxOffers;
->>>>>>> d456f260
+	type RuntimeEvent = RuntimeEvent;
 	type MaxTokensPerCollection = MaxTokensPerCollection;
 	type MintLimit = MintLimit;
 	type OnTransferSubscription = MockTransferSubscriber;
