// Copyright 2022-2023 Futureverse Corporation Limited
//
// Licensed under the Apache License, Version 2.0 (the "License");
// you may not use this file except in compliance with the License.
// You may obtain a copy of the License at
//
//     http://www.apache.org/licenses/LICENSE-2.0
//
// Unless required by applicable law or agreed to in writing, software
// distributed under the License is distributed on an "AS IS" BASIS,
// WITHOUT WARRANTIES OR CONDITIONS OF ANY KIND, either express or implied.
// See the License for the specific language governing permissions and
// limitations under the License.
// You may obtain a copy of the License at the root of this project source code

use crate as pallet_nft;
use frame_support::{
	dispatch::DispatchResult,
	parameter_types,
	traits::{FindAuthor, GenesisBuild},
	weights::Weight,
	PalletId,
};
use frame_system::{limits, EnsureRoot};
use pallet_evm::{AddressMapping, BlockHashMapping, EnsureAddressNever, FeeCalculator};
use seed_pallet_common::{OnNewAssetSubscriber, OnTransferSubscriber, Xls20MintRequest};
use seed_primitives::{
	AccountId, AssetId, Balance, CollectionUuid, MetadataScheme, SerialNumber, TokenId,
};
use sp_core::{H160, H256, U256};
use sp_runtime::{
	testing::Header,
	traits::{BlakeTwo256, IdentityLookup},
	ConsensusEngineId, Permill,
};
use std::marker::PhantomData;

type UncheckedExtrinsic = frame_system::mocking::MockUncheckedExtrinsic<Test>;
type Block = frame_system::mocking::MockBlock<Test>;

pub const XRP_ASSET_ID: AssetId = 2;

pub fn create_account(seed: u64) -> AccountId {
	AccountId::from(H160::from_low_u64_be(seed))
}

frame_support::construct_runtime!(
	pub enum Test where
		Block = Block,
		NodeBlock = Block,
		UncheckedExtrinsic = UncheckedExtrinsic,
	{
		System: frame_system::{Pallet, Call, Config, Storage, Event<T>},
		Balances: pallet_balances::{Pallet, Call, Storage, Config<T>, Event<T>},
		Assets: pallet_assets::{Pallet, Storage, Config<T>, Event<T>},
		AssetsExt: pallet_assets_ext::{Pallet, Storage, Event<T>},
		Nft: pallet_nft::{Pallet, Call, Storage, Event<T>},
		EVM: pallet_evm::{Pallet, Config, Call, Storage, Event<T>},
		TimestampPallet: pallet_timestamp::{Pallet, Call, Storage, Inherent},
	}
);

parameter_types! {
	pub const BlockHashCount: u64 = 250;
	pub BlockLength: limits::BlockLength = limits::BlockLength::max(2 * 1024);
	pub const MaxReserves: u32 = 50;
}

impl frame_system::Config for Test {
	type BlockWeights = ();
	type BlockLength = BlockLength;
	type BaseCallFilter = frame_support::traits::Everything;
	type Origin = Origin;
	type Index = u64;
	type BlockNumber = u64;
	type Call = Call;
	type Hash = H256;
	type Hashing = BlakeTwo256;
	type AccountId = AccountId;
	type Lookup = IdentityLookup<Self::AccountId>;
	type Header = Header;
	type BlockHashCount = BlockHashCount;
	type Event = Event;
	type DbWeight = ();
	type Version = ();
	type PalletInfo = PalletInfo;
	type AccountData = pallet_balances::AccountData<Balance>;
	type OnNewAccount = ();
	type OnKilledAccount = ();
	type SystemWeightInfo = ();
	type SS58Prefix = ();
	type OnSetCode = ();
	type MaxConsumers = frame_support::traits::ConstU32<16>;
}

parameter_types! {
	pub const AssetDeposit: Balance = 1_000_000;
	pub const AssetAccountDeposit: Balance = 16;
	pub const ApprovalDeposit: Balance = 1;
	pub const AssetsStringLimit: u32 = 50;
	pub const MetadataDepositBase: Balance = 1 * 68;
	pub const MetadataDepositPerByte: Balance = 1;
}
pub type AssetsForceOrigin = EnsureRoot<AccountId>;

impl pallet_assets::Config for Test {
	type Event = Event;
	type Balance = Balance;
	type AssetId = AssetId;
	type Currency = Balances;
	type ForceOrigin = AssetsForceOrigin;
	type AssetDeposit = AssetDeposit;
	type MetadataDepositBase = MetadataDepositBase;
	type MetadataDepositPerByte = MetadataDepositPerByte;
	type ApprovalDeposit = ApprovalDeposit;
	type StringLimit = AssetsStringLimit;
	type Freezer = ();
	type Extra = ();
	type WeightInfo = ();
	type AssetAccountDeposit = AssetAccountDeposit;
}

parameter_types! {
	pub const NativeAssetId: AssetId = 1;
	pub const AssetsExtPalletId: PalletId = PalletId(*b"assetext");
	pub const MaxHolds: u32 = 16;
}

impl pallet_assets_ext::Config for Test {
	type Event = Event;
	type ParachainId = TestParachainId;
	type MaxHolds = MaxHolds;
	type NativeAssetId = NativeAssetId;
	type OnNewAssetSubscription = ();
	type PalletId = AssetsExtPalletId;
	type WeightInfo = ();
}

impl pallet_balances::Config for Test {
	type Balance = Balance;
	type Event = Event;
	type DustRemoval = ();
	type ExistentialDeposit = ();
	type AccountStore = System;
	type MaxLocks = ();
	type WeightInfo = ();
	type MaxReserves = MaxReserves;
	type ReserveIdentifier = [u8; 8];
}

pub struct FixedGasPrice;
impl FeeCalculator for FixedGasPrice {
	fn min_gas_price() -> (U256, Weight) {
		(1.into(), 0u64)
	}
}

pub struct FindAuthorTruncated;
impl FindAuthor<H160> for FindAuthorTruncated {
	fn find_author<'a, I>(_digests: I) -> Option<H160>
	where
		I: 'a + IntoIterator<Item = (ConsensusEngineId, &'a [u8])>,
	{
		None
	}
}

pub struct MockAddressMapping;
impl AddressMapping<AccountId> for MockAddressMapping {
	fn into_account_id(address: H160) -> AccountId {
		address.into()
	}
}

pub struct MockBlockHashMapping<Test>(PhantomData<Test>);
impl<Test> BlockHashMapping for MockBlockHashMapping<Test> {
	fn block_hash(_number: u32) -> H256 {
		H256::default()
	}
}

impl pallet_evm::Config for Test {
	type FeeCalculator = FixedGasPrice;
	type GasWeightMapping = ();
	type BlockHashMapping = MockBlockHashMapping<Test>;
	type CallOrigin = EnsureAddressNever<AccountId>;
	type WithdrawOrigin = EnsureAddressNever<AccountId>;
	type AddressMapping = MockAddressMapping;
	type Currency = Balances;
	type Event = Event;
	type Runner = pallet_evm::runner::stack::Runner<Self>;
	type PrecompilesType = ();
	type PrecompilesValue = ();
	type ChainId = ();
	type BlockGasLimit = ();
	type OnChargeTransaction = ();
	type FindAuthor = FindAuthorTruncated;
	type HandleTxValidation = ();
}

parameter_types! {
	pub const MinimumPeriod: u64 = 5;
}

impl pallet_timestamp::Config for Test {
	type Moment = u64;
	type OnTimestampSet = ();
	type MinimumPeriod = MinimumPeriod;
	type WeightInfo = ();
}

pub struct MockTransferSubscriber;
impl OnTransferSubscriber for MockTransferSubscriber {
	fn on_nft_transfer(_token_id: &TokenId) {}
}

pub struct MockNewAssetSubscription;

impl<RuntimeId> OnNewAssetSubscriber<RuntimeId> for MockNewAssetSubscription
where
	RuntimeId: From<u32> + Into<u32>,
{
	fn on_asset_create(runtime_id: RuntimeId, _precompile_address_prefix: &[u8; 4]) {
		// Mock address without conversion
		let address = H160::from_low_u64_be(runtime_id.into().into());
		pallet_evm::Pallet::<Test>::create_account(
			address.into(),
			b"TRN Asset Precompile".to_vec(),
		);
	}
}

pub struct MockXls20MintRequest;

impl Xls20MintRequest for MockXls20MintRequest {
	type AccountId = AccountId;

	fn request_xls20_mint(
		_who: &Self::AccountId,
		_collection_id: CollectionUuid,
		_serial_numbers: Vec<SerialNumber>,
		_metadata_scheme: MetadataScheme,
	) -> DispatchResult {
		Ok(())
	}
}

parameter_types! {
	pub const NftPalletId: PalletId = PalletId(*b"nftokens");
	pub const DefaultListingDuration: u64 = 5;
	pub const MaxOffers: u32 = 10;
	pub const TestParachainId: u32 = 100;
	pub const MaxTokensPerCollection: u32 = 10_000;
	pub const MintLimit: u32 = 5000;
	pub const Xls20PaymentAsset: AssetId = XRP_ASSET_ID;
<<<<<<< HEAD
	pub const StringLimit: u32 = 50;
=======
	#[derive(PartialEq, Debug)]
	pub const StringLimit: u32 = 50;
	pub const FeePotId: PalletId = PalletId(*b"txfeepot");
	pub const MarketplaceNetworkFeePercentage: Permill = Permill::from_perthousand(5);
	pub const DefaultFeeTo: Option<PalletId> = Some(FeePotId::get());
>>>>>>> c54a246f
}

impl crate::Config for Test {
	type Event = Event;
	type MaxTokensPerCollection = MaxTokensPerCollection;
	type MintLimit = MintLimit;
<<<<<<< HEAD
=======
	type MultiCurrency = AssetsExt;
	type NetworkFeePercentage = MarketplaceNetworkFeePercentage;
>>>>>>> c54a246f
	type OnTransferSubscription = MockTransferSubscriber;
	type OnNewAssetSubscription = MockNewAssetSubscription;
	type PalletId = NftPalletId;
	type ParachainId = TestParachainId;
	type StringLimit = StringLimit;
<<<<<<< HEAD
=======
	type DefaultFeeTo = DefaultFeeTo;
>>>>>>> c54a246f
	type WeightInfo = ();
	type Xls20MintRequest = MockXls20MintRequest;
}

#[derive(Default)]
pub struct TestExt {
	balances: Vec<(AccountId, Balance)>,
	xrp_balances: Vec<(AssetId, AccountId, Balance)>,
}

impl TestExt {
	/// Configure some native token balances
	pub fn with_balances(mut self, balances: &[(AccountId, Balance)]) -> Self {
		self.balances = balances.to_vec();
		self
	}
	/// Configure some XRP asset balances
	pub fn with_xrp_balances(mut self, balances: &[(AccountId, Balance)]) -> Self {
		self.xrp_balances = balances
			.to_vec()
			.into_iter()
			.map(|(who, balance)| (XRP_ASSET_ID, who, balance))
			.collect();
		self
	}
	pub fn build(self) -> sp_io::TestExternalities {
		let mut ext = frame_system::GenesisConfig::default().build_storage::<Test>().unwrap();

		if !self.balances.is_empty() {
			pallet_balances::GenesisConfig::<Test> { balances: self.balances }
				.assimilate_storage(&mut ext)
				.unwrap();
		}

		if !self.xrp_balances.is_empty() {
			let assets = vec![(XRP_ASSET_ID, create_account(10), true, 1)];
			let metadata = vec![(XRP_ASSET_ID, b"XRP".to_vec(), b"XRP".to_vec(), 6_u8)];
			let accounts = self.xrp_balances;
			pallet_assets::GenesisConfig::<Test> { assets, metadata, accounts }
				.assimilate_storage(&mut ext)
				.unwrap();
		}

		let mut ext: sp_io::TestExternalities = ext.into();
		ext.execute_with(|| {
			System::initialize(&1, &[0u8; 32].into(), &Default::default());
		});

		ext
	}
}

/// Check the system event record contains `event`
pub(crate) fn has_event(event: crate::Event<Test>) -> bool {
	System::events()
		.into_iter()
		.map(|r| r.event)
		// .filter_map(|e| if let Event::Nft(inner) = e { Some(inner) } else { None })
		.find(|e| *e == Event::Nft(event.clone()))
		.is_some()
}

#[allow(dead_code)]
pub fn new_test_ext() -> sp_io::TestExternalities {
	let t = frame_system::GenesisConfig::default().build_storage::<Test>().unwrap();

	let mut ext = sp_io::TestExternalities::new(t);
	ext.execute_with(|| System::set_block_number(1));
	ext
}<|MERGE_RESOLUTION|>--- conflicted
+++ resolved
@@ -253,35 +253,23 @@
 	pub const MaxTokensPerCollection: u32 = 10_000;
 	pub const MintLimit: u32 = 5000;
 	pub const Xls20PaymentAsset: AssetId = XRP_ASSET_ID;
-<<<<<<< HEAD
-	pub const StringLimit: u32 = 50;
-=======
-	#[derive(PartialEq, Debug)]
 	pub const StringLimit: u32 = 50;
 	pub const FeePotId: PalletId = PalletId(*b"txfeepot");
 	pub const MarketplaceNetworkFeePercentage: Permill = Permill::from_perthousand(5);
 	pub const DefaultFeeTo: Option<PalletId> = Some(FeePotId::get());
->>>>>>> c54a246f
 }
 
 impl crate::Config for Test {
 	type Event = Event;
 	type MaxTokensPerCollection = MaxTokensPerCollection;
 	type MintLimit = MintLimit;
-<<<<<<< HEAD
-=======
-	type MultiCurrency = AssetsExt;
 	type NetworkFeePercentage = MarketplaceNetworkFeePercentage;
->>>>>>> c54a246f
 	type OnTransferSubscription = MockTransferSubscriber;
 	type OnNewAssetSubscription = MockNewAssetSubscription;
 	type PalletId = NftPalletId;
 	type ParachainId = TestParachainId;
 	type StringLimit = StringLimit;
-<<<<<<< HEAD
-=======
 	type DefaultFeeTo = DefaultFeeTo;
->>>>>>> c54a246f
 	type WeightInfo = ();
 	type Xls20MintRequest = MockXls20MintRequest;
 }
