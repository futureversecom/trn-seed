--- conflicted
+++ resolved
@@ -567,15 +567,12 @@
 		// Now mint the collection tokens
 		let mut owned_tokens = BoundedVec::default();
 		if initial_issuance > Zero::zero() {
-<<<<<<< HEAD
 			ensure!(initial_issuance <= T::MaxNftsPerMint::get(), Error::<T>::MintLimitExceeded);
-=======
 			// XLS-20 compatible collections cannot have an initial issuance
 			// This is to prevent the fees from being bypassed in the mint function.
 			// Instead the user should specify 0 initial_issuance and use the mint function to
 			// mint tokens
 			ensure!(!cross_chain_compatibility.xrpl, Error::<T>::InitialIssuanceNotZero);
->>>>>>> f062f593
 			// mint initial tokens to token_owner or owner
 			let token_owner = token_owner.unwrap_or(owner.clone());
 			let serial_numbers_unbounded: Vec<SerialNumber> = (0..initial_issuance).collect();
