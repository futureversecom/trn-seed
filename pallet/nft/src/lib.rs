--- conflicted
+++ resolved
@@ -102,16 +102,7 @@
 	#[pallet::config]
 	pub trait Config: frame_system::Config {
 		/// The system event type
-<<<<<<< HEAD
-		type Event: From<Event<Self>> + IsType<<Self as frame_system::Config>::Event>;
-=======
 		type RuntimeEvent: From<Event<Self>> + IsType<<Self as frame_system::Config>::RuntimeEvent>;
-		/// The account which collects funds(aka the index fund)
-		#[pallet::constant]
-		type DefaultFeeTo: Get<Option<PalletId>>;
-		/// The maximum number of offers allowed on a collection
-		type MaxOffers: Get<u32>;
->>>>>>> d456f260
 		/// Max tokens that a collection can contain
 		type MaxTokensPerCollection: Get<u32>;
 		/// Max quantity of NFTs that can be minted in one transaction
@@ -273,21 +264,6 @@
 		BlockedMint,
 	}
 
-<<<<<<< HEAD
-=======
-	#[pallet::hooks]
-	impl<T: Config> Hooks<BlockNumberFor<T>> for Pallet<T> {
-		/// Check and close all expired listings
-		fn on_initialize(now: T::BlockNumber) -> Weight {
-			// TODO: this is unbounded and could become costly
-			// https://github.com/cennznet/cennznet/issues/444
-			let removed_count = Self::close_listings_at(now);
-			// 'buy' weight is comparable to successful closure of an auction
-			T::WeightInfo::buy().mul(removed_count as u64)
-		}
-	}
-
->>>>>>> d456f260
 	#[pallet::call]
 	impl<T: Config> Pallet<T> {
 		#[pallet::weight(T::WeightInfo::claim_unowned_collection())]
