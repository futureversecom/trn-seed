/* Copyright 2019-2021 Centrality Investments Limited
 *
 * Licensed under the LGPL, Version 3.0 (the "License");
 * you may not use this file except in compliance with the License.
 * Unless required by applicable law or agreed to in writing, software
 * distributed under the License is distributed on an "AS IS" BASIS,
 * WITHOUT WARRANTIES OR CONDITIONS OF ANY KIND, either express or implied.
 * See the License for the specific language governing permissions and
 * limitations under the License.
 * You may obtain a copy of the License at the root of this project source code,
 * or at:
 *     https://centrality.ai/licenses/gplv3.txt
 *     https://centrality.ai/licenses/lgplv3.txt
 */
#![cfg_attr(not(feature = "std"), no_std)]
#![recursion_limit = "256"]
//! # NFT Module
//!
//! Provides the basic creation and management of dynamic NFTs (created at runtime).
//!
//! Intended to be used "as is" by dapps and provide basic NFT feature set for smart contracts
//! to extend.
//!
//! *Collection*:
//! Collection are a grouping of tokens- equivalent to an ERC721 contract
//!
//! *Tokens*:
//!  Individual tokens within a collection. Globally identifiable by a tuple of (collection, serial
//! number)

use frame_support::{
	ensure,
	traits::{tokens::fungibles::Mutate, Get},
	transactional, PalletId,
};
use seed_pallet_common::{
	CreateExt, Hold, OnNewAssetSubscriber, OnTransferSubscriber, TransferExt, Xls20MintRequest,
};
use seed_primitives::{
	AccountId, AssetId, Balance, CollectionUuid, MetadataScheme, ParachainId, SerialNumber, TokenId,
};
<<<<<<< HEAD
use seed_primitives::{
	AssetId, Balance, CollectionUuid, ParachainId, SerialNumber, TokenCount, TokenId,
};
=======
>>>>>>> 8406a368
use sp_runtime::{
	traits::{AccountIdConversion, One, Saturating, Zero},
	DispatchResult, PerThing, Permill,
};
use sp_std::prelude::*;

#[cfg(feature = "runtime-benchmarks")]
mod benchmarking;
#[cfg(test)]
pub mod mock;
#[cfg(test)]
mod tests;
mod weights;
pub use weights::WeightInfo;

mod impls;
pub mod traits;
mod types;

pub use impls::*;
pub use pallet::*;
pub use types::*;

/// The maximum length of valid collection IDs
pub const MAX_COLLECTION_NAME_LENGTH: u8 = 32;
/// The maximum amount of listings to return
pub const MAX_COLLECTION_LISTING_LIMIT: u16 = 100;
/// The maximum amount of listings to return
pub const MAX_OWNED_TOKENS_LIMIT: u16 = 1000;
/// The logging target for this module
pub(crate) const LOG_TARGET: &str = "nft";

#[frame_support::pallet]
pub mod pallet {
	use super::{DispatchResult, *};
	use frame_support::{pallet_prelude::*, traits::fungibles::Transfer};
	use frame_system::pallet_prelude::*;

	/// The current storage version.
	const STORAGE_VERSION: StorageVersion = StorageVersion::new(3);

	#[pallet::pallet]
	#[pallet::generate_store(pub (super) trait Store)]
	#[pallet::storage_version(STORAGE_VERSION)]
	#[pallet::without_storage_info]
	pub struct Pallet<T>(_);

	#[pallet::genesis_config]
	pub struct GenesisConfig<T: Config> {
		_phantom: sp_std::marker::PhantomData<T>,
	}

	#[cfg(feature = "std")]
	impl<T: Config> Default for GenesisConfig<T> {
		fn default() -> Self {
			GenesisConfig { _phantom: Default::default() }
		}
	}

	#[pallet::genesis_build]
	impl<T: Config> GenesisBuild<T> for GenesisConfig<T> {
		fn build(&self) {
			NextCollectionId::<T>::put(1_u32);
			NextMarketplaceId::<T>::put(1 as MarketplaceId);
			NextListingId::<T>::put(1 as ListingId);
			NextOfferId::<T>::put(1 as OfferId);
		}
	}

	#[pallet::config]
	pub trait Config: frame_system::Config<AccountId = AccountId> {
		/// Default auction / sale length in blocks
		#[pallet::constant]
		type DefaultListingDuration: Get<Self::BlockNumber>;
		/// The system event type
		type Event: From<Event<Self>> + IsType<<Self as frame_system::Config>::Event>;
		/// The maximum number of offers allowed on a collection
		type MaxOffers: Get<u32>;
		/// Max tokens that a collection can contain
		type MaxTokensPerCollection: Get<u32>;
		/// Handles a multi-currency fungible asset system
		type MultiCurrency: TransferExt<AccountId = Self::AccountId>
			+ Hold<AccountId = Self::AccountId>
			+ Mutate<Self::AccountId, AssetId = AssetId>
			+ CreateExt<AccountId = Self::AccountId>
			+ Transfer<Self::AccountId, Balance = Balance>;
		/// Handler for when an NFT has been transferred
		type OnTransferSubscription: OnTransferSubscriber;
		/// Handler for when an NFT collection has been created
		type OnNewAssetSubscription: OnNewAssetSubscriber<CollectionUuid>;
		/// This pallet's Id, used for deriving a sovereign account ID
		#[pallet::constant]
		type PalletId: Get<PalletId>;
		/// The parachain_id being used by this parachain
		type ParachainId: Get<ParachainId>;
		/// Provides the public call to weight mapping
		type WeightInfo: WeightInfo;
		/// Interface for sending XLS20 mint requests
		type Xls20MintRequest: Xls20MintRequest<AccountId = Self::AccountId>;
	}

	/// Map from collection to its information
	#[pallet::storage]
	#[pallet::getter(fn collection_info)]
	pub type CollectionInfo<T: Config> =
		StorageMap<_, Twox64Concat, CollectionUuid, CollectionInformation<T>>;

	/// The next available incrementing collection id
	#[pallet::storage]
	pub type NextCollectionId<T> = StorageValue<_, u32, ValueQuery>;

	/// Map from a token to lock status if any
	#[pallet::storage]
	#[pallet::getter(fn token_locks)]
	pub type TokenLocks<T> = StorageMap<_, Twox64Concat, TokenId, TokenLockReason>;

	/// The next available marketplace id
	#[pallet::storage]
	#[pallet::getter(fn next_marketplace_id)]
	pub type NextMarketplaceId<T> = StorageValue<_, MarketplaceId, ValueQuery>;

	/// Map from marketplace account_id to royalties schedule
	#[pallet::storage]
	#[pallet::getter(fn registered_marketplaces)]
	pub type RegisteredMarketplaces<T: Config> =
		StorageMap<_, Twox64Concat, MarketplaceId, Marketplace<T::AccountId>>;

	/// NFT sale/auction listings keyed by listing id
	#[pallet::storage]
	pub type Listings<T: Config> = StorageMap<_, Twox64Concat, ListingId, Listing<T>>;

	/// The next available listing Id
	#[pallet::storage]
	#[pallet::getter(fn next_listing_id)]
	pub type NextListingId<T> = StorageValue<_, ListingId, ValueQuery>;

	/// Map from collection to any open listings
	#[pallet::storage]
	#[pallet::getter(fn open_collection_listings)]
	pub type OpenCollectionListings<T> =
		StorageDoubleMap<_, Twox64Concat, CollectionUuid, Twox64Concat, ListingId, bool>;

	/// Winning bids on open listings.
	#[pallet::storage]
	#[pallet::getter(fn listing_winning_bid)]
	pub type ListingWinningBid<T: Config> =
		StorageMap<_, Twox64Concat, ListingId, (T::AccountId, Balance)>;

	/// Block numbers where listings will close. Value is `true` if at block number `listing_id` is
	/// scheduled to close.
	#[pallet::storage]
	#[pallet::getter(fn listing_end_schedule)]
	pub type ListingEndSchedule<T: Config> =
		StorageDoubleMap<_, Twox64Concat, T::BlockNumber, Twox64Concat, ListingId, bool>;

	/// Map from offer_id to the information related to the offer
	#[pallet::storage]
	#[pallet::getter(fn offers)]
	pub type Offers<T: Config> = StorageMap<_, Twox64Concat, OfferId, OfferType<T::AccountId>>;

	/// Maps from token_id to a vector of offer_ids on that token
	#[pallet::storage]
	#[pallet::getter(fn token_offers)]
	pub type TokenOffers<T: Config> =
		StorageMap<_, Twox64Concat, TokenId, BoundedVec<OfferId, T::MaxOffers>>;

	/// The next available offer_id
	#[pallet::storage]
	#[pallet::getter(fn next_offer_id)]
	pub type NextOfferId<T> = StorageValue<_, OfferId, ValueQuery>;

	#[pallet::event]
	#[pallet::generate_deposit(pub(super) fn deposit_event)]
	pub enum Event<T: Config> {
		/// A new collection of tokens was created
		CollectionCreate {
			collection_uuid: CollectionUuid,
			initial_issuance: TokenCount,
			max_issuance: Option<TokenCount>,
			collection_owner: T::AccountId,
			metadata_scheme: MetadataScheme,
			name: CollectionNameType,
			royalties_schedule: Option<RoyaltiesSchedule<T::AccountId>>,
			origin_chain: OriginChain,
			compatibility: CrossChainCompatibility,
		},
		/// Token(s) were minted
		Mint {
			collection_id: CollectionUuid,
			start: SerialNumber,
			end: SerialNumber,
			owner: T::AccountId,
		},
		/// A new owner was set
		OwnerSet { collection_id: CollectionUuid, new_owner: T::AccountId },
		/// Max issuance was set
		MaxIssuanceSet { collection_id: CollectionUuid, max_issuance: TokenCount },
		/// Base URI was set
		BaseUriSet { collection_id: CollectionUuid, base_uri: Vec<u8> },
		/// A token was transferred
		Transfer {
			previous_owner: T::AccountId,
			collection_id: CollectionUuid,
			serial_numbers: Vec<SerialNumber>,
			new_owner: T::AccountId,
		},
		/// A token was burned
		Burn { collection_id: CollectionUuid, serial_number: SerialNumber },
		/// A fixed price sale has been listed
		FixedPriceSaleList {
			collection_id: CollectionUuid,
			serial_numbers: Vec<SerialNumber>,
			listing_id: ListingId,
			marketplace_id: Option<MarketplaceId>,
			price: Balance,
			payment_asset: AssetId,
			seller: T::AccountId,
		},
		/// A fixed price sale has completed
		FixedPriceSaleComplete {
			collection_id: CollectionUuid,
			serial_numbers: Vec<SerialNumber>,
			listing_id: ListingId,
			price: Balance,
			payment_asset: AssetId,
			buyer: T::AccountId,
			seller: T::AccountId,
		},
		/// A fixed price sale has closed without selling
		FixedPriceSaleClose {
			collection_id: CollectionUuid,
			serial_numbers: Vec<SerialNumber>,
			listing_id: ListingId,
			reason: FixedPriceClosureReason,
		},
		/// A fixed price sale has had its price updated
		FixedPriceSalePriceUpdate {
			collection_id: CollectionUuid,
			serial_numbers: Vec<SerialNumber>,
			listing_id: ListingId,
			new_price: Balance,
		},
		/// An auction has opened
		AuctionOpen {
			collection_id: CollectionUuid,
			serial_numbers: Vec<SerialNumber>,
			payment_asset: AssetId,
			reserve_price: Balance,
			listing_id: ListingId,
			marketplace_id: Option<MarketplaceId>,
			seller: T::AccountId,
		},
		/// An auction has sold
		AuctionSold {
			collection_id: CollectionUuid,
			listing_id: ListingId,
			payment_asset: AssetId,
			hammer_price: Balance,
			winner: T::AccountId,
		},
		/// An auction has closed without selling
		AuctionClose {
			collection_id: CollectionUuid,
			listing_id: ListingId,
			reason: AuctionClosureReason,
		},
		/// A new highest bid was placed
		Bid {
			collection_id: CollectionUuid,
			serial_numbers: Vec<SerialNumber>,
			listing_id: ListingId,
			amount: Balance,
			bidder: T::AccountId,
		},
		/// An account has been registered as a marketplace
		MarketplaceRegister {
			account: T::AccountId,
			entitlement: Permill,
			marketplace_id: MarketplaceId,
		},
		/// An offer has been made on an NFT
		Offer {
			offer_id: OfferId,
			amount: Balance,
			asset_id: AssetId,
			marketplace_id: Option<MarketplaceId>,
			buyer: T::AccountId,
		},
		/// An offer has been cancelled
		OfferCancel { offer_id: OfferId, token_id: TokenId },
		/// An offer has been accepted
		OfferAccept { offer_id: OfferId, token_id: TokenId, amount: Balance, asset_id: AssetId },
		/// Collection has been claimed
		CollectionClaimed { account: T::AccountId, collection_id: CollectionUuid },
	}

	#[pallet::error]
	pub enum Error<T> {
		/// Given collection name is invalid (invalid utf-8, too long, empty)
		CollectionNameInvalid,
		/// No more Ids are available, they've been exhausted
		NoAvailableIds,
		/// Origin does not own the NFT
		NotTokenOwner,
		/// The token does not exist
		NoToken,
		/// The token is not listed for fixed price sale
		NotForFixedPriceSale,
		/// The token is not listed for auction sale
		NotForAuction,
		/// Origin is not the collection owner and is not permitted to perform the operation
		NotCollectionOwner,
		/// The token is not listed for sale
		TokenNotListed,
		/// The maximum number of offers on this token has been reached
		MaxOffersReached,
		/// Cannot operate on a listed NFT
		TokenLocked,
		/// Total royalties would exceed 100% of sale or an empty vec is supplied
		RoyaltiesInvalid,
		/// Auction bid was lower than reserve or current highest bid
		BidTooLow,
		/// Selling tokens from different collection is not allowed
		MixedBundleSale,
		/// The account_id hasn't been registered as a marketplace
		MarketplaceNotRegistered,
		/// The collection does not exist
		NoCollectionFound,
		/// The metadata path is invalid (non-utf8 or empty)
		InvalidMetadataPath,
		/// No offer exists for the given OfferId
		InvalidOffer,
		/// The caller is not the specified buyer
		NotBuyer,
		/// The caller is not the seller of the NFT
		NotSeller,
		/// The caller owns the token and can't make an offer
		IsTokenOwner,
		/// Offer amount needs to be greater than 0
		ZeroOffer,
		/// The number of tokens have exceeded the max tokens allowed
		TokenLimitExceeded,
		/// Cannot make an offer on a token up for auction
		TokenOnAuction,
		/// Max issuance needs to be greater than 0 and initial_issuance
		/// Cannot exceed MaxTokensPerCollection
		InvalidMaxIssuance,
		/// The max issuance has already been set and can't be changed
		MaxIssuanceAlreadySet,
		/// The collection max issuance has been reached and no more tokens can be minted
		MaxIssuanceReached,
		/// Attemped to mint a token that was bridged from a different chain
		AttemptedMintOnBridgedToken,
		/// Cannot claim already claimed collections
		CannotClaimNonClaimableCollections,
		/// Initial issuance on XLS-20 compatible collections must be zero
		InitialIssuanceNotZero,
		/// Total issuance of collection must be zero to add xls20 compatibility
		CollectionIssuanceNotZero,
	}

	#[pallet::hooks]
	impl<T: Config> Hooks<BlockNumberFor<T>> for Pallet<T> {
<<<<<<< HEAD
=======
		#[cfg(feature = "try-runtime")]
		fn pre_upgrade() -> Result<(), &'static str> {
			migration::v3::pre_upgrade::<T>()?;

			Ok(())
		}

		/// Perform runtime upgrade
		fn on_runtime_upgrade() -> Weight {
			migration::v3::on_runtime_upgrade::<T>()
		}

		#[cfg(feature = "try-runtime")]
		fn post_upgrade() -> Result<(), &'static str> {
			migration::v3::post_upgrade::<T>()?;

			Ok(())
		}

>>>>>>> 8406a368
		/// Check and close all expired listings
		fn on_initialize(now: T::BlockNumber) -> Weight {
			// TODO: this is unbounded and could become costly
			// https://github.com/cennznet/cennznet/issues/444
			let removed_count = Self::close_listings_at(now);
			// 'buy' weight is comparable to successful closure of an auction
			T::WeightInfo::buy() * removed_count as Weight
		}
	}

	#[pallet::call]
	impl<T: Config> Pallet<T> {
		#[pallet::weight(T::WeightInfo::claim_unowned_collection())]
		/// Bridged collections from Ethereum will initially lack an owner. These collections will
		/// be assigned to the pallet. This allows for claiming those collections assuming they were
		/// assigned to the pallet
		pub fn claim_unowned_collection(
			origin: OriginFor<T>,
			collection_id: CollectionUuid,
			new_owner: T::AccountId,
		) -> DispatchResult {
			let _who = ensure_root(origin)?;

			CollectionInfo::<T>::try_mutate(collection_id, |maybe_collection| -> DispatchResult {
				let collection = maybe_collection.as_mut().ok_or(Error::<T>::NoCollectionFound)?;
				ensure!(
					collection.owner == Self::account_id(),
					Error::<T>::CannotClaimNonClaimableCollections
				);

				collection.owner = new_owner.clone();
				Ok(())
			})?;
			let event = Event::<T>::CollectionClaimed { account: new_owner, collection_id };
			Self::deposit_event(event);

			Ok(())
		}

		/// Set the owner of a collection
		/// Caller must be the current collection owner
		#[pallet::weight(T::WeightInfo::set_owner())]
		pub fn set_owner(
			origin: OriginFor<T>,
			collection_id: CollectionUuid,
			new_owner: T::AccountId,
		) -> DispatchResult {
			let who = ensure_signed(origin)?;
			let mut collection_info =
				Self::collection_info(collection_id).ok_or(Error::<T>::NoCollectionFound)?;
			ensure!(collection_info.is_collection_owner(&who), Error::<T>::NotCollectionOwner);
			collection_info.owner = new_owner.clone();
			<CollectionInfo<T>>::insert(collection_id, collection_info);
			Self::deposit_event(Event::<T>::OwnerSet { collection_id, new_owner });
			Ok(())
		}

		/// Set the max issuance of a collection
		/// Caller must be the current collection owner
		#[pallet::weight(T::WeightInfo::set_max_issuance())]
		pub fn set_max_issuance(
			origin: OriginFor<T>,
			collection_id: CollectionUuid,
			max_issuance: TokenCount,
		) -> DispatchResult {
			let who = ensure_signed(origin)?;
			let mut collection_info =
				Self::collection_info(collection_id).ok_or(Error::<T>::NoCollectionFound)?;
			ensure!(!max_issuance.is_zero(), Error::<T>::InvalidMaxIssuance);
			ensure!(collection_info.is_collection_owner(&who), Error::<T>::NotCollectionOwner);
			ensure!(collection_info.max_issuance.is_none(), Error::<T>::MaxIssuanceAlreadySet);
			ensure!(
				collection_info.collection_issuance <= max_issuance,
				Error::<T>::InvalidMaxIssuance
			);

			match collection_info.max_issuance {
				// cannot set - if already set
				Some(_) => return Err(Error::<T>::InvalidMaxIssuance.into()),
				// if not set, ensure that the max issuance is greater than the current issuance
				None => ensure!(
					collection_info.collection_issuance <= max_issuance,
					Error::<T>::InvalidMaxIssuance
				),
			}

			collection_info.max_issuance = Some(max_issuance);
			<CollectionInfo<T>>::insert(collection_id, collection_info);
			Self::deposit_event(Event::<T>::MaxIssuanceSet { collection_id, max_issuance });
			Ok(())
		}

		/// Set the base URI of a collection
		/// Caller must be the current collection owner
		#[pallet::weight(T::WeightInfo::set_base_uri())]
		pub fn set_base_uri(
			origin: OriginFor<T>,
			collection_id: CollectionUuid,
			base_uri: Vec<u8>,
		) -> DispatchResult {
			let who = ensure_signed(origin)?;
			let mut collection_info =
				Self::collection_info(collection_id).ok_or(Error::<T>::NoCollectionFound)?;
			ensure!(collection_info.is_collection_owner(&who), Error::<T>::NotCollectionOwner);

			collection_info.metadata_scheme =
				base_uri.clone().try_into().map_err(|_| Error::<T>::InvalidMetadataPath)?;

			<CollectionInfo<T>>::insert(collection_id, collection_info);
			Self::deposit_event(Event::<T>::BaseUriSet { collection_id, base_uri });
			Ok(())
		}

		/// Flag an account as a marketplace
		///
		/// `marketplace_account` - if specified, this account will be registered
		/// `entitlement` - Permill, percentage of sales to go to the marketplace
		/// If no marketplace is specified the caller will be registered
		#[pallet::weight(T::WeightInfo::register_marketplace())]
		pub fn register_marketplace(
			origin: OriginFor<T>,
			marketplace_account: Option<T::AccountId>,
			entitlement: Permill,
		) -> DispatchResult {
			let who = ensure_signed(origin)?;
			ensure!(
				entitlement.deconstruct() as u32 <= Permill::ACCURACY,
				Error::<T>::RoyaltiesInvalid
			);
			let marketplace_account = marketplace_account.unwrap_or(who);
			let marketplace_id = Self::next_marketplace_id();
			let marketplace = Marketplace { account: marketplace_account.clone(), entitlement };
			let next_marketplace_id = <NextMarketplaceId<T>>::get();
			ensure!(
				next_marketplace_id.checked_add(One::one()).is_some(),
				Error::<T>::NoAvailableIds
			);
			<RegisteredMarketplaces<T>>::insert(&marketplace_id, marketplace);
			Self::deposit_event(Event::<T>::MarketplaceRegister {
				account: marketplace_account,
				entitlement,
				marketplace_id,
			});
			<NextMarketplaceId<T>>::mutate(|i| *i += 1);
			Ok(())
		}

		/// Create a new collection
		/// Additional tokens can be minted via `mint_additional`
		///
		/// `name` - the name of the collection
		/// `initial_issuance` - number of tokens to mint now
		/// `max_issuance` - maximum number of tokens allowed in collection
		/// `token_owner` - the token owner, defaults to the caller
		/// `metadata_scheme` - The off-chain metadata referencing scheme for tokens in this
		/// `royalties_schedule` - defacto royalties plan for secondary sales, this will
		/// apply to all tokens in the collection by default.
		#[pallet::weight(T::WeightInfo::create_collection())]
		#[transactional]
		pub fn create_collection(
			origin: OriginFor<T>,
			name: CollectionNameType,
			initial_issuance: TokenCount,
			max_issuance: Option<TokenCount>,
			token_owner: Option<T::AccountId>,
			metadata_scheme: MetadataScheme,
			royalties_schedule: Option<RoyaltiesSchedule<T::AccountId>>,
			cross_chain_compatibility: CrossChainCompatibility,
		) -> DispatchResult {
			let who = ensure_signed(origin)?;
			Self::do_create_collection(
				who,
				name,
				initial_issuance,
				max_issuance,
				token_owner,
				metadata_scheme,
				royalties_schedule,
				OriginChain::Root,
				cross_chain_compatibility,
			)?;
			Ok(())
		}

		/// Mint tokens for an existing collection
		///
		/// `collection_id` - the collection to mint tokens in
		/// `quantity` - how many tokens to mint
		/// `token_owner` - the token owner, defaults to the caller if unspecified
		/// Caller must be the collection owner
		/// -----------
		/// Weight is O(N) where N is `quantity`
		#[pallet::weight(T::WeightInfo::mint())]
		#[transactional]
		pub fn mint(
			origin: OriginFor<T>,
			collection_id: CollectionUuid,
			quantity: TokenCount,
			token_owner: Option<T::AccountId>,
		) -> DispatchResult {
			let who = ensure_signed(origin)?;

			let mut collection_info =
				Self::collection_info(collection_id).ok_or(Error::<T>::NoCollectionFound)?;

			// Perform pre mint checks
			let serial_numbers = Self::pre_mint(&who, quantity, &collection_info)?;
			let owner = token_owner.unwrap_or(who.clone());
			let xls20_compatible = collection_info.cross_chain_compatibility.xrpl;
			let metadata_scheme = collection_info.metadata_scheme.clone();

			// Increment next serial number
			let next_serial_number = collection_info.next_serial_number;
			collection_info.next_serial_number =
				next_serial_number.checked_add(quantity).ok_or(Error::<T>::NoAvailableIds)?;

			// Perform the mint and update storage
			Self::do_mint(collection_id, collection_info, &owner, &serial_numbers)?;

			// Check if this collection is XLS-20 compatible
			if xls20_compatible {
				// Pay XLS20 mint fee and send requests
				let _ = T::Xls20MintRequest::request_xls20_mint(
					&who,
					collection_id,
					serial_numbers.clone().into_inner(),
					metadata_scheme,
				)?;
			}

			// throw event, listing starting and endpoint token ids (sequential mint)
			Self::deposit_event(Event::<T>::Mint {
				collection_id,
				start: *serial_numbers.first().ok_or(Error::<T>::NoToken)?,
				end: *serial_numbers.last().ok_or(Error::<T>::NoToken)?,
				owner,
			});
			Ok(())
		}

		/// Transfer ownership of an NFT
		/// Caller must be the token owner
		#[pallet::weight(T::WeightInfo::transfer())]
		#[transactional]
		pub fn transfer(
			origin: OriginFor<T>,
			collection_id: CollectionUuid,
			serial_numbers: BoundedVec<SerialNumber, T::MaxTokensPerCollection>,
			new_owner: T::AccountId,
		) -> DispatchResult {
			let who = ensure_signed(origin)?;

			Self::do_transfer(collection_id, serial_numbers, &who, &new_owner)
		}

		/// Burn a token 🔥
		///
		/// Caller must be the token owner
		#[pallet::weight(T::WeightInfo::burn())]
		#[transactional]
		pub fn burn(origin: OriginFor<T>, token_id: TokenId) -> DispatchResult {
			let who = ensure_signed(origin)?;
			let (collection_id, serial_number) = token_id;

			Self::do_burn(&who, collection_id, serial_number)?;
			Self::deposit_event(Event::<T>::Burn { collection_id, serial_number });
			Ok(())
		}

		/// Sell a bundle of tokens at a fixed price
		/// - Tokens must be from the same collection
		/// - Tokens with individual royalties schedules cannot be sold with this method
		///
		/// `buyer` optionally, the account to receive the NFT. If unspecified, then any account may
		/// purchase `asset_id` fungible asset Id to receive as payment for the NFT
		/// `fixed_price` ask price
		/// `duration` listing duration time in blocks from now
		/// Caller must be the token owner
		#[pallet::weight(T::WeightInfo::sell())]
		#[transactional]
		pub fn sell(
			origin: OriginFor<T>,
			collection_id: CollectionUuid,
			serial_numbers: BoundedVec<SerialNumber, T::MaxTokensPerCollection>,
			buyer: Option<T::AccountId>,
			payment_asset: AssetId,
			fixed_price: Balance,
			duration: Option<T::BlockNumber>,
			marketplace_id: Option<MarketplaceId>,
		) -> DispatchResult {
			let who = ensure_signed(origin)?;

			ensure!(!serial_numbers.is_empty(), Error::<T>::NoToken);
			let royalties_schedule =
				Self::calculate_bundle_royalties(collection_id, marketplace_id)?;
			let listing_id = Self::next_listing_id();

			// use the first token's collection as representative of the bundle
			Self::lock_tokens_for_listing(collection_id, &serial_numbers, &who, listing_id)?;

			let listing_end_block = <frame_system::Pallet<T>>::block_number()
				.saturating_add(duration.unwrap_or_else(T::DefaultListingDuration::get));
			let listing = Listing::<T>::FixedPrice(FixedPriceListing::<T> {
				payment_asset,
				fixed_price,
				close: listing_end_block,
				collection_id,
				serial_numbers: serial_numbers.clone(),
				buyer: buyer.clone(),
				seller: who.clone(),
				royalties_schedule,
				marketplace_id,
			});

			<ListingEndSchedule<T>>::insert(listing_end_block, listing_id, true);
			<OpenCollectionListings<T>>::insert(collection_id, listing_id, true);
			<Listings<T>>::insert(listing_id, listing);
			<NextListingId<T>>::mutate(|i| *i += 1);

			Self::deposit_event(Event::<T>::FixedPriceSaleList {
				collection_id,
				serial_numbers: serial_numbers.into_inner(),
				listing_id,
				marketplace_id,
				price: fixed_price,
				payment_asset,
				seller: who,
			});
			Ok(())
		}

		/// Buy a token listing for its specified price
		#[pallet::weight(T::WeightInfo::buy())]
		#[transactional]
		pub fn buy(origin: OriginFor<T>, listing_id: ListingId) -> DispatchResult {
			let who = ensure_signed(origin)?;

			if let Some(Listing::FixedPrice(listing)) = Listings::<T>::get(listing_id) {
				// if buyer is specified in the listing, then `who` must be buyer
				if let Some(buyer) = &listing.buyer {
					ensure!(&who == buyer, Error::<T>::NotBuyer);
				}

				Self::remove_listing(Listing::FixedPrice(listing.clone()), listing_id);

				let payouts = Self::calculate_royalty_payouts(
					listing.seller.clone(),
					listing.royalties_schedule,
					listing.fixed_price,
				);
				// Make split transfer
				T::MultiCurrency::split_transfer(&who, listing.payment_asset, payouts.as_slice())?;

				// Transfer the tokens
				let _ = Self::do_transfer(
					listing.collection_id,
					listing.serial_numbers.clone(),
					&listing.seller,
					&who,
				)?;

				Self::deposit_event(Event::<T>::FixedPriceSaleComplete {
					collection_id: listing.collection_id,
					serial_numbers: listing.serial_numbers.into_inner(),
					listing_id,
					price: listing.fixed_price,
					payment_asset: listing.payment_asset,
					buyer: who,
					seller: listing.seller,
				});
			} else {
				return Err(Error::<T>::NotForFixedPriceSale.into())
			}
			Ok(())
		}

		/// Auction a bundle of tokens on the open market to the highest bidder
		/// - Tokens must be from the same collection
		/// - Tokens with individual royalties schedules cannot be sold in bundles
		///
		/// Caller must be the token owner
		/// - `payment_asset` fungible asset Id to receive payment with
		/// - `reserve_price` winning bid must be over this threshold
		/// - `duration` length of the auction (in blocks), uses default duration if unspecified
		#[pallet::weight(T::WeightInfo::auction())]
		#[transactional]
		pub fn auction(
			origin: OriginFor<T>,
			collection_id: CollectionUuid,
			serial_numbers: BoundedVec<SerialNumber, T::MaxTokensPerCollection>,
			payment_asset: AssetId,
			reserve_price: Balance,
			duration: Option<T::BlockNumber>,
			marketplace_id: Option<MarketplaceId>,
		) -> DispatchResult {
			let who = ensure_signed(origin)?;

			ensure!(!serial_numbers.is_empty(), Error::<T>::NoToken);

			let royalties_schedule =
				Self::calculate_bundle_royalties(collection_id, marketplace_id)?;

			let listing_id = Self::next_listing_id();
			ensure!(listing_id.checked_add(One::one()).is_some(), Error::<T>::NoAvailableIds);

			Self::lock_tokens_for_listing(collection_id, &serial_numbers, &who, listing_id)?;

			let listing_end_block = <frame_system::Pallet<T>>::block_number()
				.saturating_add(duration.unwrap_or_else(T::DefaultListingDuration::get));
			let listing = Listing::<T>::Auction(AuctionListing::<T> {
				payment_asset,
				reserve_price,
				close: listing_end_block,
				collection_id,
				serial_numbers: serial_numbers.clone(),
				seller: who.clone(),
				royalties_schedule,
				marketplace_id,
			});

			<ListingEndSchedule<T>>::insert(listing_end_block, listing_id, true);
			<OpenCollectionListings<T>>::insert(collection_id, listing_id, true);
			<Listings<T>>::insert(listing_id, listing);
			<NextListingId<T>>::mutate(|i| *i += 1);

			Self::deposit_event(Event::<T>::AuctionOpen {
				collection_id,
				serial_numbers: serial_numbers.into_inner(),
				payment_asset,
				reserve_price,
				listing_id,
				marketplace_id,
				seller: who,
			});
			Ok(())
		}

		/// Place a bid on an open auction
		/// - `amount` to bid (in the seller's requested payment asset)
		#[pallet::weight(T::WeightInfo::bid())]
		#[transactional]
		pub fn bid(origin: OriginFor<T>, listing_id: ListingId, amount: Balance) -> DispatchResult {
			let who = ensure_signed(origin)?;

			let mut listing = match Listings::<T>::get(listing_id) {
				Some(Listing::Auction(listing)) => listing,
				_ => return Err(Error::<T>::NotForAuction.into()),
			};

			if let Some(current_bid) = Self::listing_winning_bid(listing_id) {
				ensure!(amount > current_bid.1, Error::<T>::BidTooLow);
			} else {
				// first bid
				ensure!(amount >= listing.reserve_price, Error::<T>::BidTooLow);
			}

			// try lock funds
			T::MultiCurrency::place_hold(T::PalletId::get(), &who, listing.payment_asset, amount)?;

			<ListingWinningBid<T>>::try_mutate(
				listing_id,
				|maybe_current_bid| -> DispatchResult {
					if let Some(current_bid) = maybe_current_bid {
						// replace old bid
						let _ = T::MultiCurrency::release_hold(
							T::PalletId::get(),
							&current_bid.0,
							listing.payment_asset,
							current_bid.1,
						)?;
					}
					*maybe_current_bid = Some((who.clone(), amount));
					Ok(())
				},
			)?;

			// Auto extend auction if bid is made within certain amount of time of auction
			// duration
			let listing_end_block = listing.close;
			let current_block = <frame_system::Pallet<T>>::block_number();
			let blocks_till_close = listing_end_block - current_block;
			let new_closing_block = current_block + T::BlockNumber::from(AUCTION_EXTENSION_PERIOD);
			if blocks_till_close <= T::BlockNumber::from(AUCTION_EXTENSION_PERIOD) {
				ListingEndSchedule::<T>::remove(listing_end_block, listing_id);
				ListingEndSchedule::<T>::insert(new_closing_block, listing_id, true);
				listing.close = new_closing_block;
				Listings::<T>::insert(listing_id, Listing::Auction(listing.clone()));
			}

			Self::deposit_event(Event::<T>::Bid {
				collection_id: listing.collection_id,
				serial_numbers: listing.serial_numbers.into_inner(),
				listing_id,
				amount,
				bidder: who,
			});
			Ok(())
		}

		/// Close a sale or auction returning tokens
		/// Requires no successful bids have been made for an auction.
		/// Caller must be the listed seller
		#[pallet::weight(T::WeightInfo::cancel_sale())]
		pub fn cancel_sale(origin: OriginFor<T>, listing_id: ListingId) -> DispatchResult {
			let who = ensure_signed(origin)?;
			let listing = Listings::<T>::get(listing_id).ok_or(Error::<T>::TokenNotListed)?;

			match listing {
				Listing::<T>::FixedPrice(sale) => {
					ensure!(sale.seller == who, Error::<T>::NotSeller);
					Listings::<T>::remove(listing_id);
					ListingEndSchedule::<T>::remove(sale.close, listing_id);
					for serial_number in sale.serial_numbers.iter() {
						<TokenLocks<T>>::remove((sale.collection_id, serial_number));
					}
					<OpenCollectionListings<T>>::remove(sale.collection_id, listing_id);

					Self::deposit_event(Event::<T>::FixedPriceSaleClose {
						collection_id: sale.collection_id,
						serial_numbers: sale.serial_numbers.into_inner(),
						listing_id,
						reason: FixedPriceClosureReason::VendorCancelled,
					});
				},
				Listing::<T>::Auction(auction) => {
					ensure!(auction.seller == who, Error::<T>::NotSeller);
					ensure!(
						Self::listing_winning_bid(listing_id).is_none(),
						Error::<T>::TokenLocked
					);
					Listings::<T>::remove(listing_id);
					ListingEndSchedule::<T>::remove(auction.close, listing_id);
					for serial_number in auction.serial_numbers.iter() {
						<TokenLocks<T>>::remove((auction.collection_id, serial_number));
					}
					<OpenCollectionListings<T>>::remove(auction.collection_id, listing_id);

					Self::deposit_event(Event::<T>::AuctionClose {
						collection_id: auction.collection_id,
						listing_id,
						reason: AuctionClosureReason::VendorCancelled,
					});
				},
			}
			Ok(())
		}

		/// Update fixed price for a single token sale
		///
		/// `listing_id` id of the fixed price listing
		/// `new_price` new fixed price
		/// Caller must be the token owner
		#[pallet::weight(T::WeightInfo::update_fixed_price())]
		pub fn update_fixed_price(
			origin: OriginFor<T>,
			listing_id: ListingId,
			new_price: Balance,
		) -> DispatchResult {
			let who = ensure_signed(origin)?;

			match Listings::<T>::get(listing_id) {
				Some(Listing::<T>::FixedPrice(mut sale)) => {
					ensure!(sale.seller == who, Error::<T>::NotSeller);

					sale.fixed_price = new_price;

					<Listings<T>>::insert(listing_id, Listing::<T>::FixedPrice(sale.clone()));
					Self::deposit_event(Event::<T>::FixedPriceSalePriceUpdate {
						collection_id: sale.collection_id,
						serial_numbers: sale.serial_numbers.into_inner(),
						listing_id,
						new_price,
					});
					Ok(())
				},
				_ => Err(Error::<T>::NotForFixedPriceSale.into()),
			}
		}

		/// Create an offer on a token
		/// Locks funds until offer is accepted, rejected or cancelled
		/// An offer can't be made on a token currently in an auction
		/// (This follows the behaviour of Opensea and forces the buyer to bid rather than create an
		/// offer)
		#[pallet::weight(T::WeightInfo::make_simple_offer())]
		#[transactional]
		pub fn make_simple_offer(
			origin: OriginFor<T>,
			token_id: TokenId,
			amount: Balance,
			asset_id: AssetId,
			marketplace_id: Option<MarketplaceId>,
		) -> DispatchResult {
			let who = ensure_signed(origin)?;
			ensure!(!amount.is_zero(), Error::<T>::ZeroOffer);
			let collection_info =
				Self::collection_info(token_id.0).ok_or(Error::<T>::NoCollectionFound)?;
			ensure!(!collection_info.is_token_owner(&who, token_id.1), Error::<T>::IsTokenOwner);
			let offer_id = Self::next_offer_id();
			ensure!(offer_id.checked_add(One::one()).is_some(), Error::<T>::NoAvailableIds);

			// ensure the token_id is not currently in an auction
			if let Some(TokenLockReason::Listed(listing_id)) = Self::token_locks(token_id) {
				match Listings::<T>::get(listing_id) {
					Some(Listing::<T>::Auction(_)) => return Err(Error::<T>::TokenOnAuction.into()),
					None | Some(Listing::<T>::FixedPrice(_)) => (),
				}
			}

			// try lock funds
			T::MultiCurrency::place_hold(T::PalletId::get(), &who, asset_id, amount)?;
			<TokenOffers<T>>::try_append(token_id, offer_id)
				.map_err(|_| Error::<T>::MaxOffersReached)?;
			let new_offer = OfferType::<T::AccountId>::Simple(SimpleOffer {
				token_id,
				asset_id,
				amount,
				buyer: who.clone(),
				marketplace_id,
			});
			<Offers<T>>::insert(offer_id, new_offer);
			<NextOfferId<T>>::mutate(|i| *i += 1);

			Self::deposit_event(Event::<T>::Offer {
				offer_id,
				amount,
				asset_id,
				marketplace_id,
				buyer: who,
			});
			Ok(())
		}

		/// Cancels an offer on a token
		/// Caller must be the offer buyer
		#[pallet::weight(T::WeightInfo::cancel_offer())]
		pub fn cancel_offer(origin: OriginFor<T>, offer_id: OfferId) -> DispatchResult {
			let who = ensure_signed(origin)?;
			let offer_type = Self::offers(offer_id).ok_or(Error::<T>::InvalidOffer)?;
			match offer_type {
				OfferType::Simple(offer) => {
					ensure!(offer.buyer == who, Error::<T>::NotBuyer);
					T::MultiCurrency::release_hold(
						T::PalletId::get(),
						&who,
						offer.asset_id,
						offer.amount,
					)?;
					let _ = Self::remove_offer(offer_id, offer.token_id)?;
					Self::deposit_event(Event::<T>::OfferCancel {
						offer_id,
						token_id: offer.token_id,
					});
					Ok(())
				},
			}
		}

		/// Accepts an offer on a token
		/// Caller must be token owner
		#[pallet::weight(T::WeightInfo::accept_offer())]
		#[transactional]
		pub fn accept_offer(origin: OriginFor<T>, offer_id: OfferId) -> DispatchResult {
			let who = ensure_signed(origin)?;
			let offer_type = Self::offers(offer_id).ok_or(Error::<T>::InvalidOffer)?;
			match offer_type {
				OfferType::Simple(offer) => {
					let (collection_id, serial_number) = offer.token_id;

					// Check whether token is listed for fixed price sale
					if let Some(TokenLockReason::Listed(listing_id)) =
						Self::token_locks(offer.token_id)
					{
						if let Some(listing) = <Listings<T>>::get(listing_id) {
							Self::remove_listing(listing, listing_id);
						}
					}

					let royalties_schedule =
						Self::calculate_bundle_royalties(collection_id, offer.marketplace_id)?;
					let serial_numbers: BoundedVec<SerialNumber, T::MaxTokensPerCollection> =
						BoundedVec::try_from(vec![serial_number])
							.map_err(|_| Error::<T>::TokenLimitExceeded)?;

					Self::process_payment_and_transfer(
						&offer.buyer,
						&who,
						offer.asset_id,
						collection_id,
						serial_numbers,
						offer.amount,
						royalties_schedule,
					)?;

					let _ = Self::remove_offer(offer_id, offer.token_id)?;
					Self::deposit_event(Event::<T>::OfferAccept {
						offer_id,
						token_id: offer.token_id,
						amount: offer.amount,
						asset_id: offer.asset_id,
					});
					Ok(())
				},
			}
		}
	}
}<|MERGE_RESOLUTION|>--- conflicted
+++ resolved
@@ -37,14 +37,8 @@
 	CreateExt, Hold, OnNewAssetSubscriber, OnTransferSubscriber, TransferExt, Xls20MintRequest,
 };
 use seed_primitives::{
-	AccountId, AssetId, Balance, CollectionUuid, MetadataScheme, ParachainId, SerialNumber, TokenId,
+	AccountId, AssetId, Balance, CollectionUuid, MetadataScheme, ParachainId, SerialNumber, TokenCount, TokenId,
 };
-<<<<<<< HEAD
-use seed_primitives::{
-	AssetId, Balance, CollectionUuid, ParachainId, SerialNumber, TokenCount, TokenId,
-};
-=======
->>>>>>> 8406a368
 use sp_runtime::{
 	traits::{AccountIdConversion, One, Saturating, Zero},
 	DispatchResult, PerThing, Permill,
@@ -408,8 +402,6 @@
 
 	#[pallet::hooks]
 	impl<T: Config> Hooks<BlockNumberFor<T>> for Pallet<T> {
-<<<<<<< HEAD
-=======
 		#[cfg(feature = "try-runtime")]
 		fn pre_upgrade() -> Result<(), &'static str> {
 			migration::v3::pre_upgrade::<T>()?;
@@ -429,7 +421,6 @@
 			Ok(())
 		}
 
->>>>>>> 8406a368
 		/// Check and close all expired listings
 		fn on_initialize(now: T::BlockNumber) -> Weight {
 			// TODO: this is unbounded and could become costly
