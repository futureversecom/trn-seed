// Copyright 2022-2023 Futureverse Corporation Limited
//
// Licensed under the Apache License, Version 2.0 (the "License");
// you may not use this file except in compliance with the License.
// You may obtain a copy of the License at
//
//     http://www.apache.org/licenses/LICENSE-2.0
//
// Unless required by applicable law or agreed to in writing, software
// distributed under the License is distributed on an "AS IS" BASIS,
// WITHOUT WARRANTIES OR CONDITIONS OF ANY KIND, either express or implied.
// See the License for the specific language governing permissions and
// limitations under the License.
// You may obtain a copy of the License at the root of this project source code

#![cfg_attr(not(feature = "std"), no_std)]
//! # NFT Module
//!
//! Provides the basic creation and management of dynamic NFTs (created at runtime).
//!
//! Intended to be used "as is" by dapps and provide basic NFT feature set for smart contracts
//! to extend.
//!
//! *Collection*:
//! Collection are a grouping of tokens- equivalent to an ERC721 contract
//!
//! *Tokens*:
//!  Individual tokens within a collection. Globally identifiable by a tuple of (collection, serial
//! number)

use frame_support::{
	dispatch::Dispatchable,
	ensure,
	traits::{fungibles::Mutate, Get},
	transactional, PalletId,
};
use seed_pallet_common::{
	utils::{
		CollectionUtilityFlags, PublicMintInformation, TokenBurnAuthority,
		TokenUtilityFlags as TokenFlags,
	},
	NFIRequest, OnNewAssetSubscriber, OnTransferSubscriber, Xls20MintRequest,
};
use seed_primitives::{
	AssetId, Balance, CollectionUuid, CrossChainCompatibility, MetadataScheme, OriginChain,
	ParachainId, RoyaltiesSchedule, SerialNumber, TokenCount, TokenId, TokenLockReason,
	MAX_COLLECTION_ENTITLEMENTS,
};
use sp_runtime::{
	traits::{AccountIdConversion, One, Zero},
	DispatchResult,
};
use sp_std::prelude::*;

#[cfg(feature = "runtime-benchmarks")]
mod benchmarking;
#[cfg(test)]
pub mod mock;
#[cfg(feature = "std")]
pub mod test_utils;
#[cfg(test)]
mod tests;
pub mod weights;

pub use weights::WeightInfo;

mod impls;
pub mod traits;
mod types;

pub use pallet::*;
pub use types::*;

/// The maximum amount of owned tokens to be returned by the RPC
pub const MAX_OWNED_TOKENS_LIMIT: u16 = 1000;
/// The logging target for this module
pub(crate) const LOG_TARGET: &str = "nft";

#[frame_support::pallet]
pub mod pallet {
	use super::{DispatchResult, *};
	use frame_support::pallet_prelude::*;
	use frame_system::pallet_prelude::*;
	use seed_pallet_common::Migrator;

	/// The current storage version.
	const STORAGE_VERSION: StorageVersion = StorageVersion::new(8);

	#[pallet::pallet]
	#[pallet::storage_version(STORAGE_VERSION)]
	pub struct Pallet<T>(_);

	#[pallet::genesis_config]
	pub struct GenesisConfig<T: Config> {
		_phantom: sp_std::marker::PhantomData<T>,
	}

	impl<T: Config> Default for GenesisConfig<T> {
		fn default() -> Self {
			GenesisConfig { _phantom: Default::default() }
		}
	}

	#[pallet::genesis_build]
	impl<T: Config> BuildGenesisConfig for GenesisConfig<T> {
		fn build(&self) {
			NextCollectionId::<T>::put(1_u32);
		}
	}

	#[pallet::config]
	pub trait Config: frame_system::Config {
		/// The system event type
		type RuntimeEvent: From<Event<Self>> + IsType<<Self as frame_system::Config>::RuntimeEvent>;
		/// The overarching call type.
		type RuntimeCall: Parameter
			+ Dispatchable<RuntimeOrigin = Self::RuntimeOrigin>
			+ From<frame_system::Call<Self>>;
		/// Max tokens that a collection can contain
		type MaxTokensPerCollection: Get<u32>;
		/// Max quantity of NFTs that can be minted in one transaction
		type MintLimit: Get<u32>;
		/// Handler for when an NFT has been transferred
		type OnTransferSubscription: OnTransferSubscriber;
		/// Handler for when an NFT collection has been created
		type OnNewAssetSubscription: OnNewAssetSubscriber<CollectionUuid>;
		/// Handles a multi-currency fungible asset system
		type MultiCurrency: Mutate<Self::AccountId, Balance = Balance, AssetId = AssetId>;
		/// This pallet's Id, used for deriving a sovereign account ID
		#[pallet::constant]
		type PalletId: Get<PalletId>;
		/// The parachain_id being used by this parachain
		type ParachainId: Get<ParachainId>;
		/// The maximum length of a collection name, stored on-chain
		#[pallet::constant]
		type StringLimit: Get<u32>;
		/// Provides the public call to weight mapping
		type WeightInfo: WeightInfo;
		/// Interface for sending XLS20 mint requests
		type Xls20MintRequest: Xls20MintRequest<AccountId = Self::AccountId>;
		/// Interface for requesting extra meta storage items
		type NFIRequest: NFIRequest<AccountId = Self::AccountId>;
<<<<<<< HEAD
		/// Current Migrator handling the migration of storage values
		type Migrator: Migrator;
=======
		/// Max number of pending issuances for a collection
		type MaxPendingIssuances: Get<u32>;
>>>>>>> a69f220b
	}

	/// Map from collection to its information
	#[pallet::storage]
	pub type CollectionInfo<T: Config> = StorageMap<
		_,
		Twox64Concat,
		CollectionUuid,
		CollectionInformation<T::AccountId, T::StringLimit>,
	>;

	/// Map from collection to its ownership information
	#[pallet::storage]
	pub type OwnershipInfo<T: Config> = StorageMap<
		_,
		Twox64Concat,
		CollectionUuid,
		TokenOwnership<T::AccountId, T::MaxTokensPerCollection>,
		OptionQuery,
	>;

	/// Map from collection to its public minting information
	#[pallet::storage]
	pub type PublicMintInfo<T: Config> =
		StorageMap<_, Twox64Concat, CollectionUuid, PublicMintInformation>;

	/// The next available incrementing collection id
	#[pallet::storage]
	pub type NextCollectionId<T> = StorageValue<_, u32, ValueQuery>;

	/// Map from a token to lock status if any
	#[pallet::storage]
	pub type TokenLocks<T> = StorageMap<_, Twox64Concat, TokenId, TokenLockReason>;

	/// Map from a collection to additional utility flags
	#[pallet::storage]
	pub type UtilityFlags<T> =
		StorageMap<_, Twox64Concat, CollectionUuid, CollectionUtilityFlags, ValueQuery>;

	/// Map from a token_id to transferable and burn authority flags
	#[pallet::storage]
	pub type TokenUtilityFlags<T> = StorageMap<_, Twox64Concat, TokenId, TokenFlags, ValueQuery>;

	// Map from a collection id to a collection's pending issuances
	#[pallet::storage]
	pub type PendingIssuances<T: Config> = StorageMap<
		_,
		Twox64Concat,
		CollectionUuid,
		CollectionPendingIssuances<T::AccountId, T::MaxPendingIssuances>,
		ValueQuery,
	>;

	#[pallet::event]
	#[pallet::generate_deposit(pub (super) fn deposit_event)]
	pub enum Event<T: Config> {
		/// A new collection of tokens was created
		CollectionCreate {
			collection_uuid: CollectionUuid,
			initial_issuance: TokenCount,
			max_issuance: Option<TokenCount>,
			collection_owner: T::AccountId,
			metadata_scheme: MetadataScheme,
			name: Vec<u8>,
			royalties_schedule: Option<RoyaltiesSchedule<T::AccountId>>,
			origin_chain: OriginChain,
			compatibility: CrossChainCompatibility,
		},
		/// Public minting was enabled/disabled for a collection
		PublicMintToggle { collection_id: CollectionUuid, enabled: bool },
		/// Token(s) were minted
		Mint {
			collection_id: CollectionUuid,
			start: SerialNumber,
			end: SerialNumber,
			owner: T::AccountId,
		},
		/// Payment was made to cover a public mint
		MintFeePaid {
			who: T::AccountId,
			collection_id: CollectionUuid,
			payment_asset: AssetId,
			payment_amount: Balance,
			token_count: TokenCount,
		},
		/// A mint price was set for a collection
		MintPriceSet {
			collection_id: CollectionUuid,
			payment_asset: Option<AssetId>,
			mint_price: Option<Balance>,
		},
		/// Token(s) were bridged
		BridgedMint {
			collection_id: CollectionUuid,
			serial_numbers: BoundedVec<SerialNumber, T::MaxTokensPerCollection>,
			owner: T::AccountId,
		},
		/// A new owner was set
		OwnerSet { collection_id: CollectionUuid, new_owner: T::AccountId },
		/// Max issuance was set
		MaxIssuanceSet { collection_id: CollectionUuid, max_issuance: TokenCount },
		/// Base URI was set
		BaseUriSet { collection_id: CollectionUuid, base_uri: Vec<u8> },
		/// Name was set
		NameSet { collection_id: CollectionUuid, name: BoundedVec<u8, T::StringLimit> },
		/// Royalties schedule was set
		RoyaltiesScheduleSet {
			collection_id: CollectionUuid,
			royalties_schedule: RoyaltiesSchedule<T::AccountId>,
		},
		/// A token was transferred
		Transfer {
			previous_owner: T::AccountId,
			collection_id: CollectionUuid,
			serial_numbers: Vec<SerialNumber>,
			new_owner: T::AccountId,
		},
		/// A token was burned
		Burn {
			token_owner: T::AccountId,
			collection_id: CollectionUuid,
			serial_number: SerialNumber,
		},
		/// Collection has been claimed
		CollectionClaimed { account: T::AccountId, collection_id: CollectionUuid },
		/// Utility flags were set for a collection
		UtilityFlagsSet { collection_id: CollectionUuid, utility_flags: CollectionUtilityFlags },
		/// Token transferable flag was set
		TokenTransferableFlagSet { token_id: TokenId, transferable: bool },
		/// A pending issuance for a soulbound token has been created
		PendingIssuanceCreated {
			collection_id: CollectionUuid,
			issuance_id: u32,
			token_owner: T::AccountId,
			quantity: u32,
			burn_authority: TokenBurnAuthority,
		},
		/// Soulbound tokens were successfully issued
		Issued {
			token_owner: T::AccountId,
			start: SerialNumber,
			end: SerialNumber,
			burn_authority: TokenBurnAuthority,
		},
	}

	#[pallet::error]
	pub enum Error<T> {
		/// Given collection name is invalid (invalid utf-8, too long, empty)
		CollectionNameInvalid,
		/// No more Ids are available, they've been exhausted
		NoAvailableIds,
		/// Origin does not own the NFT
		NotTokenOwner,
		/// The token does not exist
		NoToken,
		/// Origin is not the collection owner and is not permitted to perform the operation
		NotCollectionOwner,
		/// This collection has not allowed public minting
		PublicMintDisabled,
		/// Cannot operate on a listed NFT
		TokenLocked,
		/// Total royalties would exceed 100% of sale or an empty vec is supplied
		RoyaltiesInvalid,
		/// The collection does not exist
		NoCollectionFound,
		/// The metadata path is invalid (non-utf8 or empty)
		InvalidMetadataPath,
		/// The caller can not be the new owner
		InvalidNewOwner,
		/// The number of tokens have exceeded the max tokens allowed
		TokenLimitExceeded,
		/// The quantity exceeds the max tokens per mint limit
		MintLimitExceeded,
		/// Max issuance needs to be greater than 0 and initial_issuance
		/// Cannot exceed MaxTokensPerCollection
		InvalidMaxIssuance,
		/// The max issuance has already been set and can't be changed
		MaxIssuanceAlreadySet,
		/// The collection max issuance has been reached and no more tokens can be minted
		MaxIssuanceReached,
		/// Attemped to mint a token that was bridged from a different chain
		AttemptedMintOnBridgedToken,
		/// Cannot claim already claimed collections
		CannotClaimNonClaimableCollections,
		/// Only Root originated NFTs that are not XLS-20 compatible can have their metadata updated
		CannotUpdateMetadata,
		/// Initial issuance on XLS-20 compatible collections must be zero
		InitialIssuanceNotZero,
		/// Total issuance of collection must be zero to add xls20 compatibility
		CollectionIssuanceNotZero,
		/// Token(s) blocked from minting during the bridging process
		BlockedMint,
		/// Minting has been disabled for tokens within this collection
		MintUtilityBlocked,
		/// Transfer has been disabled for tokens within this collection
		TransferUtilityBlocked,
		/// Burning has been disabled for tokens within this collection
		BurnUtilityBlocked,
		/// The number of pending issuances has exceeded the max for a collection
		PendingIssuanceLimitExceeded,
		/// Attempted to accept an issuance that does not exist, or is not
		/// set for the caller
		InvalidPendingIssuance,
		/// Attempted to update the token utility flags for a soulbound token
		CannotUpdateTokenUtility,
		/// Attempted to burn a token from an account that does not adhere to
		/// the token's burn authority
		InvalidBurnAuthority,
	}

	#[pallet::call]
	impl<T: Config> Pallet<T> {
		#[pallet::call_index(0)]
		#[pallet::weight(T::WeightInfo::claim_unowned_collection())]
		/// Bridged collections from Ethereum will initially lack an owner. These collections will
		/// be assigned to the pallet. This allows for claiming those collections assuming they were
		/// assigned to the pallet
		pub fn claim_unowned_collection(
			origin: OriginFor<T>,
			collection_id: CollectionUuid,
			new_owner: T::AccountId,
		) -> DispatchResult {
			ensure_root(origin)?;
			T::Migrator::ensure_migrated()?;

			CollectionInfo::<T>::try_mutate(collection_id, |maybe_collection| -> DispatchResult {
				let collection = maybe_collection.as_mut().ok_or(Error::<T>::NoCollectionFound)?;
				ensure!(
					collection.owner == Self::account_id(),
					Error::<T>::CannotClaimNonClaimableCollections
				);

				collection.owner = new_owner.clone();
				Ok(())
			})?;
			let event = Event::<T>::CollectionClaimed { account: new_owner, collection_id };
			Self::deposit_event(event);

			Ok(())
		}

		/// Set the owner of a collection
		/// Caller must be the current collection owner
		#[pallet::call_index(1)]
		#[pallet::weight(T::WeightInfo::set_owner())]
		pub fn set_owner(
			origin: OriginFor<T>,
			collection_id: CollectionUuid,
			new_owner: T::AccountId,
		) -> DispatchResult {
			let who = ensure_signed(origin)?;
			T::Migrator::ensure_migrated()?;
			Self::do_set_owner(who, collection_id, new_owner)
		}

		/// Set the max issuance of a collection
		/// Caller must be the current collection owner
		#[pallet::call_index(2)]
		#[pallet::weight(T::WeightInfo::set_max_issuance())]
		pub fn set_max_issuance(
			origin: OriginFor<T>,
			collection_id: CollectionUuid,
			max_issuance: TokenCount,
		) -> DispatchResult {
			let who = ensure_signed(origin)?;
			T::Migrator::ensure_migrated()?;
			let mut collection_info =
				<CollectionInfo<T>>::get(collection_id).ok_or(Error::<T>::NoCollectionFound)?;
			ensure!(!max_issuance.is_zero(), Error::<T>::InvalidMaxIssuance);
			ensure!(&collection_info.owner == &who, Error::<T>::NotCollectionOwner);
			ensure!(collection_info.max_issuance.is_none(), Error::<T>::MaxIssuanceAlreadySet);
			ensure!(
				collection_info.collection_issuance <= max_issuance,
				Error::<T>::InvalidMaxIssuance
			);

			collection_info.max_issuance = Some(max_issuance);
			<CollectionInfo<T>>::insert(collection_id, collection_info);
			Self::deposit_event(Event::<T>::MaxIssuanceSet { collection_id, max_issuance });
			Ok(())
		}

		/// Set the base URI of a collection
		/// Caller must be the current collection owner
		/// Collection must originate on TRN and not be XLS-20 compatible
		/// XLS-20 metadata is immutable so we must respect that on our chain as well
		#[pallet::call_index(3)]
		#[pallet::weight(T::WeightInfo::set_base_uri())]
		pub fn set_base_uri(
			origin: OriginFor<T>,
			collection_id: CollectionUuid,
			base_uri: Vec<u8>,
		) -> DispatchResult {
			let who = ensure_signed(origin)?;
			T::Migrator::ensure_migrated()?;
			let mut collection_info =
				<CollectionInfo<T>>::get(collection_id).ok_or(Error::<T>::NoCollectionFound)?;
			ensure!(&collection_info.owner == &who, Error::<T>::NotCollectionOwner);
			ensure!(
				!collection_info.cross_chain_compatibility.xrpl,
				Error::<T>::CannotUpdateMetadata
			);
			ensure!(
				collection_info.origin_chain == OriginChain::Root,
				Error::<T>::CannotUpdateMetadata
			);

			collection_info.metadata_scheme = base_uri
				.clone()
				.as_slice()
				.try_into()
				.map_err(|_| Error::<T>::InvalidMetadataPath)?;

			<CollectionInfo<T>>::insert(collection_id, collection_info);
			Self::deposit_event(Event::<T>::BaseUriSet { collection_id, base_uri });
			Ok(())
		}

		/// Create a new collection
		/// Additional tokens can be minted via `mint_additional`
		///
		/// `name` - the name of the collection
		/// `initial_issuance` - number of tokens to mint now
		/// `max_issuance` - maximum number of tokens allowed in collection
		/// `token_owner` - the token owner, defaults to the caller
		/// `metadata_scheme` - The off-chain metadata referencing scheme for tokens in this
		/// `royalties_schedule` - defacto royalties plan for secondary sales, this will
		/// apply to all tokens in the collection by default.
		#[pallet::call_index(4)]
		#[pallet::weight(T::WeightInfo::create_collection())]
		#[transactional]
		pub fn create_collection(
			origin: OriginFor<T>,
			name: BoundedVec<u8, T::StringLimit>,
			initial_issuance: TokenCount,
			max_issuance: Option<TokenCount>,
			token_owner: Option<T::AccountId>,
			metadata_scheme: MetadataScheme,
			royalties_schedule: Option<RoyaltiesSchedule<T::AccountId>>,
			cross_chain_compatibility: CrossChainCompatibility,
		) -> DispatchResult {
			let who = ensure_signed(origin)?;
			T::Migrator::ensure_migrated()?;
			Self::do_create_collection(
				who,
				name,
				initial_issuance,
				max_issuance,
				token_owner,
				metadata_scheme,
				royalties_schedule,
				OriginChain::Root,
				cross_chain_compatibility,
			)?;
			Ok(())
		}

		#[pallet::call_index(5)]
		#[pallet::weight(T::WeightInfo::toggle_public_mint())]
		pub fn toggle_public_mint(
			origin: OriginFor<T>,
			collection_id: CollectionUuid,
			enabled: bool,
		) -> DispatchResult {
			let who = ensure_signed(origin)?;
			T::Migrator::ensure_migrated()?;
			let collection_info =
				<CollectionInfo<T>>::get(collection_id).ok_or(Error::<T>::NoCollectionFound)?;
			// Only the owner can make this call
			ensure!(&collection_info.owner == &who, Error::<T>::NotCollectionOwner);

			// Get public mint info and set enabled flag
			let mut public_mint_info = <PublicMintInfo<T>>::get(collection_id).unwrap_or_default();
			public_mint_info.enabled = enabled;

			if public_mint_info == PublicMintInformation::default() {
				// If the pricing details are None, and enabled is false
				// Remove the storage entry
				<PublicMintInfo<T>>::remove(collection_id);
			} else {
				// Otherwise, update the storage
				<PublicMintInfo<T>>::insert(collection_id, public_mint_info);
			}

			Self::deposit_event(Event::<T>::PublicMintToggle { collection_id, enabled });
			Ok(())
		}

		#[pallet::call_index(6)]
		#[pallet::weight(T::WeightInfo::set_mint_fee())]
		pub fn set_mint_fee(
			origin: OriginFor<T>,
			collection_id: CollectionUuid,
			pricing_details: Option<(AssetId, Balance)>,
		) -> DispatchResult {
			let who = ensure_signed(origin)?;
			T::Migrator::ensure_migrated()?;
			let collection_info =
				<CollectionInfo<T>>::get(collection_id).ok_or(Error::<T>::NoCollectionFound)?;
			// Only the owner can make this call
			ensure!(&collection_info.owner == &who, Error::<T>::NotCollectionOwner);

			// Get the existing public mint info if it exists
			let mut public_mint_info = <PublicMintInfo<T>>::get(collection_id).unwrap_or_default();
			public_mint_info.pricing_details = pricing_details;

			if public_mint_info == PublicMintInformation::default() {
				// If the pricing details are None, and enabled is false
				// Remove the storage entry
				<PublicMintInfo<T>>::remove(collection_id);
			} else {
				// Otherwise, update the storage
				<PublicMintInfo<T>>::insert(collection_id, public_mint_info);
			}

			// Extract payment asset and mint price for clearer event logging
			let (payment_asset, mint_price) = match pricing_details {
				Some((asset, price)) => (Some(asset), Some(price)),
				None => (None, None),
			};

			Self::deposit_event(Event::<T>::MintPriceSet {
				collection_id,
				payment_asset,
				mint_price,
			});
			Ok(())
		}

		/// Mint tokens for an existing collection
		///
		/// `collection_id` - the collection to mint tokens in
		/// `quantity` - how many tokens to mint
		/// `token_owner` - the token owner, defaults to the caller if unspecified
		/// Caller must be the collection owner
		/// -----------
		/// Weight is O(N) where N is `quantity`
		#[pallet::call_index(7)]
		#[pallet::weight(T::WeightInfo::mint())]
		#[transactional]
		pub fn mint(
			origin: OriginFor<T>,
			collection_id: CollectionUuid,
			quantity: TokenCount,
			token_owner: Option<T::AccountId>,
		) -> DispatchResult {
			let who = ensure_signed(origin)?;
			T::Migrator::ensure_migrated()?;

			let mut collection_info =
				<CollectionInfo<T>>::get(collection_id).ok_or(Error::<T>::NoCollectionFound)?;

			let public_mint_info = <PublicMintInfo<T>>::get(collection_id).unwrap_or_default();
			// Caller must be collection_owner if public mint is disabled
			ensure!(
				collection_info.is_collection_owner(&who) || public_mint_info.enabled,
				Error::<T>::PublicMintDisabled
			);

			// Perform pre mint checks
			let serial_numbers = Self::pre_mint(collection_id, &mut collection_info, quantity)?;
			let xls20_compatible = collection_info.cross_chain_compatibility.xrpl;
			let metadata_scheme = collection_info.metadata_scheme.clone();
			let owner = token_owner.unwrap_or(who.clone());

			// Only charge mint fee if public mint enabled and caller is not collection owner
			if public_mint_info.enabled && collection_info.owner != who {
				// Charge the mint fee for the mint
				Self::charge_mint_fee(
					&who,
					collection_id,
					&collection_info.owner,
					public_mint_info,
					quantity,
				)?;
			}

			// Perform the mint and update storage
			Self::do_mint(collection_id, collection_info, &owner, &serial_numbers)?;

			// Check if this collection is XLS-20 compatible
			if xls20_compatible {
				// Pay XLS20 mint fee and send requests
				T::Xls20MintRequest::request_xls20_mint(
					&who,
					collection_id,
					serial_numbers.clone().into_inner(),
					metadata_scheme,
				)?;
			}

			// Request NFI storage if enabled
			T::NFIRequest::request(&who, collection_id, serial_numbers.clone().into_inner())?;

			// throw event, listing starting and endpoint token ids (sequential mint)
			Self::deposit_event(Event::<T>::Mint {
				collection_id,
				start: *serial_numbers.first().ok_or(Error::<T>::NoToken)?,
				end: *serial_numbers.last().ok_or(Error::<T>::NoToken)?,
				owner,
			});
			Ok(())
		}

		/// Transfer ownership of an NFT
		/// Caller must be the token owner
		#[pallet::call_index(8)]
		#[pallet::weight(T::WeightInfo::transfer(serial_numbers.len() as u32))]
		#[transactional]
		pub fn transfer(
			origin: OriginFor<T>,
			collection_id: CollectionUuid,
			serial_numbers: BoundedVec<SerialNumber, T::MaxTokensPerCollection>,
			new_owner: T::AccountId,
		) -> DispatchResult {
			let who = ensure_signed(origin)?;
			T::Migrator::ensure_migrated()?;

			Self::do_transfer(collection_id, serial_numbers, &who, &new_owner)
		}

		/// Burn a token 🔥
		///
		/// Caller must be the token owner
		#[pallet::call_index(9)]
		#[pallet::weight(T::WeightInfo::burn())]
		#[transactional]
		pub fn burn(origin: OriginFor<T>, token_id: TokenId) -> DispatchResult {
			let who = ensure_signed(origin)?;
			T::Migrator::ensure_migrated()?;
			let (collection_id, serial_number) = token_id;

			Self::do_burn(&who, collection_id, serial_number)?;
			Self::deposit_event(Event::<T>::Burn {
				token_owner: who,
				collection_id,
				serial_number,
			});
			Ok(())
		}

		/// Set the name of a collection
		/// Caller must be the current collection owner
		#[pallet::call_index(10)]
		#[pallet::weight(T::WeightInfo::set_name())]
		pub fn set_name(
			origin: OriginFor<T>,
			collection_id: CollectionUuid,
			name: BoundedVec<u8, T::StringLimit>,
		) -> DispatchResult {
			let who = ensure_signed(origin)?;
			T::Migrator::ensure_migrated()?;
			let mut collection_info =
				<CollectionInfo<T>>::get(collection_id).ok_or(Error::<T>::NoCollectionFound)?;
			ensure!(&collection_info.owner == &who, Error::<T>::NotCollectionOwner);

			ensure!(!name.is_empty(), Error::<T>::CollectionNameInvalid);
			ensure!(core::str::from_utf8(&name).is_ok(), Error::<T>::CollectionNameInvalid);
			collection_info.name = name.clone();

			<CollectionInfo<T>>::insert(collection_id, collection_info);
			Self::deposit_event(Event::<T>::NameSet { collection_id, name });
			Ok(())
		}

		/// Set the royalties schedule of a collection
		/// Caller must be the current collection owner
		#[pallet::call_index(11)]
		#[pallet::weight(T::WeightInfo::set_royalties_schedule())]
		pub fn set_royalties_schedule(
			origin: OriginFor<T>,
			collection_id: CollectionUuid,
			royalties_schedule: RoyaltiesSchedule<T::AccountId>,
		) -> DispatchResult {
			let who = ensure_signed(origin)?;
			T::Migrator::ensure_migrated()?;
			let mut collection_info =
				<CollectionInfo<T>>::get(collection_id).ok_or(Error::<T>::NoCollectionFound)?;
			ensure!(&collection_info.owner == &who, Error::<T>::NotCollectionOwner);

			// Check that the entitlements are less than MAX_ENTITLEMENTS - 2
			// This is because when the token is listed, two more entitlements will be added
			// for the network fee and marketplace fee
			ensure!(
				royalties_schedule.entitlements.len() <= MAX_COLLECTION_ENTITLEMENTS as usize,
				Error::<T>::RoyaltiesInvalid
			);
			ensure!(royalties_schedule.validate(), Error::<T>::RoyaltiesInvalid);

			collection_info.royalties_schedule = Some(royalties_schedule.clone());

			<CollectionInfo<T>>::insert(collection_id, collection_info);
			Self::deposit_event(Event::<T>::RoyaltiesScheduleSet {
				collection_id,
				royalties_schedule,
			});
			Ok(())
		}

		/// Set utility flags of a collection. This allows restricting certain operations on a
		/// collection such as transfer, burn or mint
		#[pallet::call_index(12)]
		#[pallet::weight(T::WeightInfo::set_utility_flags())]
		#[transactional]
		pub fn set_utility_flags(
			origin: OriginFor<T>,
			collection_id: CollectionUuid,
			utility_flags: CollectionUtilityFlags,
		) -> DispatchResult {
			let who = ensure_signed(origin)?;
			T::Migrator::ensure_migrated()?;
			let collection_info =
				<CollectionInfo<T>>::get(collection_id).ok_or(Error::<T>::NoCollectionFound)?;
			ensure!(&collection_info.owner == &who, Error::<T>::NotCollectionOwner);

			if utility_flags == CollectionUtilityFlags::default() {
				// If the utility flags are default, remove the storage entry
				<UtilityFlags<T>>::remove(collection_id);
			} else {
				// Otherwise, update the storage
				<UtilityFlags<T>>::insert(collection_id, utility_flags);
			}

			Self::deposit_event(Event::<T>::UtilityFlagsSet { collection_id, utility_flags });
			Ok(())
		}

		/// Set transferable flag on a token, allowing or disallowing transfers
		/// Caller must be the collection owner
		#[pallet::call_index(13)]
		#[pallet::weight(T::WeightInfo::set_token_transferable_flag())]
		#[transactional]
		pub fn set_token_transferable_flag(
			origin: OriginFor<T>,
			token_id: TokenId,
			transferable: bool,
		) -> DispatchResult {
			let who = ensure_signed(origin)?;
			let collection_info =
				<CollectionInfo<T>>::get(token_id.0).ok_or(Error::<T>::NoCollectionFound)?;
			ensure!(collection_info.is_collection_owner(&who), Error::<T>::NotCollectionOwner);

			// Check if the token exists
			ensure!(collection_info.token_exists(token_id.1), Error::<T>::NoToken);

			ensure!(
				<TokenUtilityFlags<T>>::get(token_id).burn_authority.is_none(),
				Error::<T>::CannotUpdateTokenUtility
			);

			TokenUtilityFlags::<T>::mutate(token_id, |flags| {
				flags.transferable = transferable;
			});

			Self::deposit_event(Event::<T>::TokenTransferableFlagSet { token_id, transferable });
			Ok(())
		}

		/// Issue a soulbound token. The issuance will be pending until the
		/// token owner accepts the issuance.
		#[pallet::call_index(14)]
		#[pallet::weight(T::WeightInfo::issue_soulbound())]
		#[transactional]
		pub fn issue_soulbound(
			origin: OriginFor<T>,
			collection_id: CollectionUuid,
			quantity: TokenCount,
			token_owner: T::AccountId,
			burn_authority: TokenBurnAuthority,
		) -> DispatchResult {
			let who = ensure_signed(origin)?;
			let mut collection_info =
				<CollectionInfo<T>>::get(collection_id).ok_or(Error::<T>::NoCollectionFound)?;
			// Only the owner can make this call
			ensure!(collection_info.is_collection_owner(&who), Error::<T>::NotCollectionOwner);

			let _ = Self::pre_mint(collection_id, &mut collection_info, quantity)?;

			<PendingIssuances<T>>::try_mutate(
				collection_id,
				|pending_issuances| -> DispatchResult {
					let issuance_id = pending_issuances
						.insert_pending_issuance(&token_owner, quantity, burn_authority)
						.map_err(Error::<T>::from)?;

					Self::deposit_event(Event::<T>::PendingIssuanceCreated {
						collection_id,
						issuance_id,
						token_owner: token_owner.clone(),
						quantity,
						burn_authority,
					});

					Ok(())
				},
			)?;

			Ok(())
		}

		/// Accept the issuance of a soulbound token.
		#[pallet::call_index(15)]
		#[pallet::weight(T::WeightInfo::accept_soulbound_issuance())]
		#[transactional]
		pub fn accept_soulbound_issuance(
			origin: OriginFor<T>,
			collection_id: CollectionUuid,
			issuance_id: u32,
		) -> DispatchResult {
			let who = ensure_signed(origin)?;

			let collection_pending_issuances = <PendingIssuances<T>>::get(collection_id);

			let pending_issuance = collection_pending_issuances
				.get_pending_issuance(&who, issuance_id)
				.ok_or(Error::<T>::InvalidPendingIssuance)?;

			let mut collection_info =
				<CollectionInfo<T>>::get(collection_id).ok_or(Error::<T>::NoCollectionFound)?;

			// Perform pre mint checks
			// Note: We validate this mint as if it was being performed
			// by the owner.
			let serial_numbers =
				Self::pre_mint(collection_id, &mut collection_info, pending_issuance.quantity)?;
			let collection_owner = collection_info.owner.clone();
			let xls20_compatible = collection_info.cross_chain_compatibility.xrpl;
			let metadata_scheme = collection_info.metadata_scheme.clone();

			// Perform the mint and update storage
			Self::do_mint(collection_id, collection_info, &who, &serial_numbers)?;

			// Check if this collection is XLS-20 compatible
			if xls20_compatible {
				// Pay XLS20 mint fee and send requests
				T::Xls20MintRequest::request_xls20_mint(
					&collection_owner,
					collection_id,
					serial_numbers.clone().into_inner(),
					metadata_scheme,
				)?;
			}

			// Request NFI storage if enabled as collection owner
			T::NFIRequest::request(
				&collection_owner,
				collection_id,
				serial_numbers.clone().into_inner(),
			)?;

			// Set the utility flags for the tokens
			for serial_number in serial_numbers.clone() {
				TokenUtilityFlags::<T>::mutate((collection_id, serial_number), |flags| {
					flags.transferable = false;
					flags.burn_authority = Some(pending_issuance.burn_authority);
				});
			}

			Self::deposit_event(Event::<T>::Issued {
				token_owner: who.clone(),
				start: *serial_numbers.first().ok_or(Error::<T>::NoToken)?,
				end: *serial_numbers.last().ok_or(Error::<T>::NoToken)?,
				burn_authority: pending_issuance.burn_authority,
			});

			// remove the pending issuance
			<PendingIssuances<T>>::try_mutate(
				collection_id,
				|pending_issuances| -> DispatchResult {
					pending_issuances.remove_pending_issuance(&who, issuance_id);

					Ok(())
				},
			)?;

			Ok(())
		}
	}
<<<<<<< HEAD
=======
}

impl<T: Config> From<TokenOwnershipError> for Error<T> {
	fn from(val: TokenOwnershipError) -> Error<T> {
		match val {
			TokenOwnershipError::TokenLimitExceeded => Error::<T>::TokenLimitExceeded,
		}
	}
}

impl<T: Config> From<PendingIssuanceError> for Error<T> {
	fn from(val: PendingIssuanceError) -> Error<T> {
		match val {
			PendingIssuanceError::PendingIssuanceLimitExceeded => {
				Error::<T>::PendingIssuanceLimitExceeded
			},
		}
	}
>>>>>>> a69f220b
}<|MERGE_RESOLUTION|>--- conflicted
+++ resolved
@@ -140,13 +140,10 @@
 		type Xls20MintRequest: Xls20MintRequest<AccountId = Self::AccountId>;
 		/// Interface for requesting extra meta storage items
 		type NFIRequest: NFIRequest<AccountId = Self::AccountId>;
-<<<<<<< HEAD
+		/// Max number of pending issuances for a collection
+		type MaxPendingIssuances: Get<u32>;
 		/// Current Migrator handling the migration of storage values
 		type Migrator: Migrator;
-=======
-		/// Max number of pending issuances for a collection
-		type MaxPendingIssuances: Get<u32>;
->>>>>>> a69f220b
 	}
 
 	/// Map from collection to its information
@@ -786,6 +783,7 @@
 			transferable: bool,
 		) -> DispatchResult {
 			let who = ensure_signed(origin)?;
+            T::Migrator::ensure_migrated()?;
 			let collection_info =
 				<CollectionInfo<T>>::get(token_id.0).ok_or(Error::<T>::NoCollectionFound)?;
 			ensure!(collection_info.is_collection_owner(&who), Error::<T>::NotCollectionOwner);
@@ -819,6 +817,7 @@
 			burn_authority: TokenBurnAuthority,
 		) -> DispatchResult {
 			let who = ensure_signed(origin)?;
+            T::Migrator::ensure_migrated()?;
 			let mut collection_info =
 				<CollectionInfo<T>>::get(collection_id).ok_or(Error::<T>::NoCollectionFound)?;
 			// Only the owner can make this call
@@ -858,6 +857,7 @@
 			issuance_id: u32,
 		) -> DispatchResult {
 			let who = ensure_signed(origin)?;
+            T::Migrator::ensure_migrated()?;
 
 			let collection_pending_issuances = <PendingIssuances<T>>::get(collection_id);
 
@@ -926,25 +926,14 @@
 			Ok(())
 		}
 	}
-<<<<<<< HEAD
-=======
 }
 
-impl<T: Config> From<TokenOwnershipError> for Error<T> {
-	fn from(val: TokenOwnershipError) -> Error<T> {
-		match val {
-			TokenOwnershipError::TokenLimitExceeded => Error::<T>::TokenLimitExceeded,
-		}
-	}
-}
-
 impl<T: Config> From<PendingIssuanceError> for Error<T> {
-	fn from(val: PendingIssuanceError) -> Error<T> {
-		match val {
-			PendingIssuanceError::PendingIssuanceLimitExceeded => {
-				Error::<T>::PendingIssuanceLimitExceeded
-			},
-		}
-	}
->>>>>>> a69f220b
+    fn from(val: PendingIssuanceError) -> Error<T> {
+        match val {
+            PendingIssuanceError::PendingIssuanceLimitExceeded => {
+                Error::<T>::PendingIssuanceLimitExceeded
+            },
+        }
+    }
 }