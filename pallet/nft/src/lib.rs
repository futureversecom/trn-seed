/* Copyright 2019-2021 Centrality Investments Limited
 *
 * Licensed under the LGPL, Version 3.0 (the "License");
 * you may not use this file except in compliance with the License.
 * Unless required by applicable law or agreed to in writing, software
 * distributed under the License is distributed on an "AS IS" BASIS,
 * WITHOUT WARRANTIES OR CONDITIONS OF ANY KIND, either express or implied.
 * See the License for the specific language governing permissions and
 * limitations under the License.
 * You may obtain a copy of the License at the root of this project source code,
 * or at:
 *     https://centrality.ai/licenses/gplv3.txt
 *     https://centrality.ai/licenses/lgplv3.txt
 */
#![cfg_attr(not(feature = "std"), no_std)]
#![recursion_limit = "256"]
//! # NFT Module
//!
//! Provides the basic creation and management of dynamic NFTs (created at runtime).
//!
//! Intended to be used "as is" by dapps and provide basic NFT feature set for smart contracts
//! to extend.
//!
//! *Collection*:
//! Collection are a grouping of tokens- equivalent to an ERC721 contract
//!
//! *Tokens*:
//!  Individual tokens within a collection. Globally identifiable by a tuple of (collection, serial
//! number)

use frame_support::{
	ensure, traits::Get, transactional, weights::constants::RocksDbWeight as DbWeight, PalletId,
};
use seed_pallet_common::{log, Hold, OnTransferSubscriber, TransferExt};
use seed_primitives::{AssetId, Balance, CollectionUuid, ParachainId, SerialNumber, TokenId};
use sp_runtime::{
	traits::{One, Saturating, Zero},
	DispatchResult, PerThing, Permill,
};
use sp_std::{collections::btree_map::BTreeMap, prelude::*};

mod benchmarking;
#[cfg(test)]
mod mock;
#[cfg(test)]
mod tests;
mod weights;
use weights::WeightInfo;

mod impls;
mod migration;
mod types;

pub use impls::*;
pub use pallet::*;
pub use types::*;

/// The maximum length of valid collection IDs
pub const MAX_COLLECTION_NAME_LENGTH: u8 = 32;
/// The maximum amount of listings to return
pub const MAX_COLLECTION_LISTING_LIMIT: u16 = 100;
/// The logging target for this module
pub(crate) const LOG_TARGET: &str = "nft";

#[frame_support::pallet]
pub mod pallet {
	use super::{DispatchResult, *};
	use frame_support::pallet_prelude::*;
	use frame_system::pallet_prelude::*;
	use sp_runtime::traits::AccountIdConversion;
	#[pallet::pallet]
	#[pallet::generate_store(pub (super) trait Store)]
	#[pallet::without_storage_info]
	pub struct Pallet<T>(_);

	#[pallet::genesis_config]
	pub struct GenesisConfig<T: Config> {
		_phantom: sp_std::marker::PhantomData<T>,
	}

	#[cfg(feature = "std")]
	impl<T: Config> Default for GenesisConfig<T> {
		fn default() -> Self {
			GenesisConfig { _phantom: Default::default() }
		}
	}

	#[pallet::genesis_build]
	impl<T: Config> GenesisBuild<T> for GenesisConfig<T> {
		fn build(&self) {
			NextCollectionId::<T>::put(1_u32);
			NextMarketplaceId::<T>::put(1 as MarketplaceId);
			NextListingId::<T>::put(1 as ListingId);
			NextOfferId::<T>::put(1 as OfferId);
			StorageVersion::<T>::put(Releases::V1);
		}
	}

	#[pallet::config]
	pub trait Config: frame_system::Config {
		/// Default auction / sale length in blocks
		#[pallet::constant]
		type DefaultListingDuration: Get<Self::BlockNumber>;
		/// The system event type
		type Event: From<Event<Self>> + IsType<<Self as frame_system::Config>::Event>;
		/// Handles a multi-currency fungible asset system
		type MultiCurrency: TransferExt<AccountId = Self::AccountId>
			+ Hold<AccountId = Self::AccountId>;
		/// Handler for when an NFT has been transferred
		type OnTransferSubscription: OnTransferSubscriber;
		/// This pallet's Id, used for deriving a sovereign account ID
		#[pallet::constant]
		type PalletId: Get<PalletId>;
		/// The parachain_id being used by this parachain
		type ParachainId: Get<ParachainId>;
		/// Provides the public call to weight mapping
		type WeightInfo: WeightInfo;
	}

	/// Map from collection to its information
	#[pallet::storage]
	#[pallet::getter(fn collection_info)]
	pub type CollectionInfo<T: Config> =
		StorageMap<_, Twox64Concat, CollectionUuid, CollectionInformation<T::AccountId>>;

	/// Map from a collection to its total issuance
	#[pallet::storage]
	#[pallet::getter(fn collection_issuance)]
	pub type CollectionIssuance<T> = StorageMap<_, Twox64Concat, CollectionUuid, TokenCount>;

	/// The next available incrementing collection id
	#[pallet::storage]
	pub type NextCollectionId<T> = StorageValue<_, u32, ValueQuery>;

	/// The next available serial number in a given collection
	#[pallet::storage]
	#[pallet::getter(fn next_serial_number)]
	pub type NextSerialNumber<T> = StorageMap<_, Twox64Concat, CollectionUuid, SerialNumber>;

	/// Map from a token to lock status if any
	#[pallet::storage]
	#[pallet::getter(fn token_locks)]
	pub type TokenLocks<T> = StorageMap<_, Twox64Concat, TokenId, TokenLockReason>;

	/// Map from a token to its owner
	#[pallet::storage]
	#[pallet::getter(fn token_owner)]
	pub type TokenOwner<T: Config> =
		StorageDoubleMap<_, Twox64Concat, CollectionUuid, Twox64Concat, SerialNumber, T::AccountId>;

	/// Count of tokens owned by an address, supports ERC721 `balanceOf`
	#[pallet::storage]
	#[pallet::getter(fn token_balance)]
	pub type TokenBalance<T: Config> =
		StorageMap<_, Blake2_128Concat, T::AccountId, BTreeMap<CollectionUuid, TokenCount>>;

	/// The next available marketplace id
	#[pallet::storage]
	#[pallet::getter(fn next_marketplace_id)]
	pub type NextMarketplaceId<T> = StorageValue<_, MarketplaceId, ValueQuery>;

	/// Map from marketplace account_id to royalties schedule
	#[pallet::storage]
	#[pallet::getter(fn registered_marketplaces)]
	pub type RegisteredMarketplaces<T: Config> =
		StorageMap<_, Twox64Concat, MarketplaceId, Marketplace<T::AccountId>>;

	/// NFT sale/auction listings keyed by listing id
	#[pallet::storage]
	#[pallet::getter(fn listings)]
	pub type Listings<T: Config> = StorageMap<_, Twox64Concat, ListingId, Listing<T>>;

	/// The next available listing Id
	#[pallet::storage]
	#[pallet::getter(fn next_listing_id)]
	pub type NextListingId<T> = StorageValue<_, ListingId, ValueQuery>;

	/// Map from collection to any open listings
	#[pallet::storage]
	#[pallet::getter(fn open_collection_listings)]
	pub type OpenCollectionListings<T> =
		StorageDoubleMap<_, Twox64Concat, CollectionUuid, Twox64Concat, ListingId, bool>;

	/// Winning bids on open listings.
	#[pallet::storage]
	#[pallet::getter(fn listing_winning_bid)]
	pub type ListingWinningBid<T: Config> =
		StorageMap<_, Twox64Concat, ListingId, (T::AccountId, Balance)>;

	/// Block numbers where listings will close. Value is `true` if at block number `listing_id` is
	/// scheduled to close.
	#[pallet::storage]
	#[pallet::getter(fn listing_end_schedule)]
	pub type ListingEndSchedule<T: Config> =
		StorageDoubleMap<_, Twox64Concat, T::BlockNumber, Twox64Concat, ListingId, bool>;

	/// Map from offer_id to the information related to the offer
	#[pallet::storage]
	#[pallet::getter(fn offers)]
	pub type Offers<T: Config> = StorageMap<_, Twox64Concat, OfferId, OfferType<T::AccountId>>;

	/// Maps from token_id to a vector of offer_ids on that token
	#[pallet::storage]
	#[pallet::getter(fn token_offers)]
	pub type TokenOffers<T> = StorageMap<_, Twox64Concat, TokenId, Vec<OfferId>>;

	/// The next available offer_id
	#[pallet::storage]
	#[pallet::getter(fn next_offer_id)]
	pub type NextOfferId<T> = StorageValue<_, OfferId, ValueQuery>;

	/// Version of this module's storage schema
	#[pallet::storage]
	pub type StorageVersion<T> = StorageValue<_, Releases, ValueQuery>;

	#[pallet::event]
	#[pallet::generate_deposit(pub(super) fn deposit_event)]
	pub enum Event<T: Config> {
		/// A new collection of tokens was created
		CollectionCreate {
			collection_uuid: CollectionUuid,
			token_count: TokenCount,
			owner: T::AccountId,
		},
		/// Token(s) were minted
		Mint {
			collection_id: CollectionUuid,
			first_serial_number: SerialNumber,
			token_count: TokenCount,
			owner: T::AccountId,
		},
		/// A new owner was set
		OwnerSet { collection_id: CollectionUuid, new_owner: T::AccountId },
		/// A token was transferred
		Transfer {
			previous_owner: T::AccountId,
			collection_id: CollectionUuid,
			serial_number: SerialNumber,
			new_owner: T::AccountId,
		},
		/// A token was burned
		Burn { collection_id: CollectionUuid, serial_number: SerialNumber },
		/// A fixed price sale has been listed
		FixedPriceSaleList {
			tokens: Vec<TokenId>,
			listing_id: ListingId,
			marketplace_id: Option<MarketplaceId>,
			price: Balance,
			payment_asset: AssetId,
			seller: T::AccountId,
		},
		/// A fixed price sale has completed
		FixedPriceSaleComplete {
			tokens: Vec<TokenId>,
			listing_id: ListingId,
			price: Balance,
			payment_asset: AssetId,
			buyer: T::AccountId,
			seller: T::AccountId,
		},
		/// A fixed price sale has closed without selling
		FixedPriceSaleClose {
			tokens: Vec<TokenId>,
			listing_id: ListingId,
			reason: FixedPriceClosureReason,
		},
		/// A fixed price sale has had its price updated
		FixedPriceSalePriceUpdate {
			tokens: Vec<TokenId>,
			listing_id: ListingId,
			new_price: Balance,
		},
		/// An auction has opened
		AuctionOpen {
			tokens: Vec<TokenId>,
			payment_asset: AssetId,
			reserve_price: Balance,
			listing_id: ListingId,
			marketplace_id: Option<MarketplaceId>,
			seller: T::AccountId,
		},
		/// An auction has sold
		AuctionSold {
			collection_id: CollectionUuid,
			listing_id: ListingId,
			payment_asset: AssetId,
			hammer_price: Balance,
			winner: T::AccountId,
		},
		/// An auction has closed without selling
		AuctionClose {
			collection_id: CollectionUuid,
			listing_id: ListingId,
			reason: AuctionClosureReason,
		},
		/// A new highest bid was placed
		Bid { tokens: Vec<TokenId>, listing_id: ListingId, amount: Balance, bidder: T::AccountId },
		/// An account has been registered as a marketplace
		MarketplaceRegister {
			account: T::AccountId,
			entitlement: Permill,
			marketplace_id: MarketplaceId,
		},
		/// An offer has been made on an NFT
		Offer {
			offer_id: OfferId,
			amount: Balance,
			asset_id: AssetId,
			marketplace_id: Option<MarketplaceId>,
			buyer: T::AccountId,
		},
		/// An offer has been cancelled
		OfferCancel { offer_id: OfferId, token_id: TokenId },
		/// An offer has been cancelled
		OfferAccept { offer_id: OfferId, token_id: TokenId, amount: Balance, asset_id: AssetId },
	}

	#[pallet::error]
	pub enum Error<T> {
		/// Given collection name is invalid (invalid utf-8, too long, empty)
		CollectionNameInvalid,
		/// No more Ids are available, they've been exhausted
		NoAvailableIds,
		/// origin does not have permission for the operation (the token may not exist)
		NoPermission,
		/// The token does not exist
		NoToken,
		/// The token is not listed for fixed price sale
		NotForFixedPriceSale,
		/// The token is not listed for auction sale
		NotForAuction,
		/// Cannot operate on a listed NFT
		TokenLocked,
		/// Internal error during payment
		InternalPayment,
		/// Total royalties would exceed 100% of sale or an empty vec is supplied
		RoyaltiesInvalid,
		/// Auction bid was lower than reserve or current highest bid
		BidTooLow,
		/// Selling tokens from different collection is not allowed
		MixedBundleSale,
		/// The account_id hasn't been registered as a marketplace
		MarketplaceNotRegistered,
		/// The collection does not exist
		NoCollection,
		/// The metadata path is invalid (non-utf8 or empty)
		InvalidMetadataPath,
		/// No offer exists for the given OfferId
		InvalidOffer,
		/// The caller is not the buyer
		NotBuyer,
		/// The caller owns the token and can't make an offer
		IsTokenOwner,
		/// Offer amount needs to be greater than 0
		ZeroOffer,
		/// Cannot make an offer on a token up for auction
		TokenOnAuction,
		/// Max issuance needs to be greater than 0 and initial_issuance
		InvalidMaxIssuance,
		/// The collection max issuance has been reached and no more tokens can be minted
		MaxIssuanceReached,
		/// Attemped to mint a token that was bridged from a different chain
		AttemptedMintOnBridgedToken,
	}

	#[pallet::hooks]
	impl<T: Config> Hooks<BlockNumberFor<T>> for Pallet<T> {
		/// Check and close all expired listings
		fn on_initialize(now: T::BlockNumber) -> Weight {
			// TODO: this is unbounded and could become costly
			// https://github.com/cennznet/cennznet/issues/444
			let removed_count = Self::close_listings_at(now);
			// 'buy' weight is comparable to successful closure of an auction
			T::WeightInfo::buy() * removed_count as Weight
		}

		fn on_runtime_upgrade() -> Weight {
			use frame_support::IterableStorageMap;
			use migration::v1_storage;

			if <StorageVersion<T>>::get() == Releases::V0 {
				<StorageVersion<T>>::put(Releases::V1);

				let old_collection_info: Vec<(
					CollectionUuid,
					v1_storage::CollectionInformation<T::AccountId>,
				)> = v1_storage::CollectionInfo::<T>::iter().collect();

				let weight = old_collection_info.len() as Weight;
				for (collection_id, info) in old_collection_info {
					let collection_info_migrated = types::CollectionInformation {
						owner: info.owner,
						name: info.name,
						metadata_scheme: info.metadata_scheme,
						royalties_schedule: info.royalties_schedule,
						max_issuance: info.max_issuance,
						source_chain: OriginChain::Root,
					};

					<CollectionInfo<T>>::insert(collection_id, collection_info_migrated);
				}

				log!(warn, "🃏 collection info migrated");
				return 6_000_000 as Weight +
					DbWeight::get().reads_writes(weight as Weight + 1, weight as Weight + 1)
			} else {
				Zero::zero()
			}
		}
	}

<<<<<<< HEAD
	impl<T: Config> Pallet<T> {
		pub fn do_create_collection(
			owner: T::AccountId,
			name: CollectionNameType,
			initial_issuance: TokenCount,
			max_issuance: Option<TokenCount>,
			token_owner: Option<T::AccountId>,
			metadata_scheme: MetadataScheme,
			royalties_schedule: Option<RoyaltiesSchedule<T::AccountId>>,
			source_chain: OriginChain,
		) -> Result<u32, DispatchError> {
			// Check we can issue the new tokens
			let collection_uuid = Self::next_collection_uuid()?;

			// Check max issuance is valid
			if let Some(max_issuance) = max_issuance {
				ensure!(max_issuance > Zero::zero(), Error::<T>::InvalidMaxIssuance);
				ensure!(initial_issuance <= max_issuance, Error::<T>::InvalidMaxIssuance);
			}

			// Validate collection attributes
			ensure!(
				!name.is_empty() && name.len() <= MAX_COLLECTION_NAME_LENGTH as usize,
				Error::<T>::CollectionNameInvalid
			);
			ensure!(core::str::from_utf8(&name).is_ok(), Error::<T>::CollectionNameInvalid);
			let metadata_scheme =
				metadata_scheme.sanitize().map_err(|_| Error::<T>::InvalidMetadataPath)?;
			if let Some(royalties_schedule) = royalties_schedule.clone() {
				ensure!(royalties_schedule.validate(), Error::<T>::RoyaltiesInvalid);
			}

			<CollectionInfo<T>>::insert(
				collection_uuid,
				CollectionInformation {
					owner: owner.clone(),
					name,
					metadata_scheme,
					royalties_schedule: None,
					max_issuance: None,
					source_chain,
				},
			);

			// Now mint the collection tokens
			let token_owner = token_owner.unwrap_or(owner);
			if initial_issuance > Zero::zero() {
				let token_ids: Vec<SerialNumber> = (0..initial_issuance).collect();
				Self::do_mint(&token_owner, collection_uuid, token_ids, source_chain)?;
			}
			// will not overflow, asserted prior qed.
			<NextCollectionId<T>>::mutate(|i| *i += u32::one());

			Self::deposit_event(Event::<T>::CollectionCreate {
				collection_uuid,
				token_count: initial_issuance,
				owner: token_owner,
			});
			Ok(collection_uuid)
		}

		pub fn do_burn(
			who: &T::AccountId,
			collection_id: CollectionUuid,
			serial_number: &SerialNumber,
		) -> DispatchResult {
			ensure!(
				!<TokenLocks<T>>::contains_key((collection_id, serial_number)),
				Error::<T>::TokenLocked
			);
			ensure!(
				Self::token_owner(collection_id, serial_number) == Some(who.clone()),
				Error::<T>::NoPermission
			);
			<TokenOwner<T>>::remove(collection_id, serial_number);

			let _ = <TokenBalance<T>>::try_mutate::<_, (), Error<T>, _>(who, |mut balances| {
				match &mut balances {
					Some(balances) => {
						match (balances).get_mut(&collection_id) {
							Some(balance) => {
								let new_balance = balance.saturating_sub(1);
								if new_balance.is_zero() {
									balances.remove(&collection_id);
								} else {
									*balance = new_balance;
								}
								Ok(())
							},
							None => return Err(Error::NoToken.into()), // should not happen
						}
					},
					None => return Err(Error::NoToken.into()), // should not happen
				}
			})?;

			if let Some(collection_issuance) = Self::collection_issuance(collection_id) {
				if collection_issuance.saturating_sub(1).is_zero() {
					// this is the last of the tokens
					<CollectionInfo<T>>::remove(collection_id);
					<CollectionIssuance<T>>::remove(collection_id);
				} else {
					<CollectionIssuance<T>>::mutate(collection_id, |mut q| {
						if let Some(q) = &mut q {
							*q = q.saturating_sub(1)
						}
					});
				}
			}

			Ok(())
		}
	}

=======
>>>>>>> 35b3aa1c
	#[pallet::call]
	impl<T: Config> Pallet<T> {
		#[pallet::weight(10000)]
		/// Bridged collections from Ethereum will initially lack an owner. These collections will
		/// be assigned to the pallet. This allows for claiming those collections assuming they were
		/// assigned to the pallet
		pub fn claim_unowned_collection(
			origin: OriginFor<T>,
			collection_id: CollectionUuid,
			new_owner: T::AccountId,
		) -> DispatchResult {
			let _who = ensure_root(origin);

			if let Some(mut collection_info) = Self::collection_info(collection_id) {
				ensure!(
					collection_info.owner == T::PalletId::get().into_account_truncating(),
					Error::<T>::NoPermission
				);
				collection_info.owner = new_owner;
			};
			Ok(())
		}

		/// Set the owner of a collection
		/// Caller must be the current collection owner
		#[pallet::weight(T::WeightInfo::set_owner())]
		pub fn set_owner(
			origin: OriginFor<T>,
			collection_id: CollectionUuid,
			new_owner: T::AccountId,
		) -> DispatchResult {
			let origin = ensure_signed(origin)?;
			if let Some(mut collection_info) = Self::collection_info(collection_id) {
				ensure!(collection_info.owner == origin, Error::<T>::NoPermission);
				collection_info.owner = new_owner.clone();
				<CollectionInfo<T>>::insert(collection_id, collection_info);
				Self::deposit_event(Event::<T>::OwnerSet { collection_id, new_owner });
				Ok(())
			} else {
				Err(Error::<T>::NoCollection.into())
			}
		}

		/// Flag an account as a marketplace
		///
		/// `marketplace_account` - if specified, this account will be registered
		/// `entitlement` - Permill, percentage of sales to go to the marketplace
		/// If no marketplace is specified the caller will be registered
		#[pallet::weight(16_000_000)]
		pub fn register_marketplace(
			origin: OriginFor<T>,
			marketplace_account: Option<T::AccountId>,
			entitlement: Permill,
		) -> DispatchResult {
			let origin = ensure_signed(origin)?;
			ensure!(
				entitlement.deconstruct() as u32 <= Permill::ACCURACY,
				Error::<T>::RoyaltiesInvalid
			);
			let marketplace_account = marketplace_account.unwrap_or(origin);
			let marketplace_id = Self::next_marketplace_id();
			let marketplace = Marketplace { account: marketplace_account.clone(), entitlement };
			let next_marketplace_id = <NextMarketplaceId<T>>::get();
			ensure!(
				next_marketplace_id.checked_add(One::one()).is_some(),
				Error::<T>::NoAvailableIds
			);
			<RegisteredMarketplaces<T>>::insert(&marketplace_id, marketplace);
			Self::deposit_event(Event::<T>::MarketplaceRegister {
				account: marketplace_account,
				entitlement,
				marketplace_id,
			});
			<NextMarketplaceId<T>>::mutate(|i| *i += 1);
			Ok(())
		}

		/// Create a new collection
		/// Additional tokens can be minted via `mint_additional`
		///
		/// `name` - the name of the collection
		/// `initial_issuance` - number of tokens to mint now
		/// `max_issuance` - maximum number of tokens allowed in collection
		/// `owner` - the token owner, defaults to the caller
		/// `metadata_scheme` - The off-chain metadata referencing scheme for tokens in this
		/// collection `royalties_schedule` - defacto royalties plan for secondary sales, this will
		/// apply to all tokens in the collection by default.
		#[pallet::weight(T::WeightInfo::mint_collection(*initial_issuance))]
		#[transactional]
		pub fn create_collection(
			origin: OriginFor<T>,
			name: CollectionNameType,
			initial_issuance: TokenCount,
			max_issuance: Option<TokenCount>,
			token_owner: Option<T::AccountId>,
			metadata_scheme: MetadataScheme,
			royalties_schedule: Option<RoyaltiesSchedule<T::AccountId>>,
		) -> DispatchResult {
			let origin = ensure_signed(origin)?;
<<<<<<< HEAD
			Self::do_create_collection(
				origin,
				name,
				initial_issuance,
				max_issuance,
				token_owner,
				metadata_scheme,
				royalties_schedule,
				OriginChain::Root,
			)?;
=======

			// Check we can issue the new tokens
			let collection_uuid = Self::next_collection_uuid()?;

			// Check max issuance is valid
			if let Some(max_issuance) = max_issuance {
				ensure!(max_issuance > Zero::zero(), Error::<T>::InvalidMaxIssuance);
				ensure!(initial_issuance <= max_issuance, Error::<T>::InvalidMaxIssuance);
			}

			// Validate collection attributes
			ensure!(
				!name.is_empty() && name.len() <= MAX_COLLECTION_NAME_LENGTH as usize,
				Error::<T>::CollectionNameInvalid
			);
			ensure!(core::str::from_utf8(&name).is_ok(), Error::<T>::CollectionNameInvalid);
			let metadata_scheme =
				metadata_scheme.sanitize().map_err(|_| Error::<T>::InvalidMetadataPath)?;
			if let Some(royalties_schedule) = royalties_schedule.clone() {
				ensure!(royalties_schedule.validate(), Error::<T>::RoyaltiesInvalid);
			}

			<CollectionInfo<T>>::insert(
				collection_uuid,
				CollectionInformation {
					owner: origin.clone(),
					name,
					metadata_scheme,
					royalties_schedule,
					max_issuance,
					// Always default to chain == Root for creation actions from extrinsics
					source_chain: OriginChain::Root,
				},
			);

			// Now mint the collection tokens
			let token_owner = token_owner.unwrap_or(origin);
			if initial_issuance > Zero::zero() {
				Self::do_mint(&token_owner, collection_uuid, 0 as SerialNumber, initial_issuance)?;
			}
			// will not overflow, asserted prior qed.
			<NextCollectionId<T>>::mutate(|i| *i += u32::one());

			Self::deposit_event(Event::<T>::CollectionCreate {
				collection_uuid,
				token_count: initial_issuance,
				owner: token_owner,
			});

>>>>>>> 35b3aa1c
			Ok(())
		}

		/// Mint tokens for an existing collection
		///
		/// `collection_id` - the collection to mint tokens in
		/// `quantity` - how many tokens to mint
		/// `token_owner` - the token owner, defaults to the caller if unspecified
		/// Caller must be the collection owner
		/// -----------
		/// Weight is O(N) where N is `quantity`
		#[pallet::weight(T::WeightInfo::mint_additional(*quantity))]
		#[transactional]
		pub fn mint(
			origin: OriginFor<T>,
			collection_id: CollectionUuid,
			quantity: TokenCount,
			token_owner: Option<T::AccountId>,
		) -> DispatchResult {
			let origin = ensure_signed(origin)?;
			let serial_number = Self::next_serial_number(collection_id).unwrap_or_default();
			ensure!(serial_number.checked_add(quantity).is_some(), Error::<T>::NoAvailableIds);

			// Permission and existence check
			if let Some(collection_info) = Self::collection_info(collection_id) {
				ensure!(collection_info.owner == origin, Error::<T>::NoPermission);
				// Cannot mint for a token that was bridged from Ethereum
				ensure!(
					collection_info.source_chain == OriginChain::Root,
					Error::<T>::AttemptedMintOnBridgedToken
				);

				if let Some(max_issuance) = collection_info.max_issuance {
					ensure!(
						max_issuance >= serial_number.saturating_add(quantity),
						Error::<T>::MaxIssuanceReached
					);
				}
			} else {
				return Err(Error::<T>::NoCollection.into())
			}

			let owner = token_owner.unwrap_or(origin);

			let token_ids: Vec<SerialNumber> = (serial_number..quantity).collect();
			Self::do_mint(&owner, collection_id, token_ids, OriginChain::Root)?;

			Self::deposit_event(Event::<T>::Mint {
				collection_id,
				first_serial_number: serial_number,
				token_count: quantity,
				owner,
			});

			Ok(())
		}

		/// Transfer ownership of an NFT
		/// Caller must be the token owner
		#[pallet::weight(T::WeightInfo::transfer())]
		#[transactional]
		pub fn transfer(
			origin: OriginFor<T>,
			token_id: TokenId,
			new_owner: T::AccountId,
		) -> DispatchResult {
			let origin = ensure_signed(origin)?;
			ensure!(!<TokenLocks<T>>::contains_key(token_id), Error::<T>::TokenLocked);
			ensure!(
				Self::token_owner(token_id.0, token_id.1) == Some(origin.clone()),
				Error::<T>::NoPermission
			);
			let _ = Self::do_transfer_unchecked(token_id.clone(), &origin, &new_owner)?;

			Self::deposit_event(Event::<T>::Transfer {
				previous_owner: origin,
				collection_id: token_id.0,
				serial_number: token_id.1,
				new_owner,
			});
			Ok(())
		}

		/// Burn a token 🔥
		///
		/// Caller must be the token owner
		#[pallet::weight(T::WeightInfo::burn())]
		#[transactional]
		pub fn burn(origin: OriginFor<T>, token_id: TokenId) -> DispatchResult {
			let origin = ensure_signed(origin)?;
			let (collection_id, serial_number) = token_id;

			Self::do_burn(&origin, collection_id, &serial_number)?;
			Self::deposit_event(Event::<T>::Burn { collection_id, serial_number });
			Ok(())
		}

		/// Sell a bundle of tokens at a fixed price
		/// - Tokens must be from the same collection
		/// - Tokens with individual royalties schedules cannot be sold with this method
		///
		/// `buyer` optionally, the account to receive the NFT. If unspecified, then any account may
		/// purchase `asset_id` fungible asset Id to receive as payment for the NFT
		/// `fixed_price` ask price
		/// `duration` listing duration time in blocks from now
		/// Caller must be the token owner
		#[pallet::weight(
		T::WeightInfo::sell()
		.saturating_add(
		T::DbWeight::get().reads_writes(2, 1).saturating_mul(tokens.len() as Weight)
		)
		)]
		#[transactional]
		pub fn sell(
			origin: OriginFor<T>,
			tokens: Vec<TokenId>,
			buyer: Option<T::AccountId>,
			payment_asset: AssetId,
			fixed_price: Balance,
			duration: Option<T::BlockNumber>,
			marketplace_id: Option<MarketplaceId>,
		) -> DispatchResult {
			let origin = ensure_signed(origin)?;

			if tokens.is_empty() {
				return Err(Error::<T>::NoToken.into())
			}

			let royalties_schedule = Self::check_bundle_royalties(&tokens, marketplace_id)?;

			let listing_id = Self::next_listing_id();
			ensure!(listing_id.checked_add(One::one()).is_some(), Error::<T>::NoAvailableIds);

			// use the first token's collection as representative of the bundle
			let (bundle_collection_id, _serial_number) = tokens[0];
			for (collection_id, serial_number) in tokens.iter() {
				ensure!(
					!<TokenLocks<T>>::contains_key((collection_id, serial_number)),
					Error::<T>::TokenLocked
				);
				ensure!(
					Self::token_owner(collection_id, serial_number) == Some(origin.clone()),
					Error::<T>::NoPermission
				);
				<TokenLocks<T>>::insert(
					(collection_id, serial_number),
					TokenLockReason::Listed(listing_id),
				);
			}

			let listing_end_block = <frame_system::Pallet<T>>::block_number()
				.saturating_add(duration.unwrap_or_else(T::DefaultListingDuration::get));
			<ListingEndSchedule<T>>::insert(listing_end_block, listing_id, true);
			let listing = Listing::<T>::FixedPrice(FixedPriceListing::<T> {
				payment_asset,
				fixed_price,
				close: listing_end_block,
				tokens: tokens.clone(),
				buyer: buyer.clone(),
				seller: origin.clone(),
				royalties_schedule,
				marketplace_id,
			});

			<OpenCollectionListings<T>>::insert(bundle_collection_id, listing_id, true);
			<Listings<T>>::insert(listing_id, listing);
			<NextListingId<T>>::mutate(|i| *i += 1);

			Self::deposit_event(Event::<T>::FixedPriceSaleList {
				tokens,
				listing_id,
				marketplace_id,
				price: fixed_price,
				payment_asset,
				seller: origin,
			});
			Ok(())
		}

		/// Buy a token listing for its specified price
		#[pallet::weight(T::WeightInfo::buy())]
		#[transactional]
		pub fn buy(origin: OriginFor<T>, listing_id: ListingId) -> DispatchResult {
			let origin = ensure_signed(origin)?;

			if let Some(Listing::FixedPrice(listing)) = Self::listings(listing_id) {
				// if buyer is specified in the listing, then `origin` must be buyer
				if let Some(buyer) = &listing.buyer {
					ensure!(&origin == buyer, Error::<T>::NoPermission);
				}

				let collection_id = listing.tokens.get(0).ok_or_else(|| Error::<T>::NoToken)?.0;
				let payouts = Self::calculate_royalty_payouts(
					listing.seller.clone(),
					listing.royalties_schedule,
					listing.fixed_price,
				);
				// Make split transfer
				T::MultiCurrency::split_transfer(
					&origin,
					listing.payment_asset,
					payouts.as_slice(),
				)?;

				<OpenCollectionListings<T>>::remove(collection_id, listing_id);

				for token_id in listing.tokens.clone() {
					<TokenLocks<T>>::remove(token_id);
					let _ = Self::do_transfer_unchecked(token_id, &listing.seller, &origin)?;
				}
				Self::remove_fixed_price_listing(listing_id);

				Self::deposit_event(Event::<T>::FixedPriceSaleComplete {
					tokens: listing.tokens,
					listing_id,
					price: listing.fixed_price,
					payment_asset: listing.payment_asset,
					buyer: origin,
					seller: listing.seller,
				});
			} else {
				return Err(Error::<T>::NotForFixedPriceSale.into())
			}
			Ok(())
		}

		/// Auction a bundle of tokens on the open market to the highest bidder
		/// - Tokens must be from the same collection
		/// - Tokens with individual royalties schedules cannot be sold in bundles
		///
		/// Caller must be the token owner
		/// - `payment_asset` fungible asset Id to receive payment with
		/// - `reserve_price` winning bid must be over this threshold
		/// - `duration` length of the auction (in blocks), uses default duration if unspecified
		#[pallet::weight(
		T::WeightInfo::sell()
		.saturating_add(
		T::DbWeight::get().reads_writes(2, 1).saturating_mul(tokens.len() as Weight)
		)
		)]
		#[transactional]
		pub fn auction(
			origin: OriginFor<T>,
			tokens: Vec<TokenId>,
			payment_asset: AssetId,
			reserve_price: Balance,
			duration: Option<T::BlockNumber>,
			marketplace_id: Option<MarketplaceId>,
		) -> DispatchResult {
			let origin = ensure_signed(origin)?;

			if tokens.is_empty() {
				return Err(Error::<T>::NoToken.into())
			}

			let royalties_schedule = Self::check_bundle_royalties(&tokens, marketplace_id)?;

			let listing_id = Self::next_listing_id();
			ensure!(listing_id.checked_add(One::one()).is_some(), Error::<T>::NoAvailableIds);

			// use the first token's collection as representative of the bundle
			let (bundle_collection_id, _serial_number) = tokens[0];
			for (collection_id, serial_number) in tokens.iter() {
				ensure!(
					!<TokenLocks<T>>::contains_key((collection_id, serial_number)),
					Error::<T>::TokenLocked
				);
				ensure!(
					Self::token_owner(collection_id, serial_number) == Some(origin.clone()),
					Error::<T>::NoPermission
				);
				<TokenLocks<T>>::insert(
					(collection_id, serial_number),
					TokenLockReason::Listed(listing_id),
				);
			}

			let listing_end_block = <frame_system::Pallet<T>>::block_number()
				.saturating_add(duration.unwrap_or_else(T::DefaultListingDuration::get));
			<ListingEndSchedule<T>>::insert(listing_end_block, listing_id, true);
			let listing = Listing::<T>::Auction(AuctionListing::<T> {
				payment_asset,
				reserve_price,
				close: listing_end_block,
				tokens: tokens.clone(),
				seller: origin.clone(),
				royalties_schedule,
				marketplace_id,
			});

			<OpenCollectionListings<T>>::insert(bundle_collection_id, listing_id, true);
			<Listings<T>>::insert(listing_id, listing);
			<NextListingId<T>>::mutate(|i| *i += 1);

			Self::deposit_event(Event::<T>::AuctionOpen {
				tokens,
				payment_asset,
				reserve_price,
				listing_id,
				marketplace_id,
				seller: origin,
			});
			Ok(())
		}

		/// Place a bid on an open auction
		/// - `amount` to bid (in the seller's requested payment asset)
		#[pallet::weight(T::WeightInfo::bid())]
		#[transactional]
		pub fn bid(origin: OriginFor<T>, listing_id: ListingId, amount: Balance) -> DispatchResult {
			let origin = ensure_signed(origin)?;

			if let Some(Listing::Auction(mut listing)) = Self::listings(listing_id) {
				if let Some(current_bid) = Self::listing_winning_bid(listing_id) {
					ensure!(amount > current_bid.1, Error::<T>::BidTooLow);
				} else {
					// first bid
					ensure!(amount >= listing.reserve_price, Error::<T>::BidTooLow);
				}

				// try lock funds
				T::MultiCurrency::place_hold(
					T::PalletId::get(),
					&origin,
					listing.payment_asset,
					amount,
				)?;

				<ListingWinningBid<T>>::mutate(listing_id, |maybe_current_bid| {
					if let Some(current_bid) = maybe_current_bid {
						// replace old bid
						let _ = T::MultiCurrency::release_hold(
							T::PalletId::get(),
							&current_bid.0,
							listing.payment_asset,
							current_bid.1,
						);
					}
					*maybe_current_bid = Some((origin.clone(), amount))
				});

				// Auto extend auction if bid is made within certain amount of time of auction
				// duration
				let listing_end_block = listing.close;
				let current_block = <frame_system::Pallet<T>>::block_number();
				let blocks_till_close = listing_end_block - current_block;
				let new_closing_block =
					current_block + T::BlockNumber::from(AUCTION_EXTENSION_PERIOD);
				if blocks_till_close <= T::BlockNumber::from(AUCTION_EXTENSION_PERIOD) {
					ListingEndSchedule::<T>::remove(listing_end_block, listing_id);
					ListingEndSchedule::<T>::insert(new_closing_block, listing_id, true);
					listing.close = new_closing_block;
					Listings::<T>::insert(listing_id, Listing::Auction(listing.clone()));
				}

				Self::deposit_event(Event::<T>::Bid {
					tokens: listing.tokens,
					listing_id,
					amount,
					bidder: origin,
				});
				Ok(())
			} else {
				return Err(Error::<T>::NotForAuction.into())
			}
		}

		/// Close a sale or auction returning tokens
		/// Requires no successful bids have been made for an auction.
		/// Caller must be the listed seller
		#[pallet::weight(T::WeightInfo::cancel_sale())]
		pub fn cancel_sale(origin: OriginFor<T>, listing_id: ListingId) -> DispatchResult {
			let origin = ensure_signed(origin)?;

			match Self::listings(listing_id) {
				Some(Listing::<T>::FixedPrice(sale)) => {
					ensure!(sale.seller == origin, Error::<T>::NoPermission);
					Listings::<T>::remove(listing_id);
					ListingEndSchedule::<T>::remove(sale.close, listing_id);
					for token_id in sale.tokens.iter() {
						<TokenLocks<T>>::remove(token_id);
					}
					let collection_id = sale.tokens[0].0;
					<OpenCollectionListings<T>>::remove(collection_id, listing_id);

					Self::deposit_event(Event::<T>::FixedPriceSaleClose {
						tokens: sale.tokens,
						listing_id,
						reason: FixedPriceClosureReason::VendorCancelled,
					});
				},
				Some(Listing::<T>::Auction(auction)) => {
					ensure!(auction.seller == origin, Error::<T>::NoPermission);
					ensure!(
						Self::listing_winning_bid(listing_id).is_none(),
						Error::<T>::TokenLocked
					);
					Listings::<T>::remove(listing_id);
					ListingEndSchedule::<T>::remove(auction.close, listing_id);
					for token_id in auction.tokens.iter() {
						<TokenLocks<T>>::remove(token_id);
					}
					let collection_id = auction.tokens[0].0;
					<OpenCollectionListings<T>>::remove(collection_id, listing_id);

					Self::deposit_event(Event::<T>::AuctionClose {
						collection_id,
						listing_id,
						reason: AuctionClosureReason::VendorCancelled,
					});
				},
				None => {},
			}
			Ok(())
		}

		/// Update fixed price for a single token sale
		///
		/// `listing_id` id of the fixed price listing
		/// `new_price` new fixed price
		/// Caller must be the token owner
		#[pallet::weight(T::WeightInfo::update_fixed_price())]
		pub fn update_fixed_price(
			origin: OriginFor<T>,
			listing_id: ListingId,
			new_price: Balance,
		) -> DispatchResult {
			let origin = ensure_signed(origin)?;

			match Self::listings(listing_id) {
				Some(Listing::<T>::FixedPrice(mut sale)) => {
					ensure!(sale.seller == origin, Error::<T>::NoPermission);

					sale.fixed_price = new_price;

					<Listings<T>>::insert(listing_id, Listing::<T>::FixedPrice(sale.clone()));
					Self::deposit_event(Event::<T>::FixedPriceSalePriceUpdate {
						tokens: sale.tokens,
						listing_id,
						new_price,
					});
					Ok(())
				},
				Some(Listing::<T>::Auction(_)) => Err(Error::<T>::NotForFixedPriceSale.into()),
				None => Err(Error::<T>::NotForFixedPriceSale.into()),
			}
		}

		/// Create an offer on a token
		/// Locks funds until offer is accepted, rejected or cancelled
		/// An offer can't be made on a token currently in an auction
		/// (This follows the behaviour of Opensea and forces the buyer to bid rather than create an
		/// offer)
		#[pallet::weight(T::WeightInfo::make_simple_offer())]
		#[transactional]
		pub fn make_simple_offer(
			origin: OriginFor<T>,
			token_id: TokenId,
			amount: Balance,
			asset_id: AssetId,
			marketplace_id: Option<MarketplaceId>,
		) -> DispatchResult {
			let origin = ensure_signed(origin)?;
			ensure!(!amount.is_zero(), Error::<T>::ZeroOffer);
			ensure!(
				Self::token_owner(token_id.0, token_id.1) != Some(origin.clone()),
				Error::<T>::IsTokenOwner
			);
			let offer_id = Self::next_offer_id();
			ensure!(offer_id.checked_add(One::one()).is_some(), Error::<T>::NoAvailableIds);

			// ensure the token_id is not currently in an auction
			if let Some(TokenLockReason::Listed(listing_id)) = Self::token_locks(token_id) {
				match Self::listings(listing_id) {
					Some(Listing::<T>::Auction(_)) => return Err(Error::<T>::TokenOnAuction.into()),
					None | Some(Listing::<T>::FixedPrice(_)) => (),
				}
			}

			// try lock funds
			T::MultiCurrency::place_hold(T::PalletId::get(), &origin, asset_id, amount)?;
			<TokenOffers<T>>::append(token_id, offer_id);
			let new_offer = OfferType::<T::AccountId>::Simple(SimpleOffer {
				token_id,
				asset_id,
				amount,
				buyer: origin.clone(),
				marketplace_id,
			});
			<Offers<T>>::insert(offer_id, new_offer);
			<NextOfferId<T>>::mutate(|i| *i += 1);

			Self::deposit_event(Event::<T>::Offer {
				offer_id,
				amount,
				asset_id,
				marketplace_id,
				buyer: origin,
			});
			Ok(())
		}

		/// Cancels an offer on a token
		/// Caller must be the offer buyer
		#[pallet::weight(T::WeightInfo::cancel_offer())]
		pub fn cancel_offer(origin: OriginFor<T>, offer_id: OfferId) -> DispatchResult {
			let origin = ensure_signed(origin)?;
			if let Some(offer_type) = Self::offers(offer_id) {
				match offer_type {
					OfferType::Simple(offer) => {
						ensure!(offer.buyer == origin, Error::<T>::NotBuyer);
						T::MultiCurrency::release_hold(
							T::PalletId::get(),
							&origin,
							offer.asset_id,
							offer.amount,
						)?;
						Offers::<T>::remove(offer_id);
						if let Some(offers) = Self::token_offers(offer.token_id) {
							if offers.len() == 1 {
								// this is the last of the token offers
								<TokenOffers<T>>::remove(offer.token_id);
							} else {
								<TokenOffers<T>>::mutate(offer.token_id, |mut offers| {
									if let Some(offers) = &mut offers {
										offers
											.binary_search(&offer_id)
											.map(|idx| offers.remove(idx))
											.unwrap();
									}
								});
							}
						};
						Self::deposit_event(Event::<T>::OfferCancel {
							offer_id,
							token_id: offer.token_id,
						});
						Ok(())
					},
				}
			} else {
				Err(Error::<T>::InvalidOffer.into())
			}
		}

		/// Accepts an offer on a token
		/// Caller must be token owner
		#[pallet::weight(T::WeightInfo::accept_offer())]
		#[transactional]
		pub fn accept_offer(origin: OriginFor<T>, offer_id: OfferId) -> DispatchResult {
			let origin = ensure_signed(origin)?;
			if let Some(offer_type) = Self::offers(offer_id) {
				match offer_type {
					OfferType::Simple(offer) => {
						let token_id = offer.token_id;
						ensure!(
							Self::token_owner(token_id.0, token_id.1) == Some(origin.clone()),
							Error::<T>::NoPermission
						);

						let royalties_schedule =
							Self::check_bundle_royalties(&vec![token_id], offer.marketplace_id)?;
						Self::process_payment_and_transfer(
							&offer.buyer,
							&origin,
							offer.asset_id,
							vec![offer.token_id],
							offer.amount,
							royalties_schedule,
						)?;

						// Clean storage
						Offers::<T>::remove(offer_id);
						if let Some(offers) = Self::token_offers(token_id) {
							if offers.len() == 1 {
								// this is the last of the token offers
								<TokenOffers<T>>::remove(token_id);
							} else {
								<TokenOffers<T>>::mutate(token_id, |mut offers| {
									if let Some(offers) = &mut offers {
										offers
											.binary_search(&offer_id)
											.map(|idx| offers.remove(idx))
											.unwrap();
									}
								});
							}
						};
						Self::deposit_event(Event::<T>::OfferAccept {
							offer_id,
							token_id: offer.token_id,
							amount: offer.amount,
							asset_id: offer.asset_id,
						});
						Ok(())
					},
				}
			} else {
				Err(Error::<T>::InvalidOffer.into())
			}
		}
	}
}<|MERGE_RESOLUTION|>--- conflicted
+++ resolved
@@ -409,123 +409,6 @@
 		}
 	}
 
-<<<<<<< HEAD
-	impl<T: Config> Pallet<T> {
-		pub fn do_create_collection(
-			owner: T::AccountId,
-			name: CollectionNameType,
-			initial_issuance: TokenCount,
-			max_issuance: Option<TokenCount>,
-			token_owner: Option<T::AccountId>,
-			metadata_scheme: MetadataScheme,
-			royalties_schedule: Option<RoyaltiesSchedule<T::AccountId>>,
-			source_chain: OriginChain,
-		) -> Result<u32, DispatchError> {
-			// Check we can issue the new tokens
-			let collection_uuid = Self::next_collection_uuid()?;
-
-			// Check max issuance is valid
-			if let Some(max_issuance) = max_issuance {
-				ensure!(max_issuance > Zero::zero(), Error::<T>::InvalidMaxIssuance);
-				ensure!(initial_issuance <= max_issuance, Error::<T>::InvalidMaxIssuance);
-			}
-
-			// Validate collection attributes
-			ensure!(
-				!name.is_empty() && name.len() <= MAX_COLLECTION_NAME_LENGTH as usize,
-				Error::<T>::CollectionNameInvalid
-			);
-			ensure!(core::str::from_utf8(&name).is_ok(), Error::<T>::CollectionNameInvalid);
-			let metadata_scheme =
-				metadata_scheme.sanitize().map_err(|_| Error::<T>::InvalidMetadataPath)?;
-			if let Some(royalties_schedule) = royalties_schedule.clone() {
-				ensure!(royalties_schedule.validate(), Error::<T>::RoyaltiesInvalid);
-			}
-
-			<CollectionInfo<T>>::insert(
-				collection_uuid,
-				CollectionInformation {
-					owner: owner.clone(),
-					name,
-					metadata_scheme,
-					royalties_schedule: None,
-					max_issuance: None,
-					source_chain,
-				},
-			);
-
-			// Now mint the collection tokens
-			let token_owner = token_owner.unwrap_or(owner);
-			if initial_issuance > Zero::zero() {
-				let token_ids: Vec<SerialNumber> = (0..initial_issuance).collect();
-				Self::do_mint(&token_owner, collection_uuid, token_ids, source_chain)?;
-			}
-			// will not overflow, asserted prior qed.
-			<NextCollectionId<T>>::mutate(|i| *i += u32::one());
-
-			Self::deposit_event(Event::<T>::CollectionCreate {
-				collection_uuid,
-				token_count: initial_issuance,
-				owner: token_owner,
-			});
-			Ok(collection_uuid)
-		}
-
-		pub fn do_burn(
-			who: &T::AccountId,
-			collection_id: CollectionUuid,
-			serial_number: &SerialNumber,
-		) -> DispatchResult {
-			ensure!(
-				!<TokenLocks<T>>::contains_key((collection_id, serial_number)),
-				Error::<T>::TokenLocked
-			);
-			ensure!(
-				Self::token_owner(collection_id, serial_number) == Some(who.clone()),
-				Error::<T>::NoPermission
-			);
-			<TokenOwner<T>>::remove(collection_id, serial_number);
-
-			let _ = <TokenBalance<T>>::try_mutate::<_, (), Error<T>, _>(who, |mut balances| {
-				match &mut balances {
-					Some(balances) => {
-						match (balances).get_mut(&collection_id) {
-							Some(balance) => {
-								let new_balance = balance.saturating_sub(1);
-								if new_balance.is_zero() {
-									balances.remove(&collection_id);
-								} else {
-									*balance = new_balance;
-								}
-								Ok(())
-							},
-							None => return Err(Error::NoToken.into()), // should not happen
-						}
-					},
-					None => return Err(Error::NoToken.into()), // should not happen
-				}
-			})?;
-
-			if let Some(collection_issuance) = Self::collection_issuance(collection_id) {
-				if collection_issuance.saturating_sub(1).is_zero() {
-					// this is the last of the tokens
-					<CollectionInfo<T>>::remove(collection_id);
-					<CollectionIssuance<T>>::remove(collection_id);
-				} else {
-					<CollectionIssuance<T>>::mutate(collection_id, |mut q| {
-						if let Some(q) = &mut q {
-							*q = q.saturating_sub(1)
-						}
-					});
-				}
-			}
-
-			Ok(())
-		}
-	}
-
-=======
->>>>>>> 35b3aa1c
 	#[pallet::call]
 	impl<T: Config> Pallet<T> {
 		#[pallet::weight(10000)]
@@ -625,7 +508,6 @@
 			royalties_schedule: Option<RoyaltiesSchedule<T::AccountId>>,
 		) -> DispatchResult {
 			let origin = ensure_signed(origin)?;
-<<<<<<< HEAD
 			Self::do_create_collection(
 				origin,
 				name,
@@ -636,57 +518,6 @@
 				royalties_schedule,
 				OriginChain::Root,
 			)?;
-=======
-
-			// Check we can issue the new tokens
-			let collection_uuid = Self::next_collection_uuid()?;
-
-			// Check max issuance is valid
-			if let Some(max_issuance) = max_issuance {
-				ensure!(max_issuance > Zero::zero(), Error::<T>::InvalidMaxIssuance);
-				ensure!(initial_issuance <= max_issuance, Error::<T>::InvalidMaxIssuance);
-			}
-
-			// Validate collection attributes
-			ensure!(
-				!name.is_empty() && name.len() <= MAX_COLLECTION_NAME_LENGTH as usize,
-				Error::<T>::CollectionNameInvalid
-			);
-			ensure!(core::str::from_utf8(&name).is_ok(), Error::<T>::CollectionNameInvalid);
-			let metadata_scheme =
-				metadata_scheme.sanitize().map_err(|_| Error::<T>::InvalidMetadataPath)?;
-			if let Some(royalties_schedule) = royalties_schedule.clone() {
-				ensure!(royalties_schedule.validate(), Error::<T>::RoyaltiesInvalid);
-			}
-
-			<CollectionInfo<T>>::insert(
-				collection_uuid,
-				CollectionInformation {
-					owner: origin.clone(),
-					name,
-					metadata_scheme,
-					royalties_schedule,
-					max_issuance,
-					// Always default to chain == Root for creation actions from extrinsics
-					source_chain: OriginChain::Root,
-				},
-			);
-
-			// Now mint the collection tokens
-			let token_owner = token_owner.unwrap_or(origin);
-			if initial_issuance > Zero::zero() {
-				Self::do_mint(&token_owner, collection_uuid, 0 as SerialNumber, initial_issuance)?;
-			}
-			// will not overflow, asserted prior qed.
-			<NextCollectionId<T>>::mutate(|i| *i += u32::one());
-
-			Self::deposit_event(Event::<T>::CollectionCreate {
-				collection_uuid,
-				token_count: initial_issuance,
-				owner: token_owner,
-			});
-
->>>>>>> 35b3aa1c
 			Ok(())
 		}
 
