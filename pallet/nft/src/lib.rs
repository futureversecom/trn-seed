--- conflicted
+++ resolved
@@ -55,6 +55,7 @@
 pub use weights::WeightInfo;
 
 mod impls;
+mod migration;
 pub mod traits;
 mod types;
 
@@ -443,8 +444,6 @@
 
 	#[pallet::hooks]
 	impl<T: Config> Hooks<BlockNumberFor<T>> for Pallet<T> {
-<<<<<<< HEAD
-=======
 		#[cfg(feature = "try-runtime")]
 		fn pre_upgrade() -> Result<(), &'static str> {
 			migration::v2::pre_upgrade::<T>()?;
@@ -464,7 +463,6 @@
 			Ok(())
 		}
 
->>>>>>> 0896e107
 		/// Check and close all expired listings
 		fn on_initialize(now: T::BlockNumber) -> Weight {
 			// TODO: this is unbounded and could become costly
