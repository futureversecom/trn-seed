/* Copyright 2019-2021 Centrality Investments Limited
 *
 * Licensed under the LGPL, Version 3.0 (the "License");
 * you may not use this file except in compliance with the License.
 * Unless required by applicable law or agreed to in writing, software
 * distributed under the License is distributed on an "AS IS" BASIS,
 * WITHOUT WARRANTIES OR CONDITIONS OF ANY KIND, either express or implied.
 * See the License for the specific language governing permissions and
 * limitations under the License.
 * You may obtain a copy of the License at the root of this project source code,
 * or at:
 *     https://centrality.ai/licenses/gplv3.txt
 *     https://centrality.ai/licenses/lgplv3.txt
 */
#![cfg_attr(not(feature = "std"), no_std)]
#![recursion_limit = "256"]
//! # NFT Module
//!
//! Provides the basic creation and management of dynamic NFTs (created at runtime).
//!
//! Intended to be used "as is" by dapps and provide basic NFT feature set for smart contracts
//! to extend.
//!
//! *Collection*:
//! Collection are a grouping of tokens- equivalent to an ERC721 contract
//!
//! *Tokens*:
//!  Individual tokens within a collection. Globally identifiable by a tuple of (collection, serial
//! number)

<<<<<<< HEAD
use frame_support::{ensure, traits::Get, transactional, PalletId};
use seed_pallet_common::{Hold, OnNewAssetSubscriber, OnTransferSubscriber, TransferExt};
use seed_primitives::{
	AssetId, Balance, CollectionUuid, ParachainId, SerialNumber, TokenCount, TokenId,
};
=======
use frame_support::{
	ensure,
	traits::{tokens::fungibles::Mutate, Get},
	transactional, PalletId,
};
use seed_pallet_common::{
	CreateExt, Hold, OnNewAssetSubscriber, OnTransferSubscriber, TransferExt,
};
use seed_primitives::{AssetId, Balance, CollectionUuid, ParachainId, SerialNumber, TokenId};
>>>>>>> 5d1088bf
use sp_runtime::{
	traits::{AccountIdConversion, One, Saturating, Zero},
	DispatchResult, PerThing, Permill,
};
use sp_std::prelude::*;

#[cfg(feature = "runtime-benchmarks")]
mod benchmarking;
#[cfg(test)]
pub mod mock;
#[cfg(test)]
mod tests;
mod weights;
pub use weights::WeightInfo;

mod impls;
pub mod traits;
mod types;

pub use impls::*;
pub use pallet::*;
pub use types::*;

/// The maximum length of valid collection IDs
pub const MAX_COLLECTION_NAME_LENGTH: u8 = 32;
/// The maximum amount of listings to return
pub const MAX_COLLECTION_LISTING_LIMIT: u16 = 100;
/// The maximum amount of listings to return
pub const MAX_OWNED_TOKENS_LIMIT: u16 = 1000;
/// The logging target for this module
pub(crate) const LOG_TARGET: &str = "nft";

#[frame_support::pallet]
pub mod pallet {
	use super::{DispatchResult, *};
	use frame_support::pallet_prelude::*;
	use frame_system::pallet_prelude::*;

	/// The current storage version.
	const STORAGE_VERSION: StorageVersion = StorageVersion::new(1);

	#[pallet::pallet]
	#[pallet::generate_store(pub (super) trait Store)]
	#[pallet::storage_version(STORAGE_VERSION)]
	#[pallet::without_storage_info]
	pub struct Pallet<T>(_);

	#[pallet::genesis_config]
	pub struct GenesisConfig<T: Config> {
		_phantom: sp_std::marker::PhantomData<T>,
	}

	#[cfg(feature = "std")]
	impl<T: Config> Default for GenesisConfig<T> {
		fn default() -> Self {
			GenesisConfig { _phantom: Default::default() }
		}
	}

	#[pallet::genesis_build]
	impl<T: Config> GenesisBuild<T> for GenesisConfig<T> {
		fn build(&self) {
			NextCollectionId::<T>::put(1_u32);
			NextMarketplaceId::<T>::put(1 as MarketplaceId);
			NextListingId::<T>::put(1 as ListingId);
			NextOfferId::<T>::put(1 as OfferId);
		}
	}

	#[pallet::config]
	pub trait Config: frame_system::Config {
		/// Default auction / sale length in blocks
		#[pallet::constant]
		type DefaultListingDuration: Get<Self::BlockNumber>;
		/// The system event type
		type Event: From<Event<Self>> + IsType<<Self as frame_system::Config>::Event>;
		/// The maximum number of offers allowed on a collection
		type MaxOffers: Get<u32>;
		/// Max tokens that a collection can contain
		type MaxTokensPerCollection: Get<u32>;
		/// Handles a multi-currency fungible asset system
		type MultiCurrency: TransferExt<AccountId = Self::AccountId>
			+ Hold<AccountId = Self::AccountId>
			+ Mutate<Self::AccountId, AssetId = AssetId>
			+ CreateExt<AccountId = Self::AccountId>;
		/// Handler for when an NFT has been transferred
		type OnTransferSubscription: OnTransferSubscriber;
		/// Handler for when an NFT collection has been created
		type OnNewAssetSubscription: OnNewAssetSubscriber<CollectionUuid>;
		/// This pallet's Id, used for deriving a sovereign account ID
		#[pallet::constant]
		type PalletId: Get<PalletId>;
		/// The parachain_id being used by this parachain
		type ParachainId: Get<ParachainId>;
		/// Provides the public call to weight mapping
		type WeightInfo: WeightInfo;
	}

	/// Map from collection to its information
	#[pallet::storage]
	#[pallet::getter(fn collection_info)]
	pub type CollectionInfo<T: Config> =
		StorageMap<_, Twox64Concat, CollectionUuid, CollectionInformation<T>>;

	/// The next available incrementing collection id
	#[pallet::storage]
	pub type NextCollectionId<T> = StorageValue<_, u32, ValueQuery>;

	/// Map from a token to lock status if any
	#[pallet::storage]
	#[pallet::getter(fn token_locks)]
	pub type TokenLocks<T> = StorageMap<_, Twox64Concat, TokenId, TokenLockReason>;

	/// The next available marketplace id
	#[pallet::storage]
	#[pallet::getter(fn next_marketplace_id)]
	pub type NextMarketplaceId<T> = StorageValue<_, MarketplaceId, ValueQuery>;

	/// Map from marketplace account_id to royalties schedule
	#[pallet::storage]
	#[pallet::getter(fn registered_marketplaces)]
	pub type RegisteredMarketplaces<T: Config> =
		StorageMap<_, Twox64Concat, MarketplaceId, Marketplace<T::AccountId>>;

	/// NFT sale/auction listings keyed by listing id
	#[pallet::storage]
	#[pallet::getter(fn listings)]
	pub type Listings<T: Config> = StorageMap<_, Twox64Concat, ListingId, Listing<T>>;

	/// The next available listing Id
	#[pallet::storage]
	#[pallet::getter(fn next_listing_id)]
	pub type NextListingId<T> = StorageValue<_, ListingId, ValueQuery>;

	/// Map from collection to any open listings
	#[pallet::storage]
	#[pallet::getter(fn open_collection_listings)]
	pub type OpenCollectionListings<T> =
		StorageDoubleMap<_, Twox64Concat, CollectionUuid, Twox64Concat, ListingId, bool>;

	/// Winning bids on open listings.
	#[pallet::storage]
	#[pallet::getter(fn listing_winning_bid)]
	pub type ListingWinningBid<T: Config> =
		StorageMap<_, Twox64Concat, ListingId, (T::AccountId, Balance)>;

	/// Block numbers where listings will close. Value is `true` if at block number `listing_id` is
	/// scheduled to close.
	#[pallet::storage]
	#[pallet::getter(fn listing_end_schedule)]
	pub type ListingEndSchedule<T: Config> =
		StorageDoubleMap<_, Twox64Concat, T::BlockNumber, Twox64Concat, ListingId, bool>;

	/// Map from offer_id to the information related to the offer
	#[pallet::storage]
	#[pallet::getter(fn offers)]
	pub type Offers<T: Config> = StorageMap<_, Twox64Concat, OfferId, OfferType<T::AccountId>>;

	/// Maps from token_id to a vector of offer_ids on that token
	#[pallet::storage]
	#[pallet::getter(fn token_offers)]
	pub type TokenOffers<T: Config> =
		StorageMap<_, Twox64Concat, TokenId, BoundedVec<OfferId, T::MaxOffers>>;

	/// The next available offer_id
	#[pallet::storage]
	#[pallet::getter(fn next_offer_id)]
	pub type NextOfferId<T> = StorageValue<_, OfferId, ValueQuery>;

	#[pallet::event]
	#[pallet::generate_deposit(pub(super) fn deposit_event)]
	pub enum Event<T: Config> {
		/// A new collection of tokens was created
		CollectionCreate {
			collection_uuid: CollectionUuid,
			initial_issuance: TokenCount,
			max_issuance: Option<TokenCount>,
			collection_owner: T::AccountId,
			metadata_scheme: MetadataScheme,
			name: CollectionNameType,
			royalties_schedule: Option<RoyaltiesSchedule<T::AccountId>>,
			origin_chain: OriginChain,
		},
		/// Token(s) were minted
		Mint {
			collection_id: CollectionUuid,
			start: SerialNumber,
			end: SerialNumber,
			owner: T::AccountId,
		},
		/// A new owner was set
		OwnerSet { collection_id: CollectionUuid, new_owner: T::AccountId },
		/// A token was transferred
		Transfer {
			previous_owner: T::AccountId,
			collection_id: CollectionUuid,
			serial_numbers: Vec<SerialNumber>,
			new_owner: T::AccountId,
		},
		/// A token was burned
		Burn { collection_id: CollectionUuid, serial_number: SerialNumber },
		/// A fixed price sale has been listed
		FixedPriceSaleList {
			collection_id: CollectionUuid,
			serial_numbers: Vec<SerialNumber>,
			listing_id: ListingId,
			marketplace_id: Option<MarketplaceId>,
			price: Balance,
			payment_asset: AssetId,
			seller: T::AccountId,
		},
		/// A fixed price sale has completed
		FixedPriceSaleComplete {
			collection_id: CollectionUuid,
			serial_numbers: Vec<SerialNumber>,
			listing_id: ListingId,
			price: Balance,
			payment_asset: AssetId,
			buyer: T::AccountId,
			seller: T::AccountId,
		},
		/// A fixed price sale has closed without selling
		FixedPriceSaleClose {
			collection_id: CollectionUuid,
			serial_numbers: Vec<SerialNumber>,
			listing_id: ListingId,
			reason: FixedPriceClosureReason,
		},
		/// A fixed price sale has had its price updated
		FixedPriceSalePriceUpdate {
			collection_id: CollectionUuid,
			serial_numbers: Vec<SerialNumber>,
			listing_id: ListingId,
			new_price: Balance,
		},
		/// An auction has opened
		AuctionOpen {
			collection_id: CollectionUuid,
			serial_numbers: Vec<SerialNumber>,
			payment_asset: AssetId,
			reserve_price: Balance,
			listing_id: ListingId,
			marketplace_id: Option<MarketplaceId>,
			seller: T::AccountId,
		},
		/// An auction has sold
		AuctionSold {
			collection_id: CollectionUuid,
			listing_id: ListingId,
			payment_asset: AssetId,
			hammer_price: Balance,
			winner: T::AccountId,
		},
		/// An auction has closed without selling
		AuctionClose {
			collection_id: CollectionUuid,
			listing_id: ListingId,
			reason: AuctionClosureReason,
		},
		/// A new highest bid was placed
		Bid {
			collection_id: CollectionUuid,
			serial_numbers: Vec<SerialNumber>,
			listing_id: ListingId,
			amount: Balance,
			bidder: T::AccountId,
		},
		/// An account has been registered as a marketplace
		MarketplaceRegister {
			account: T::AccountId,
			entitlement: Permill,
			marketplace_id: MarketplaceId,
		},
		/// An offer has been made on an NFT
		Offer {
			offer_id: OfferId,
			amount: Balance,
			asset_id: AssetId,
			marketplace_id: Option<MarketplaceId>,
			buyer: T::AccountId,
		},
		/// An offer has been cancelled
		OfferCancel { offer_id: OfferId, token_id: TokenId },
		/// An offer has been accepted
		OfferAccept { offer_id: OfferId, token_id: TokenId, amount: Balance, asset_id: AssetId },
		/// Collection has been claimed
		CollectionClaimed { account: T::AccountId, collection_id: CollectionUuid },
	}

	#[pallet::error]
	pub enum Error<T> {
		/// Given collection name is invalid (invalid utf-8, too long, empty)
		CollectionNameInvalid,
		/// No more Ids are available, they've been exhausted
		NoAvailableIds,
		/// Origin does not own the NFT
		NotTokenOwner,
		/// The token does not exist
		NoToken,
		/// The token is not listed for fixed price sale
		NotForFixedPriceSale,
		/// The token is not listed for auction sale
		NotForAuction,
		/// Origin is not the collection owner and is not permitted to perform the operation
		NotCollectionOwner,
		/// The token is not listed for sale
		TokenNotListed,
		/// The maximum number of offers on this token has been reached
		MaxOffersReached,
		/// Cannot operate on a listed NFT
		TokenLocked,
		/// Total royalties would exceed 100% of sale or an empty vec is supplied
		RoyaltiesInvalid,
		/// Auction bid was lower than reserve or current highest bid
		BidTooLow,
		/// Selling tokens from different collection is not allowed
		MixedBundleSale,
		/// The account_id hasn't been registered as a marketplace
		MarketplaceNotRegistered,
		/// The collection does not exist
		NoCollectionFound,
		/// The metadata path is invalid (non-utf8 or empty)
		InvalidMetadataPath,
		/// No offer exists for the given OfferId
		InvalidOffer,
		/// The caller is not the specified buyer
		NotBuyer,
		/// The caller is not the seller of the NFT
		NotSeller,
		/// The caller owns the token and can't make an offer
		IsTokenOwner,
		/// Offer amount needs to be greater than 0
		ZeroOffer,
		/// The number of tokens have exceeded the max tokens allowed
		TokenLimitExceeded,
		/// Cannot make an offer on a token up for auction
		TokenOnAuction,
		/// Max issuance needs to be greater than 0 and initial_issuance
		/// Cannot exceed MaxTokensPerCollection
		InvalidMaxIssuance,
		/// The collection max issuance has been reached and no more tokens can be minted
		MaxIssuanceReached,
		/// Attemped to mint a token that was bridged from a different chain
		AttemptedMintOnBridgedToken,
		/// Cannot claim already claimed collections
		CannotClaimNonClaimableCollections,
	}

	#[pallet::hooks]
	impl<T: Config> Hooks<BlockNumberFor<T>> for Pallet<T> {
		/// Check and close all expired listings
		fn on_initialize(now: T::BlockNumber) -> Weight {
			// TODO: this is unbounded and could become costly
			// https://github.com/cennznet/cennznet/issues/444
			let removed_count = Self::close_listings_at(now);
			// 'buy' weight is comparable to successful closure of an auction
			T::WeightInfo::buy() * removed_count as Weight
		}
	}

	#[pallet::call]
	impl<T: Config> Pallet<T> {
		#[pallet::weight(T::WeightInfo::claim_unowned_collection())]
		/// Bridged collections from Ethereum will initially lack an owner. These collections will
		/// be assigned to the pallet. This allows for claiming those collections assuming they were
		/// assigned to the pallet
		pub fn claim_unowned_collection(
			origin: OriginFor<T>,
			collection_id: CollectionUuid,
			new_owner: T::AccountId,
		) -> DispatchResult {
			let _who = ensure_root(origin)?;

			CollectionInfo::<T>::try_mutate(collection_id, |maybe_collection| -> DispatchResult {
				let collection = maybe_collection.as_mut().ok_or(Error::<T>::NoCollectionFound)?;
				ensure!(
					collection.owner == Self::account_id(),
					Error::<T>::CannotClaimNonClaimableCollections
				);

				collection.owner = new_owner.clone();
				Ok(())
			})?;
			let event = Event::<T>::CollectionClaimed { account: new_owner, collection_id };
			Self::deposit_event(event);

			Ok(())
		}

		/// Set the owner of a collection
		/// Caller must be the current collection owner
		#[pallet::weight(T::WeightInfo::set_owner())]
		pub fn set_owner(
			origin: OriginFor<T>,
			collection_id: CollectionUuid,
			new_owner: T::AccountId,
		) -> DispatchResult {
			let who = ensure_signed(origin)?;
			let mut collection_info =
				Self::collection_info(collection_id).ok_or(Error::<T>::NoCollectionFound)?;
			ensure!(collection_info.owner == who, Error::<T>::NotCollectionOwner);
			collection_info.owner = new_owner.clone();
			<CollectionInfo<T>>::insert(collection_id, collection_info);
			Self::deposit_event(Event::<T>::OwnerSet { collection_id, new_owner });
			Ok(())
		}

		/// Flag an account as a marketplace
		///
		/// `marketplace_account` - if specified, this account will be registered
		/// `entitlement` - Permill, percentage of sales to go to the marketplace
		/// If no marketplace is specified the caller will be registered
		#[pallet::weight(T::WeightInfo::register_marketplace())]
		pub fn register_marketplace(
			origin: OriginFor<T>,
			marketplace_account: Option<T::AccountId>,
			entitlement: Permill,
		) -> DispatchResult {
			let who = ensure_signed(origin)?;
			ensure!(
				entitlement.deconstruct() as u32 <= Permill::ACCURACY,
				Error::<T>::RoyaltiesInvalid
			);
			let marketplace_account = marketplace_account.unwrap_or(who);
			let marketplace_id = Self::next_marketplace_id();
			let marketplace = Marketplace { account: marketplace_account.clone(), entitlement };
			let next_marketplace_id = <NextMarketplaceId<T>>::get();
			ensure!(
				next_marketplace_id.checked_add(One::one()).is_some(),
				Error::<T>::NoAvailableIds
			);
			<RegisteredMarketplaces<T>>::insert(&marketplace_id, marketplace);
			Self::deposit_event(Event::<T>::MarketplaceRegister {
				account: marketplace_account,
				entitlement,
				marketplace_id,
			});
			<NextMarketplaceId<T>>::mutate(|i| *i += 1);
			Ok(())
		}

		/// Create a new collection
		/// Additional tokens can be minted via `mint_additional`
		///
		/// `name` - the name of the collection
		/// `initial_issuance` - number of tokens to mint now
		/// `max_issuance` - maximum number of tokens allowed in collection
		/// `token_owner` - the token owner, defaults to the caller
		/// `metadata_scheme` - The off-chain metadata referencing scheme for tokens in this
		/// `royalties_schedule` - defacto royalties plan for secondary sales, this will
		/// apply to all tokens in the collection by default.
		#[pallet::weight(T::WeightInfo::create_collection())]
		#[transactional]
		pub fn create_collection(
			origin: OriginFor<T>,
			name: CollectionNameType,
			initial_issuance: TokenCount,
			max_issuance: Option<TokenCount>,
			token_owner: Option<T::AccountId>,
			metadata_scheme: MetadataScheme,
			royalties_schedule: Option<RoyaltiesSchedule<T::AccountId>>,
		) -> DispatchResult {
			let who = ensure_signed(origin)?;
			Self::do_create_collection(
				who,
				name,
				initial_issuance,
				max_issuance,
				token_owner,
				metadata_scheme,
				royalties_schedule,
				OriginChain::Root,
			)?;
			Ok(())
		}

		/// Mint tokens for an existing collection
		///
		/// `collection_id` - the collection to mint tokens in
		/// `quantity` - how many tokens to mint
		/// `token_owner` - the token owner, defaults to the caller if unspecified
		/// Caller must be the collection owner
		/// -----------
		/// Weight is O(N) where N is `quantity`
		#[pallet::weight(T::WeightInfo::mint())]
		#[transactional]
		pub fn mint(
			origin: OriginFor<T>,
			collection_id: CollectionUuid,
			quantity: TokenCount,
			token_owner: Option<T::AccountId>,
		) -> DispatchResult {
			let who = ensure_signed(origin)?;

			ensure!(quantity > Zero::zero(), Error::<T>::NoToken);

			let mut collection_info =
				Self::collection_info(collection_id).ok_or(Error::<T>::NoCollectionFound)?;

			// Caller must be collection_owner
			ensure!(collection_info.owner == who, Error::<T>::NotCollectionOwner);

			// Check we don't exceed the token limit
			ensure!(
				collection_info.collection_issuance.saturating_add(quantity) <
					T::MaxTokensPerCollection::get(),
				Error::<T>::TokenLimitExceeded
			);

			// Cannot mint for a token that was bridged from Ethereum
			ensure!(
				collection_info.origin_chain == OriginChain::Root,
				Error::<T>::AttemptedMintOnBridgedToken
			);

			let next_serial_number = collection_info.next_serial_number;
			// Increment next serial number
			collection_info.next_serial_number =
				next_serial_number.checked_add(quantity).ok_or(Error::<T>::NoAvailableIds)?;

			// Check early that we won't exceed the BoundedVec limit
			ensure!(
				collection_info.next_serial_number <= T::MaxTokensPerCollection::get(),
				Error::<T>::TokenLimitExceeded
			);

			// Can't mint more than specified max_issuance
			if let Some(max_issuance) = collection_info.max_issuance {
				ensure!(
					max_issuance >= collection_info.next_serial_number,
					Error::<T>::MaxIssuanceReached
				);
			}

			let owner = token_owner.unwrap_or(who);
			let serial_numbers_unbounded: Vec<SerialNumber> =
				(next_serial_number..collection_info.next_serial_number).collect();
			let serial_numbers: BoundedVec<SerialNumber, T::MaxTokensPerCollection> =
				BoundedVec::try_from(serial_numbers_unbounded)
					.map_err(|_| Error::<T>::TokenLimitExceeded)?;
			Self::do_mint(collection_id, collection_info, &owner, &serial_numbers)?;

			// throw event, listing starting and endpoint token ids (sequential mint)
			Self::deposit_event(Event::<T>::Mint {
				collection_id,
				start: *serial_numbers.first().ok_or(Error::<T>::NoToken)?,
				end: *serial_numbers.last().ok_or(Error::<T>::NoToken)?,
				owner,
			});
			Ok(())
		}

		/// Transfer ownership of an NFT
		/// Caller must be the token owner
		#[pallet::weight(T::WeightInfo::transfer())]
		#[transactional]
		pub fn transfer(
			origin: OriginFor<T>,
			collection_id: CollectionUuid,
			serial_numbers: BoundedVec<SerialNumber, T::MaxTokensPerCollection>,
			new_owner: T::AccountId,
		) -> DispatchResult {
			let who = ensure_signed(origin)?;

			Self::do_transfer(collection_id, serial_numbers, &who, &new_owner)
		}

		/// Burn a token 🔥
		///
		/// Caller must be the token owner
		#[pallet::weight(T::WeightInfo::burn())]
		#[transactional]
		pub fn burn(origin: OriginFor<T>, token_id: TokenId) -> DispatchResult {
			let who = ensure_signed(origin)?;
			let (collection_id, serial_number) = token_id;

			Self::do_burn(&who, collection_id, serial_number)?;
			Self::deposit_event(Event::<T>::Burn { collection_id, serial_number });
			Ok(())
		}

		/// Sell a bundle of tokens at a fixed price
		/// - Tokens must be from the same collection
		/// - Tokens with individual royalties schedules cannot be sold with this method
		///
		/// `buyer` optionally, the account to receive the NFT. If unspecified, then any account may
		/// purchase `asset_id` fungible asset Id to receive as payment for the NFT
		/// `fixed_price` ask price
		/// `duration` listing duration time in blocks from now
		/// Caller must be the token owner
		#[pallet::weight(T::WeightInfo::sell())]
		#[transactional]
		pub fn sell(
			origin: OriginFor<T>,
			collection_id: CollectionUuid,
			serial_numbers: BoundedVec<SerialNumber, T::MaxTokensPerCollection>,
			buyer: Option<T::AccountId>,
			payment_asset: AssetId,
			fixed_price: Balance,
			duration: Option<T::BlockNumber>,
			marketplace_id: Option<MarketplaceId>,
		) -> DispatchResult {
			let who = ensure_signed(origin)?;

			ensure!(!serial_numbers.is_empty(), Error::<T>::NoToken);
			let royalties_schedule =
				Self::calculate_bundle_royalties(collection_id, marketplace_id)?;
			let listing_id = Self::next_listing_id();

			// use the first token's collection as representative of the bundle
			Self::lock_tokens_for_listing(collection_id, &serial_numbers, &who, listing_id)?;

			let listing_end_block = <frame_system::Pallet<T>>::block_number()
				.saturating_add(duration.unwrap_or_else(T::DefaultListingDuration::get));
			let listing = Listing::<T>::FixedPrice(FixedPriceListing::<T> {
				payment_asset,
				fixed_price,
				close: listing_end_block,
				collection_id,
				serial_numbers: serial_numbers.clone(),
				buyer: buyer.clone(),
				seller: who.clone(),
				royalties_schedule,
				marketplace_id,
			});

			<ListingEndSchedule<T>>::insert(listing_end_block, listing_id, true);
			<OpenCollectionListings<T>>::insert(collection_id, listing_id, true);
			<Listings<T>>::insert(listing_id, listing);
			<NextListingId<T>>::mutate(|i| *i += 1);

			Self::deposit_event(Event::<T>::FixedPriceSaleList {
				collection_id,
				serial_numbers: serial_numbers.into_inner(),
				listing_id,
				marketplace_id,
				price: fixed_price,
				payment_asset,
				seller: who,
			});
			Ok(())
		}

		/// Buy a token listing for its specified price
		#[pallet::weight(T::WeightInfo::buy())]
		#[transactional]
		pub fn buy(origin: OriginFor<T>, listing_id: ListingId) -> DispatchResult {
			let who = ensure_signed(origin)?;

			if let Some(Listing::FixedPrice(listing)) = Self::listings(listing_id) {
				// if buyer is specified in the listing, then `who` must be buyer
				if let Some(buyer) = &listing.buyer {
					ensure!(&who == buyer, Error::<T>::NotBuyer);
				}

				let payouts = Self::calculate_royalty_payouts(
					listing.seller.clone(),
					listing.royalties_schedule,
					listing.fixed_price,
				);
				// Make split transfer
				T::MultiCurrency::split_transfer(&who, listing.payment_asset, payouts.as_slice())?;

				<OpenCollectionListings<T>>::remove(listing.collection_id, listing_id);

				for serial_number in listing.serial_numbers.iter() {
					<TokenLocks<T>>::remove((listing.collection_id, *serial_number));
				}
				// Transfer the tokens
				let _ = Self::do_transfer(
					listing.collection_id,
					listing.serial_numbers.clone(),
					&listing.seller,
					&who,
				)?;

				Self::remove_fixed_price_listing(listing_id);

				Self::deposit_event(Event::<T>::FixedPriceSaleComplete {
					collection_id: listing.collection_id,
					serial_numbers: listing.serial_numbers.into_inner(),
					listing_id,
					price: listing.fixed_price,
					payment_asset: listing.payment_asset,
					buyer: who,
					seller: listing.seller,
				});
			} else {
				return Err(Error::<T>::NotForFixedPriceSale.into())
			}
			Ok(())
		}

		/// Auction a bundle of tokens on the open market to the highest bidder
		/// - Tokens must be from the same collection
		/// - Tokens with individual royalties schedules cannot be sold in bundles
		///
		/// Caller must be the token owner
		/// - `payment_asset` fungible asset Id to receive payment with
		/// - `reserve_price` winning bid must be over this threshold
		/// - `duration` length of the auction (in blocks), uses default duration if unspecified
		#[pallet::weight(T::WeightInfo::auction())]
		#[transactional]
		pub fn auction(
			origin: OriginFor<T>,
			collection_id: CollectionUuid,
			serial_numbers: BoundedVec<SerialNumber, T::MaxTokensPerCollection>,
			payment_asset: AssetId,
			reserve_price: Balance,
			duration: Option<T::BlockNumber>,
			marketplace_id: Option<MarketplaceId>,
		) -> DispatchResult {
			let who = ensure_signed(origin)?;

			if serial_numbers.is_empty() {
				return Err(Error::<T>::NoToken.into())
			}
			let royalties_schedule =
				Self::calculate_bundle_royalties(collection_id, marketplace_id)?;

			let listing_id = Self::next_listing_id();
			ensure!(listing_id.checked_add(One::one()).is_some(), Error::<T>::NoAvailableIds);

			Self::lock_tokens_for_listing(collection_id, &serial_numbers, &who, listing_id)?;

			let listing_end_block = <frame_system::Pallet<T>>::block_number()
				.saturating_add(duration.unwrap_or_else(T::DefaultListingDuration::get));
			let listing = Listing::<T>::Auction(AuctionListing::<T> {
				payment_asset,
				reserve_price,
				close: listing_end_block,
				collection_id,
				serial_numbers: serial_numbers.clone(),
				seller: who.clone(),
				royalties_schedule,
				marketplace_id,
			});

			<ListingEndSchedule<T>>::insert(listing_end_block, listing_id, true);
			<OpenCollectionListings<T>>::insert(collection_id, listing_id, true);
			<Listings<T>>::insert(listing_id, listing);
			<NextListingId<T>>::mutate(|i| *i += 1);

			Self::deposit_event(Event::<T>::AuctionOpen {
				collection_id,
				serial_numbers: serial_numbers.into_inner(),
				payment_asset,
				reserve_price,
				listing_id,
				marketplace_id,
				seller: who,
			});
			Ok(())
		}

		/// Place a bid on an open auction
		/// - `amount` to bid (in the seller's requested payment asset)
		#[pallet::weight(T::WeightInfo::bid())]
		#[transactional]
		pub fn bid(origin: OriginFor<T>, listing_id: ListingId, amount: Balance) -> DispatchResult {
			let who = ensure_signed(origin)?;

			let mut listing = match Self::listings(listing_id) {
				Some(Listing::Auction(listing)) => listing,
				_ => return Err(Error::<T>::NotForAuction.into()),
			};

			if let Some(current_bid) = Self::listing_winning_bid(listing_id) {
				ensure!(amount > current_bid.1, Error::<T>::BidTooLow);
			} else {
				// first bid
				ensure!(amount >= listing.reserve_price, Error::<T>::BidTooLow);
			}

			// try lock funds
			T::MultiCurrency::place_hold(T::PalletId::get(), &who, listing.payment_asset, amount)?;

			<ListingWinningBid<T>>::try_mutate(
				listing_id,
				|maybe_current_bid| -> DispatchResult {
					if let Some(current_bid) = maybe_current_bid {
						// replace old bid
						let _ = T::MultiCurrency::release_hold(
							T::PalletId::get(),
							&current_bid.0,
							listing.payment_asset,
							current_bid.1,
						)?;
					}
					*maybe_current_bid = Some((who.clone(), amount));
					Ok(())
				},
			)?;

			// Auto extend auction if bid is made within certain amount of time of auction
			// duration
			let listing_end_block = listing.close;
			let current_block = <frame_system::Pallet<T>>::block_number();
			let blocks_till_close = listing_end_block - current_block;
			let new_closing_block = current_block + T::BlockNumber::from(AUCTION_EXTENSION_PERIOD);
			if blocks_till_close <= T::BlockNumber::from(AUCTION_EXTENSION_PERIOD) {
				ListingEndSchedule::<T>::remove(listing_end_block, listing_id);
				ListingEndSchedule::<T>::insert(new_closing_block, listing_id, true);
				listing.close = new_closing_block;
				Listings::<T>::insert(listing_id, Listing::Auction(listing.clone()));
			}

			Self::deposit_event(Event::<T>::Bid {
				collection_id: listing.collection_id,
				serial_numbers: listing.serial_numbers.into_inner(),
				listing_id,
				amount,
				bidder: who,
			});
			Ok(())
		}

		/// Close a sale or auction returning tokens
		/// Requires no successful bids have been made for an auction.
		/// Caller must be the listed seller
		#[pallet::weight(T::WeightInfo::cancel_sale())]
		pub fn cancel_sale(origin: OriginFor<T>, listing_id: ListingId) -> DispatchResult {
			let who = ensure_signed(origin)?;
			let listing = Self::listings(listing_id).ok_or(Error::<T>::TokenNotListed)?;

			match listing {
				Listing::<T>::FixedPrice(sale) => {
					ensure!(sale.seller == who, Error::<T>::NotSeller);
					Listings::<T>::remove(listing_id);
					ListingEndSchedule::<T>::remove(sale.close, listing_id);
					for serial_number in sale.serial_numbers.iter() {
						<TokenLocks<T>>::remove((sale.collection_id, serial_number));
					}
					<OpenCollectionListings<T>>::remove(sale.collection_id, listing_id);

					Self::deposit_event(Event::<T>::FixedPriceSaleClose {
						collection_id: sale.collection_id,
						serial_numbers: sale.serial_numbers.into_inner(),
						listing_id,
						reason: FixedPriceClosureReason::VendorCancelled,
					});
				},
				Listing::<T>::Auction(auction) => {
					ensure!(auction.seller == who, Error::<T>::NotSeller);
					ensure!(
						Self::listing_winning_bid(listing_id).is_none(),
						Error::<T>::TokenLocked
					);
					Listings::<T>::remove(listing_id);
					ListingEndSchedule::<T>::remove(auction.close, listing_id);
					for serial_number in auction.serial_numbers.iter() {
						<TokenLocks<T>>::remove((auction.collection_id, serial_number));
					}
					<OpenCollectionListings<T>>::remove(auction.collection_id, listing_id);

					Self::deposit_event(Event::<T>::AuctionClose {
						collection_id: auction.collection_id,
						listing_id,
						reason: AuctionClosureReason::VendorCancelled,
					});
				},
			}
			Ok(())
		}

		/// Update fixed price for a single token sale
		///
		/// `listing_id` id of the fixed price listing
		/// `new_price` new fixed price
		/// Caller must be the token owner
		#[pallet::weight(T::WeightInfo::update_fixed_price())]
		pub fn update_fixed_price(
			origin: OriginFor<T>,
			listing_id: ListingId,
			new_price: Balance,
		) -> DispatchResult {
			let who = ensure_signed(origin)?;

			match Self::listings(listing_id) {
				Some(Listing::<T>::FixedPrice(mut sale)) => {
					ensure!(sale.seller == who, Error::<T>::NotSeller);

					sale.fixed_price = new_price;

					<Listings<T>>::insert(listing_id, Listing::<T>::FixedPrice(sale.clone()));
					Self::deposit_event(Event::<T>::FixedPriceSalePriceUpdate {
						collection_id: sale.collection_id,
						serial_numbers: sale.serial_numbers.into_inner(),
						listing_id,
						new_price,
					});
					Ok(())
				},
				_ => Err(Error::<T>::NotForFixedPriceSale.into()),
			}
		}

		/// Create an offer on a token
		/// Locks funds until offer is accepted, rejected or cancelled
		/// An offer can't be made on a token currently in an auction
		/// (This follows the behaviour of Opensea and forces the buyer to bid rather than create an
		/// offer)
		#[pallet::weight(T::WeightInfo::make_simple_offer())]
		#[transactional]
		pub fn make_simple_offer(
			origin: OriginFor<T>,
			token_id: TokenId,
			amount: Balance,
			asset_id: AssetId,
			marketplace_id: Option<MarketplaceId>,
		) -> DispatchResult {
			let who = ensure_signed(origin)?;
			ensure!(!amount.is_zero(), Error::<T>::ZeroOffer);
			let collection_info =
				Self::collection_info(token_id.0).ok_or(Error::<T>::NoCollectionFound)?;
			ensure!(!collection_info.is_token_owner(&who, token_id.1), Error::<T>::IsTokenOwner);
			let offer_id = Self::next_offer_id();
			ensure!(offer_id.checked_add(One::one()).is_some(), Error::<T>::NoAvailableIds);

			// ensure the token_id is not currently in an auction
			if let Some(TokenLockReason::Listed(listing_id)) = Self::token_locks(token_id) {
				match Self::listings(listing_id) {
					Some(Listing::<T>::Auction(_)) => return Err(Error::<T>::TokenOnAuction.into()),
					None | Some(Listing::<T>::FixedPrice(_)) => (),
				}
			}

			// try lock funds
			T::MultiCurrency::place_hold(T::PalletId::get(), &who, asset_id, amount)?;
			<TokenOffers<T>>::try_append(token_id, offer_id)
				.map_err(|_| Error::<T>::MaxOffersReached)?;
			let new_offer = OfferType::<T::AccountId>::Simple(SimpleOffer {
				token_id,
				asset_id,
				amount,
				buyer: who.clone(),
				marketplace_id,
			});
			<Offers<T>>::insert(offer_id, new_offer);
			<NextOfferId<T>>::mutate(|i| *i += 1);

			Self::deposit_event(Event::<T>::Offer {
				offer_id,
				amount,
				asset_id,
				marketplace_id,
				buyer: who,
			});
			Ok(())
		}

		/// Cancels an offer on a token
		/// Caller must be the offer buyer
		#[pallet::weight(T::WeightInfo::cancel_offer())]
		pub fn cancel_offer(origin: OriginFor<T>, offer_id: OfferId) -> DispatchResult {
			let who = ensure_signed(origin)?;
			let offer_type = Self::offers(offer_id).ok_or(Error::<T>::InvalidOffer)?;
			match offer_type {
				OfferType::Simple(offer) => {
					ensure!(offer.buyer == who, Error::<T>::NotBuyer);
					T::MultiCurrency::release_hold(
						T::PalletId::get(),
						&who,
						offer.asset_id,
						offer.amount,
					)?;
					let _ = Self::remove_offer(offer_id, offer.token_id)?;
					Self::deposit_event(Event::<T>::OfferCancel {
						offer_id,
						token_id: offer.token_id,
					});
					Ok(())
				},
			}
		}

		/// Accepts an offer on a token
		/// Caller must be token owner
		#[pallet::weight(T::WeightInfo::accept_offer())]
		#[transactional]
		pub fn accept_offer(origin: OriginFor<T>, offer_id: OfferId) -> DispatchResult {
			let who = ensure_signed(origin)?;
			let offer_type = Self::offers(offer_id).ok_or(Error::<T>::InvalidOffer)?;
			match offer_type {
				OfferType::Simple(offer) => {
					let (collection_id, serial_number) = offer.token_id;

					let royalties_schedule =
						Self::calculate_bundle_royalties(collection_id, offer.marketplace_id)?;
					let serial_numbers: BoundedVec<SerialNumber, T::MaxTokensPerCollection> =
						BoundedVec::try_from(vec![serial_number])
							.map_err(|_| Error::<T>::TokenLimitExceeded)?;

					Self::process_payment_and_transfer(
						&offer.buyer,
						&who,
						offer.asset_id,
						collection_id,
						serial_numbers,
						offer.amount,
						royalties_schedule,
					)?;

					let _ = Self::remove_offer(offer_id, offer.token_id)?;
					Self::deposit_event(Event::<T>::OfferAccept {
						offer_id,
						token_id: offer.token_id,
						amount: offer.amount,
						asset_id: offer.asset_id,
					});
					Ok(())
				},
			}
		}
	}
}<|MERGE_RESOLUTION|>--- conflicted
+++ resolved
@@ -28,23 +28,17 @@
 //!  Individual tokens within a collection. Globally identifiable by a tuple of (collection, serial
 //! number)
 
-<<<<<<< HEAD
-use frame_support::{ensure, traits::Get, transactional, PalletId};
-use seed_pallet_common::{Hold, OnNewAssetSubscriber, OnTransferSubscriber, TransferExt};
-use seed_primitives::{
-	AssetId, Balance, CollectionUuid, ParachainId, SerialNumber, TokenCount, TokenId,
-};
-=======
 use frame_support::{
 	ensure,
 	traits::{tokens::fungibles::Mutate, Get},
-	transactional, PalletId,
+  transactional, PalletId,
 };
 use seed_pallet_common::{
 	CreateExt, Hold, OnNewAssetSubscriber, OnTransferSubscriber, TransferExt,
 };
-use seed_primitives::{AssetId, Balance, CollectionUuid, ParachainId, SerialNumber, TokenId};
->>>>>>> 5d1088bf
+use seed_primitives::{
+  AssetId, Balance, CollectionUuid, ParachainId, TokenCount, SerialNumber, TokenId
+};
 use sp_runtime::{
 	traits::{AccountIdConversion, One, Saturating, Zero},
 	DispatchResult, PerThing, Permill,
