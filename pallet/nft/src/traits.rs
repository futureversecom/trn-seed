<<<<<<< HEAD
use seed_primitives::{CollectionUuid, MetadataScheme, TokenCount, TokenId};
use sp_runtime::{BoundedVec, DispatchError, DispatchResult};

use crate::{CollectionInformation, Config, OriginChain, RoyaltiesSchedule};
=======
// Copyright 2022-2023 Futureverse Corporation Limited
//
// Licensed under the LGPL, Version 3.0 (the "License");
// you may not use this file except in compliance with the License.
// Unless required by applicable law or agreed to in writing, software
// distributed under the License is distributed on an "AS IS" BASIS,
// WITHOUT WARRANTIES OR CONDITIONS OF ANY KIND, either express or implied.
// See the License for the specific language governing permissions and
// limitations under the License.
// You may obtain a copy of the License at the root of this project source code

use frame_support::traits::Get;
use seed_primitives::{CollectionUuid, MetadataScheme, TokenCount, TokenId};
use sp_runtime::{DispatchError, DispatchResult};
use sp_std::fmt::Debug;

use crate::{CollectionInformation, CollectionNameType, OriginChain, RoyaltiesSchedule};
>>>>>>> 2c9f1e69

pub trait NFTExt {
	type AccountId: Debug + PartialEq + Clone;
	type MaxTokensPerCollection: Get<u32>;

	fn do_mint(
		origin: Self::AccountId,
		collection_id: CollectionUuid,
		quantity: TokenCount,
		token_owner: Option<Self::AccountId>,
	) -> DispatchResult;

	fn do_create_collection(
		owner: Self::AccountId,
		name: BoundedVec<u8, <Self::T as Config>::StringLimit>,
		initial_issuance: TokenCount,
		max_issuance: Option<TokenCount>,
		token_owner: Option<Self::AccountId>,
		metadata_scheme: MetadataScheme,
		royalties_schedule: Option<RoyaltiesSchedule<Self::AccountId>>,
		origin_chain: OriginChain,
	) -> Result<CollectionUuid, DispatchError>;

	fn get_token_owner(token_id: &TokenId) -> Option<Self::AccountId>;

	fn get_collection_info(
		collection_id: CollectionUuid,
	) -> Result<CollectionInformation<Self::AccountId, Self::MaxTokensPerCollection>, DispatchError>;

	fn enable_xls20_compatibility(
		who: Self::AccountId,
		collection_id: CollectionUuid,
	) -> DispatchResult;

	fn next_collection_uuid() -> Result<CollectionUuid, DispatchError>;

	fn increment_collection_id() -> DispatchResult;
}<|MERGE_RESOLUTION|>--- conflicted
+++ resolved
@@ -1,9 +1,3 @@
-<<<<<<< HEAD
-use seed_primitives::{CollectionUuid, MetadataScheme, TokenCount, TokenId};
-use sp_runtime::{BoundedVec, DispatchError, DispatchResult};
-
-use crate::{CollectionInformation, Config, OriginChain, RoyaltiesSchedule};
-=======
 // Copyright 2022-2023 Futureverse Corporation Limited
 //
 // Licensed under the LGPL, Version 3.0 (the "License");
@@ -17,15 +11,15 @@
 
 use frame_support::traits::Get;
 use seed_primitives::{CollectionUuid, MetadataScheme, TokenCount, TokenId};
-use sp_runtime::{DispatchError, DispatchResult};
+use sp_runtime::{BoundedVec, DispatchError, DispatchResult};
 use sp_std::fmt::Debug;
 
-use crate::{CollectionInformation, CollectionNameType, OriginChain, RoyaltiesSchedule};
->>>>>>> 2c9f1e69
+use crate::{CollectionInformation, Config, OriginChain, RoyaltiesSchedule};
 
 pub trait NFTExt {
 	type AccountId: Debug + PartialEq + Clone;
 	type MaxTokensPerCollection: Get<u32>;
+	type StringLimit: Get<u32>;
 
 	fn do_mint(
 		origin: Self::AccountId,
@@ -36,7 +30,7 @@
 
 	fn do_create_collection(
 		owner: Self::AccountId,
-		name: BoundedVec<u8, <Self::T as Config>::StringLimit>,
+		name: BoundedVec<u8, Self::StringLimit>,
 		initial_issuance: TokenCount,
 		max_issuance: Option<TokenCount>,
 		token_owner: Option<Self::AccountId>,
