--- conflicted
+++ resolved
@@ -14,7 +14,6 @@
 // You may obtain a copy of the License at the root of this project source code
 
 use frame_support::traits::Get;
-<<<<<<< HEAD
 use seed_primitives::{
 	CollectionUuid, MetadataScheme, OriginChain, RoyaltiesSchedule, SerialNumber, TokenCount,
 	TokenId, TokenLockReason,
@@ -23,13 +22,6 @@
 use sp_std::{fmt::Debug, vec::Vec};
 
 use crate::CollectionInformation;
-=======
-use seed_primitives::{CollectionUuid, MetadataScheme, TokenCount, TokenId};
-use sp_runtime::{BoundedVec, DispatchError, DispatchResult};
-use sp_std::fmt::Debug;
-
-use crate::{CollectionInformation, OriginChain, RoyaltiesSchedule};
->>>>>>> c54a246f
 
 pub trait NFTExt {
 	type AccountId: Debug + PartialEq + Clone;
@@ -78,11 +70,8 @@
 	fn next_collection_uuid() -> Result<CollectionUuid, DispatchError>;
 
 	fn increment_collection_id() -> DispatchResult;
-<<<<<<< HEAD
 
 	fn get_token_lock(token_id: TokenId) -> Option<TokenLockReason>;
 
 	fn set_token_lock(token_id: TokenId, lock_reason: Option<TokenLockReason>) -> DispatchResult;
-=======
->>>>>>> c54a246f
 }