/* Copyright 2019-2021 Centrality Investments Limited
 *
 * Licensed under the LGPL, Version 3.0 (the "License");
 * you may not use this file except in compliance with the License.
 * Unless required by applicable law or agreed to in writing, software
 * distributed under the License is distributed on an "AS IS" BASIS,
 * WITHOUT WARRANTIES OR CONDITIONS OF ANY KIND, either express or implied.
 * See the License for the specific language governing permissions and
 * limitations under the License.
 * You may obtain a copy of the License at the root of this project source code,
 * or at:
 *     https://centrality.ai/licenses/gplv3.txt
 *     https://centrality.ai/licenses/lgplv3.txt
 */

use super::*;
use crate::{
	mock::{
		create_account, has_event, AssetsExt, Event as MockEvent, MaxTokensPerCollection,
		NativeAssetId, Nft, NftPalletId, System, Test, TestExt,
	},
	Event as NftEvent,
};
use codec::Encode;
use frame_support::{
	assert_noop, assert_ok,
	traits::{fungibles::Inspect, OnInitialize},
};
use frame_system::RawOrigin;
<<<<<<< HEAD
use seed_primitives::{TokenCount, TokenId};
=======
use seed_primitives::{AccountId, MetadataScheme, TokenId};
>>>>>>> 8406a368
use sp_core::H160;
use sp_runtime::{BoundedVec, DispatchError::BadOrigin, Permill};

// Create an NFT collection
// Returns the created `collection_id`
fn setup_collection(owner: AccountId) -> CollectionUuid {
	let collection_id = Nft::next_collection_uuid().unwrap();
	let collection_name = b"test-collection".to_vec();
	let metadata_scheme = MetadataScheme::Ipfs(b"<CID>".to_vec());
	assert_ok!(Nft::create_collection(
		Some(owner).into(),
		collection_name,
		0,
		None,
		None,
		metadata_scheme,
		None,
		CrossChainCompatibility::default(),
	));
	collection_id
}

/// Setup a token, return collection id, token id, token owner
fn setup_token() -> (CollectionUuid, TokenId, AccountId) {
	let collection_owner = create_account(1);
	let collection_id = setup_collection(collection_owner);
	let token_owner = create_account(2);
	let token_id = (collection_id, 0);
	assert_ok!(Nft::mint(Some(collection_owner).into(), collection_id, 1, Some(token_owner)));

	(collection_id, token_id, token_owner)
}

/// Setup a token, return collection id, token id, token owner
fn setup_token_with_royalties(
	royalties_schedule: RoyaltiesSchedule<AccountId>,
	quantity: TokenCount,
) -> (CollectionUuid, TokenId, AccountId) {
	let collection_owner = create_account(1);
	let collection_id = Nft::next_collection_uuid().unwrap();
	let collection_name = b"test-collection".to_vec();
	let metadata_scheme = MetadataScheme::Ipfs(b"<CID>".to_vec());
	assert_ok!(Nft::create_collection(
		Some(collection_owner).into(),
		collection_name,
		0,
		None,
		None,
		metadata_scheme,
		Some(royalties_schedule),
		CrossChainCompatibility::default(),
	));

	let token_owner = create_account(2);
	let token_id = (collection_id, 0);
	assert_ok!(Nft::mint(
		Some(collection_owner).into(),
		collection_id,
		quantity,
		Some(token_owner),
	));

	(collection_id, token_id, token_owner)
}

/// Create an offer on a token. Return offer_id, offer
fn make_new_simple_offer(
	offer_amount: Balance,
	token_id: TokenId,
	buyer: AccountId,
	marketplace_id: Option<MarketplaceId>,
) -> (OfferId, SimpleOffer<AccountId>) {
	let next_offer_id = Nft::next_offer_id();

	assert_ok!(Nft::make_simple_offer(
		Some(buyer).into(),
		token_id,
		offer_amount,
		NativeAssetId::get(),
		marketplace_id
	));
	let offer = SimpleOffer {
		token_id,
		asset_id: NativeAssetId::get(),
		amount: offer_amount,
		buyer,
		marketplace_id,
	};

	// Check storage has been updated
	assert_eq!(Nft::next_offer_id(), next_offer_id + 1);
	assert_eq!(Nft::offers(next_offer_id), Some(OfferType::Simple(offer.clone())));
	assert!(has_event(Event::<Test>::Offer {
		offer_id: next_offer_id,
		amount: offer_amount,
		asset_id: NativeAssetId::get(),
		marketplace_id,
		buyer,
	}));

	(next_offer_id, offer)
}

/// Helper function to create bounded vec of TokenOwnership
pub fn create_owned_tokens(
	owned_tokens: Vec<(AccountId, Vec<SerialNumber>)>,
) -> BoundedVec<TokenOwnership<Test>, MaxTokensPerCollection> {
	let mut token_ownership: BoundedVec<TokenOwnership<Test>, MaxTokensPerCollection> =
		BoundedVec::default();
	for (owner, serial_numbers) in owned_tokens {
		let serial_numbers_bounded: BoundedVec<SerialNumber, MaxTokensPerCollection> =
			BoundedVec::try_from(serial_numbers).unwrap();
		let new_token_ownership = TokenOwnership::new(owner, serial_numbers_bounded);
		token_ownership.try_push(new_token_ownership).unwrap();
	}
	token_ownership
}

#[test]
fn next_collection_uuid_works() {
	TestExt::default().build().execute_with(|| {
		// This tests assumes parachain_id is set to 100 in mock

		// | 22 collection_id bits | 10 parachain_id bits |
		// |          1           |   100   |
		// 0b000000000000000000001_0001100100

		// Test with first collection_id (0)
		let account = create_account(1);
		let expected_result = 0b000000000000000000000_0001100100 as u32;
		assert_eq!(setup_collection(account), expected_result);

		// Test with max available for 22 bits
		let next_collection_id = (1 << 22) - 2;
		assert_eq!(next_collection_id, 0b0000000000_1111111111111111111110 as u32);
		<NextCollectionId<Test>>::put(next_collection_id);
		let expected_result = 0b1111111111111111111110_0001100100 as u32;
		assert_eq!(setup_collection(account), expected_result);

		// Next collection_uuid should fail (Reaches 22 bits max)
		assert_noop!(Nft::next_collection_uuid(), Error::<Test>::NoAvailableIds);
	});
}

#[test]
fn owned_tokens_works() {
	TestExt::default().build().execute_with(|| {
		let token_owner = create_account(2);
		let quantity = 5000;
		let collection_id = Nft::next_collection_uuid().unwrap();

		// mint token Ids 0-4999
		assert_ok!(Nft::create_collection(
			Some(token_owner).into(),
			b"test-collection".to_vec(),
			quantity,
			None,
			Some(token_owner),
			MetadataScheme::Https(b"example.com/metadata".to_vec()),
			None,
			CrossChainCompatibility::default(),
		));

		// First 100
		let cursor: u32 = 0;
		let limit: u16 = 100;
		let expected_tokens: Vec<SerialNumber> = (cursor..100).collect();
		assert_eq!(
			Nft::owned_tokens(collection_id, &token_owner, cursor, limit),
			(100_u32, quantity, expected_tokens)
		);

		// 100 - 300
		let cursor: u32 = 100;
		let limit: u16 = 200;
		let expected_tokens: Vec<SerialNumber> = (cursor..300).collect();
		assert_eq!(
			Nft::owned_tokens(collection_id, &token_owner, cursor, limit),
			(300_u32, quantity, expected_tokens)
		);

		// Limit higher than MAX_OWNED_TOKENS_LIMIT gets reduced
		let cursor: u32 = 1000;
		let limit: u16 = 10000;
		let expected_tokens: Vec<SerialNumber> =
			(cursor..cursor + MAX_OWNED_TOKENS_LIMIT as u32).collect();
		assert_eq!(
			Nft::owned_tokens(collection_id, &token_owner, cursor, limit),
			(cursor + MAX_OWNED_TOKENS_LIMIT as u32, quantity, expected_tokens)
		);

		// should return empty vec in unknown collection
		let cursor: u32 = 0;
		let limit: u16 = 100;
		let expected_tokens: Vec<SerialNumber> = vec![];
		assert_eq!(
			Nft::owned_tokens(collection_id + 1, &token_owner, cursor, limit),
			(0_u32, 0, expected_tokens)
		);

		// should return empty vec if cursor is set too high
		let cursor: u32 = 5000;
		let limit: u16 = 100;
		let expected_tokens: Vec<SerialNumber> = vec![];
		assert_eq!(
			Nft::owned_tokens(collection_id, &token_owner, cursor, limit),
			(0_u32, quantity, expected_tokens)
		);

		// Last 100 should return cursor of 0
		let cursor: u32 = 4900;
		let limit: u16 = 100;
		let expected_tokens: Vec<SerialNumber> = (cursor..5000).collect();
		assert_eq!(
			Nft::owned_tokens(collection_id, &token_owner, cursor, limit),
			(0, quantity, expected_tokens)
		);
	});
}

#[test]
fn set_owner() {
	TestExt::default().build().execute_with(|| {
		// setup token collection + one token
		let collection_owner = create_account(1);
		let collection_id = setup_collection(collection_owner);
		let new_owner = create_account(2);

		assert_ok!(Nft::set_owner(Some(collection_owner).into(), collection_id, new_owner));
		assert_noop!(
			Nft::set_owner(Some(collection_owner).into(), collection_id, new_owner),
			Error::<Test>::NotCollectionOwner
		);
		assert_noop!(
			Nft::set_owner(Some(collection_owner).into(), collection_id + 1, new_owner),
			Error::<Test>::NoCollectionFound
		);
	});
}

#[test]
fn create_collection() {
	TestExt::default().build().execute_with(|| {
		let collection_owner = create_account(1);
		let token_owner = create_account(2);
		let quantity = 5;
		let collection_id = Nft::next_collection_uuid().unwrap();
		let royalties_schedule =
			RoyaltiesSchedule { entitlements: vec![(collection_owner, Permill::one())] };

		// mint token Ids 0-4
		assert_ok!(Nft::create_collection(
			Some(collection_owner).into(),
			b"test-collection".to_vec(),
			quantity,
			None,
			Some(token_owner),
			MetadataScheme::Https(b"example.com/metadata".to_vec()),
			Some(royalties_schedule.clone()),
			CrossChainCompatibility::default(),
		));

		let expected_tokens = create_owned_tokens(vec![(token_owner, vec![0, 1, 2, 3, 4])]);

		assert_eq!(
			Nft::collection_info(collection_id).unwrap(),
			CollectionInformation {
				owner: collection_owner,
				name: b"test-collection".to_vec(),
				metadata_scheme: MetadataScheme::Https(b"example.com/metadata".to_vec()),
				royalties_schedule: Some(royalties_schedule.clone()),
				max_issuance: None,
				origin_chain: OriginChain::Root,
				next_serial_number: quantity,
				collection_issuance: quantity,
				owned_tokens: expected_tokens,
				cross_chain_compatibility: CrossChainCompatibility::default(),
			}
		);

		// EVM pallet should have account code for collection
		assert!(!pallet_evm::Pallet::<Test>::is_account_empty(
			&H160::from_low_u64_be(collection_id as u64).into()
		));

		assert!(has_event(Event::<Test>::CollectionCreate {
			collection_uuid: collection_id,
			initial_issuance: 5,
			max_issuance: None,
			collection_owner,
			metadata_scheme: MetadataScheme::Https(b"example.com/metadata".to_vec()),
			name: b"test-collection".to_vec(),
			royalties_schedule: Some(royalties_schedule.clone()),
			origin_chain: OriginChain::Root,
			compatibility: CrossChainCompatibility::default(),
		}));

		// check token ownership
		assert_eq!(Nft::collection_info(collection_id).unwrap().collection_issuance, quantity);
		assert_eq!(
			Nft::collection_info(collection_id).unwrap().royalties_schedule,
			Some(royalties_schedule)
		);
		// We minted collection token 1, next collection token id is 2
		// Bit shifted to account for parachain_id
		assert_eq!(Nft::next_collection_uuid().unwrap(), collection_id + (1 << 10));
		assert_eq!(
			Nft::owned_tokens(collection_id, &token_owner, 0, 1000),
			(0_u32, quantity, vec![0, 1, 2, 3, 4])
		);
		assert_eq!(Nft::token_balance_of(&token_owner, collection_id), 5);

		// check we can mint some more
		// mint token Ids 5-7
		let additional_quantity = 3;
		let new_owner = create_account(3);
		assert_ok!(Nft::mint(
			Some(collection_owner).into(),
			collection_id,
			additional_quantity,
			Some(new_owner), // new owner this time
		));
		assert!(has_event(Event::<Test>::Mint {
			collection_id,
			start: 5,
			end: 7,
			owner: new_owner,
		}));
		assert_eq!(Nft::token_balance_of(&(new_owner), collection_id), 3);
		assert_eq!(
			Nft::collection_info(collection_id).unwrap().next_serial_number,
			quantity + additional_quantity
		);

		assert_eq!(
			Nft::owned_tokens(collection_id, &token_owner, 0, 1000),
			(0_u32, 5, vec![0, 1, 2, 3, 4])
		);
<<<<<<< HEAD
		assert_eq!(
			Nft::owned_tokens(collection_id, &(token_owner + 1), 0, 1000),
			(0_u32, 3, vec![5, 6, 7])
		);
=======
		assert_eq!(Nft::owned_tokens(collection_id, &(new_owner), 0, 1000), (0_u32, vec![5, 6, 7]));
>>>>>>> 8406a368
		assert_eq!(
			Nft::collection_info(collection_id).unwrap().collection_issuance,
			quantity + additional_quantity
		);
	});
}

#[test]
fn create_collection_invalid_name() {
	TestExt::default().build().execute_with(|| {
		// too long
		let collection_owner = create_account(1);
		let bad_collection_name =
			b"someidentifierthatismuchlongerthanthe32bytelimitsoshouldfail".to_vec();
		let metadata_scheme = MetadataScheme::Ipfs(b"<CID>".to_vec());
		assert_noop!(
			Nft::create_collection(
				Some(collection_owner).into(),
				bad_collection_name,
				1,
				None,
				None,
				metadata_scheme.clone(),
				None,
				CrossChainCompatibility::default(),
			),
			Error::<Test>::CollectionNameInvalid
		);

		// empty name
		assert_noop!(
			Nft::create_collection(
				Some(collection_owner).into(),
				vec![],
				1,
				None,
				None,
				metadata_scheme.clone(),
				None,
				CrossChainCompatibility::default(),
			),
			Error::<Test>::CollectionNameInvalid
		);

		// non UTF-8 chars
		// kudos: https://www.cl.cam.ac.uk/~mgk25/ucs/examples/UTF-8-test.txt
		let bad_collection_name = vec![0xfe, 0xff];
		assert_noop!(
			Nft::create_collection(
				Some(collection_owner).into(),
				bad_collection_name,
				1,
				None,
				None,
				metadata_scheme,
				None,
				CrossChainCompatibility::default(),
			),
			Error::<Test>::CollectionNameInvalid
		);
	});
}

#[test]
fn create_collection_royalties_invalid() {
	TestExt::default().build().execute_with(|| {
		let owner = create_account(1);
		let name = b"test-collection".to_vec();
		let metadata_scheme = MetadataScheme::Ipfs(b"<CID>".to_vec());

		// Too big royalties should fail
		let royalty_schedule = RoyaltiesSchedule::<AccountId> {
			entitlements: vec![
				(create_account(3), Permill::from_float(1.2)),
				(create_account(4), Permill::from_float(3.3)),
			],
		};
		assert_noop!(
			Nft::create_collection(
				Some(owner).into(),
				name.clone(),
				1,
				None,
				None,
				metadata_scheme.clone(),
				Some(royalty_schedule),
				CrossChainCompatibility::default(),
			),
			Error::<Test>::RoyaltiesInvalid
		);

		// Empty vector should fail
		assert_noop!(
			Nft::create_collection(
				Some(owner).into(),
				name,
				1,
				None,
				None,
				metadata_scheme,
				Some(RoyaltiesSchedule::<AccountId> { entitlements: vec![] }),
				CrossChainCompatibility::default(),
			),
			Error::<Test>::RoyaltiesInvalid
		);
	})
}

#[test]
fn transfer() {
	TestExt::default().build().execute_with(|| {
		// setup token collection + one token
		let collection_owner = create_account(1);
		let collection_id = Nft::next_collection_uuid().unwrap();
		let token_owner = create_account(2);
		assert_ok!(Nft::create_collection(
			Some(collection_owner).into(),
			b"test-collection".to_vec(),
			1,
			None,
			Some(token_owner),
			MetadataScheme::Ipfs(b"<CID>".to_vec()),
			None,
			CrossChainCompatibility::default(),
		));

		let new_owner = create_account(3);
		let serial_numbers: BoundedVec<SerialNumber, MaxTokensPerCollection> =
			BoundedVec::try_from(vec![0]).unwrap();
		assert_ok!(Nft::transfer(
			Some(token_owner).into(),
			collection_id,
			serial_numbers.clone(),
			new_owner
		));
		assert!(has_event(Event::<Test>::Transfer {
			previous_owner: token_owner,
			collection_id,
			new_owner,
			serial_numbers: serial_numbers.into_inner()
		}));

		assert_eq!(Nft::token_balance_of(&token_owner, collection_id), 0);
		assert_eq!(Nft::token_balance_of(&new_owner, collection_id), 1);
		assert!(Nft::collection_info(collection_id).unwrap().is_token_owner(&new_owner, 0));
	});
}

#[test]
fn transfer_fails_prechecks() {
	TestExt::default().build().execute_with(|| {
		// setup token collection + one token
		let collection_owner = create_account(1);
		let collection_id = Nft::next_collection_uuid().unwrap();
		let token_owner = create_account(2);
		let serial_numbers: BoundedVec<SerialNumber, MaxTokensPerCollection> =
			BoundedVec::try_from(vec![0]).unwrap();

		// no token yet
		assert_noop!(
			Nft::transfer(
				Some(token_owner).into(),
				collection_id,
				serial_numbers.clone(),
				token_owner
			),
			Error::<Test>::NoCollectionFound,
		);

		assert_ok!(Nft::create_collection(
			Some(collection_owner).into(),
			b"test-collection".to_vec(),
			1,
			None,
			Some(token_owner),
			MetadataScheme::Ipfs(b"<CID>".to_vec()),
			None,
			CrossChainCompatibility::default(),
		));

		let not_the_owner = create_account(3);
		assert_noop!(
			Nft::transfer(
				Some(not_the_owner).into(),
				collection_id,
				serial_numbers.clone(),
				not_the_owner
			),
			Error::<Test>::NotTokenOwner,
		);

		assert_ok!(Nft::sell(
			Some(token_owner).into(),
			collection_id,
			serial_numbers.clone(),
			Some(create_account(5)),
			NativeAssetId::get(),
			1_000,
			None,
			None,
		));

		// cannot transfer while listed
		assert_noop!(
			Nft::transfer(Some(token_owner).into(), collection_id, serial_numbers, token_owner),
			Error::<Test>::TokenLocked,
		);
	});
}

#[test]
fn burn() {
	TestExt::default().build().execute_with(|| {
		// setup token collection + one token
		let collection_owner = create_account(1);
		let collection_id = Nft::next_collection_uuid().unwrap();
		let token_owner = create_account(2);

		assert_ok!(Nft::create_collection(
			Some(collection_owner).into(),
			b"test-collection".to_vec(),
			3,
			None,
			Some(token_owner),
			MetadataScheme::Https(b"example.com/metadata".to_vec()),
			None,
			CrossChainCompatibility::default(),
		));

		// test
		assert_ok!(Nft::burn(Some(token_owner).into(), (collection_id, 0)));
		assert!(has_event(Event::<Test>::Burn { collection_id, serial_number: 0 }));
		assert_eq!(Nft::token_balance_of(&token_owner, collection_id), 2);

		assert_ok!(Nft::burn(Some(token_owner).into(), (collection_id, 1)));
		assert!(has_event(Event::<Test>::Burn { collection_id, serial_number: 1 }));
		assert_ok!(Nft::burn(Some(token_owner).into(), (collection_id, 2)));
		assert!(has_event(Event::<Test>::Burn { collection_id, serial_number: 2 }));

		assert_eq!(Nft::collection_info(collection_id).unwrap().collection_issuance, 0);
		assert_eq!(
			Nft::owned_tokens(collection_id, &token_owner, 0, 1000),
			(0_u32, 0_u32, vec![].into())
		);
		assert_eq!(Nft::token_balance_of(&token_owner, collection_id), 0);
	});
}

#[test]
fn burn_fails_prechecks() {
	TestExt::default().build().execute_with(|| {
		// setup token collection + one token
		let collection_owner = create_account(1);
		let collection_id = Nft::next_collection_uuid().unwrap();
		let token_owner = create_account(2);

		// token doesn't exist yet
		assert_noop!(
			Nft::burn(Some(token_owner).into(), (collection_id, 0)),
			Error::<Test>::NoCollectionFound
		);

		assert_ok!(Nft::create_collection(
			Some(collection_owner).into(),
			b"test-collection".to_vec(),
			100,
			None,
			Some(token_owner),
			MetadataScheme::Https(b"example.com/metadata".to_vec()),
			None,
			CrossChainCompatibility::default(),
		));

		// Not owner
		assert_noop!(
			Nft::burn(Some(create_account(3)).into(), (collection_id, 0)),
			Error::<Test>::NotTokenOwner,
		);

		let serial_numbers: BoundedVec<SerialNumber, MaxTokensPerCollection> =
			BoundedVec::try_from(vec![0]).unwrap();
		assert_ok!(Nft::sell(
			Some(token_owner).into(),
			collection_id,
			serial_numbers,
			None,
			NativeAssetId::get(),
			1_000,
			None,
			None,
		));
		// cannot burn while listed
		assert_noop!(
			Nft::burn(Some(token_owner).into(), (collection_id, 0)),
			Error::<Test>::TokenLocked,
		);
	});
}

#[test]
fn sell() {
	let buyer = create_account(3);
	let initial_balance = 1_000;

	TestExt::default()
		.with_balances(&[(buyer, initial_balance)])
		.build()
		.execute_with(|| {
			let collection_owner = create_account(1);
			let quantity = 5;
			let collection_id = Nft::next_collection_uuid().unwrap();

			assert_ok!(Nft::create_collection(
				Some(collection_owner).into(),
				b"test-collection".to_vec(),
				quantity,
				None,
				None,
				MetadataScheme::Https(b"example.com/metadata".to_vec()),
				None,
				CrossChainCompatibility::default(),
			));

			let serial_numbers: BoundedVec<SerialNumber, MaxTokensPerCollection> =
				BoundedVec::try_from(vec![1, 3, 4]).unwrap();
			let listing_id = Nft::next_listing_id();

			assert_ok!(Nft::sell(
				Some(collection_owner).into(),
				collection_id,
				serial_numbers.clone(),
				None,
				NativeAssetId::get(),
				1_000,
				None,
				None,
			));

			for serial_number in serial_numbers.iter() {
				assert_eq!(
					Nft::token_locks((collection_id, serial_number)).unwrap(),
					TokenLockReason::Listed(listing_id)
				);
			}

			assert_ok!(Nft::buy(Some(buyer).into(), listing_id));
			assert_eq!(
				Nft::owned_tokens(collection_id, &buyer, 0, 1000),
				(0_u32, 3, vec![1, 3, 4])
			);
			assert_eq!(Nft::token_balance_of(&collection_owner, collection_id), 2);
			assert_eq!(
				Nft::token_balance_of(&buyer, collection_id),
				serial_numbers.len() as TokenCount
			);
		})
}

#[test]
fn sell_multiple_fails() {
	TestExt::default().build().execute_with(|| {
		let collection_owner = create_account(1);
		let collection_id = setup_collection(collection_owner);
		// mint some tokens
		assert_ok!(Nft::mint(Some(collection_owner).into(), collection_id, 2, None));
		assert!(has_event(Event::<Test>::Mint {
			collection_id,
			start: 0,
			end: 1,
			owner: collection_owner,
		}));

		// empty tokens fails
		let serial_numbers: BoundedVec<SerialNumber, MaxTokensPerCollection> =
			BoundedVec::try_from(vec![]).unwrap();
		assert_noop!(
			Nft::sell(
				Some(collection_owner).into(),
				collection_id,
				serial_numbers,
				None,
				NativeAssetId::get(),
				1_000,
				None,
				None
			),
			Error::<Test>::NoToken
		);
	})
}

#[test]
fn sell_multiple() {
	TestExt::default().build().execute_with(|| {
		let (collection_id, token_id, token_owner) = setup_token();
		let listing_id = Nft::next_listing_id();

		let serial_numbers: BoundedVec<SerialNumber, MaxTokensPerCollection> =
			BoundedVec::try_from(vec![token_id.1]).unwrap();
		let buyer = create_account(5);
		assert_ok!(Nft::sell(
			Some(token_owner).into(),
			collection_id,
			serial_numbers,
			Some(buyer),
			NativeAssetId::get(),
			1_000,
			None,
			None,
		));
		assert!(has_event(Event::<Test>::FixedPriceSaleList {
			collection_id,
			serial_numbers: vec![token_id.1],
			listing_id,
			marketplace_id: None,
			price: 1_000,
			payment_asset: NativeAssetId::get(),
			seller: token_owner,
		}));

		assert_eq!(Nft::token_locks(token_id).unwrap(), TokenLockReason::Listed(listing_id));
		assert!(Nft::open_collection_listings(collection_id, listing_id).unwrap());

		let expected = Listing::<Test>::FixedPrice(FixedPriceListing::<Test> {
			payment_asset: NativeAssetId::get(),
			fixed_price: 1_000,
			close: System::block_number() + <Test as Config>::DefaultListingDuration::get(),
			buyer: Some(buyer),
			collection_id,
			serial_numbers: BoundedVec::try_from(vec![token_id.1]).unwrap(),
			seller: token_owner,
			royalties_schedule: Default::default(),
			marketplace_id: None,
		});

		let listing = Listings::<Test>::get(listing_id).expect("token is listed");
		assert_eq!(listing, expected);

		// current block is 1 + duration
		assert!(Nft::listing_end_schedule(
			System::block_number() + <Test as Config>::DefaultListingDuration::get(),
			listing_id
		)
		.unwrap());

		// Can't transfer while listed for sale
		let serial_numbers: BoundedVec<SerialNumber, MaxTokensPerCollection> =
			BoundedVec::try_from(vec![token_id.1]).unwrap();
		assert_noop!(
			Nft::transfer(
				Some(token_owner).into(),
				collection_id,
				serial_numbers,
				create_account(9)
			),
			Error::<Test>::TokenLocked
		);
	});
}

#[test]
fn sell_fails() {
	TestExt::default().build().execute_with(|| {
		let (collection_id, token_id, token_owner) = setup_token();
		// Not token owner
		let serial_numbers: BoundedVec<SerialNumber, MaxTokensPerCollection> =
			BoundedVec::try_from(vec![token_id.1]).unwrap();
		let bob = create_account(9);
		let buyer = create_account(5);
		assert_noop!(
			Nft::sell(
				Some(bob).into(),
				collection_id,
				serial_numbers,
				Some(buyer),
				NativeAssetId::get(),
				1_000,
				None,
				None
			),
			Error::<Test>::NotTokenOwner
		);

		// token listed already
		let serial_numbers: BoundedVec<SerialNumber, MaxTokensPerCollection> =
			BoundedVec::try_from(vec![token_id.1]).unwrap();
		assert_ok!(Nft::sell(
			Some(token_owner).into(),
			collection_id,
			serial_numbers.clone(),
			Some(buyer),
			NativeAssetId::get(),
			1_000,
			None,
			None,
		));
		assert_noop!(
			Nft::sell(
				Some(token_owner).into(),
				collection_id,
				serial_numbers.clone(),
				Some(buyer),
				NativeAssetId::get(),
				1_000,
				None,
				None
			),
			Error::<Test>::TokenLocked
		);

		// can't auction, listed for fixed price sale
		assert_noop!(
			Nft::auction(
				Some(token_owner).into(),
				collection_id,
				serial_numbers.clone(),
				NativeAssetId::get(),
				1_000,
				None,
				None
			),
			Error::<Test>::TokenLocked
		);
	});
}

#[test]
fn cancel_sell() {
	TestExt::default().build().execute_with(|| {
		let (collection_id, token_id, token_owner) = setup_token();
		let listing_id = Nft::next_listing_id();
		let serial_numbers: BoundedVec<SerialNumber, MaxTokensPerCollection> =
			BoundedVec::try_from(vec![token_id.1]).unwrap();
		let buyer = create_account(5);
		assert_ok!(Nft::sell(
			Some(token_owner).into(),
			collection_id,
			serial_numbers,
			Some(buyer),
			NativeAssetId::get(),
			1_000,
			None,
			None
		));
		assert_ok!(Nft::cancel_sale(Some(token_owner).into(), listing_id));
		assert!(has_event(Event::<Test>::FixedPriceSaleClose {
			collection_id,
			serial_numbers: vec![token_id.1],
			listing_id,
			reason: FixedPriceClosureReason::VendorCancelled
		}));

		// storage cleared up
		assert!(Listings::<Test>::get(listing_id).is_none());
		assert!(Nft::listing_end_schedule(
			System::block_number() + <Test as Config>::DefaultListingDuration::get(),
			listing_id
		)
		.is_none());

		// it should be free to operate on the token
		let serial_numbers: BoundedVec<SerialNumber, MaxTokensPerCollection> =
			BoundedVec::try_from(vec![token_id.1]).unwrap();
		let new_owner = create_account(6);
		assert_ok!(Nft::transfer(
			Some(token_owner).into(),
			collection_id,
			serial_numbers,
			new_owner,
		));
	});
}

#[test]
fn sell_closes_on_schedule() {
	TestExt::default().build().execute_with(|| {
		let (collection_id, token_id, token_owner) = setup_token();
		let listing_duration = 100;
		let listing_id = Nft::next_listing_id();
		let serial_numbers: BoundedVec<SerialNumber, MaxTokensPerCollection> =
			BoundedVec::try_from(vec![token_id.1]).unwrap();
		let buyer = create_account(5);
		assert_ok!(Nft::sell(
			Some(token_owner).into(),
			collection_id,
			serial_numbers,
			Some(buyer),
			NativeAssetId::get(),
			1_000,
			Some(listing_duration),
			None
		));

		// sale should close after the duration expires
		Nft::on_initialize(System::block_number() + listing_duration);

		// seller should have tokens
		assert!(Listings::<Test>::get(listing_id).is_none());
		assert!(Nft::listing_end_schedule(System::block_number() + listing_duration, listing_id)
			.is_none());

		// should be free to transfer now
		let new_owner = create_account(8);
		let serial_numbers: BoundedVec<SerialNumber, MaxTokensPerCollection> =
			BoundedVec::try_from(vec![token_id.1]).unwrap();
		assert_ok!(Nft::transfer(
			Some(token_owner).into(),
			collection_id,
			serial_numbers,
			new_owner,
		));
	});
}

#[test]
fn updates_fixed_price() {
	TestExt::default().build().execute_with(|| {
		let (collection_id, token_id, token_owner) = setup_token();
		let listing_id = Nft::next_listing_id();
		let serial_numbers: BoundedVec<SerialNumber, MaxTokensPerCollection> =
			BoundedVec::try_from(vec![token_id.1]).unwrap();
		let buyer = create_account(5);
		assert_ok!(Nft::sell(
			Some(token_owner).into(),
			collection_id,
			serial_numbers,
			Some(buyer),
			NativeAssetId::get(),
			1_000,
			None,
			None
		));
		assert_ok!(Nft::update_fixed_price(Some(token_owner).into(), listing_id, 1_500));
		assert!(has_event(Event::<Test>::FixedPriceSalePriceUpdate {
			collection_id,
			serial_numbers: vec![token_id.1],
			listing_id,
			new_price: 1_500,
		}));

		let expected = Listing::<Test>::FixedPrice(FixedPriceListing::<Test> {
			payment_asset: NativeAssetId::get(),
			fixed_price: 1_500,
			close: System::block_number() + <Test as Config>::DefaultListingDuration::get(),
			buyer: Some(buyer),
			seller: token_owner,
			collection_id,
			serial_numbers: BoundedVec::try_from(vec![token_id.1]).unwrap(),
			royalties_schedule: Default::default(),
			marketplace_id: None,
		});

		let listing = Listings::<Test>::get(listing_id).expect("token is listed");
		assert_eq!(listing, expected);
	});
}

#[test]
fn update_fixed_price_fails() {
	TestExt::default().build().execute_with(|| {
		let (collection_id, token_id, token_owner) = setup_token();

		let reserve_price = 1_000;
		let listing_id = Nft::next_listing_id();

		// can't update, token not listed
		assert_noop!(
			Nft::update_fixed_price(Some(token_owner).into(), listing_id, 1_500),
			Error::<Test>::NotForFixedPriceSale
		);
		let serial_numbers: BoundedVec<SerialNumber, MaxTokensPerCollection> =
			BoundedVec::try_from(vec![token_id.1]).unwrap();
		assert_ok!(Nft::auction(
			Some(token_owner).into(),
			collection_id,
			serial_numbers,
			NativeAssetId::get(),
			reserve_price,
			Some(System::block_number() + 1),
			None,
		));

		// can't update, listed for auction
		assert_noop!(
			Nft::update_fixed_price(Some(token_owner).into(), listing_id, 1_500),
			Error::<Test>::NotForFixedPriceSale
		);
	});
}

#[test]
fn update_fixed_price_fails_not_owner() {
	TestExt::default().build().execute_with(|| {
		let (collection_id, token_id, token_owner) = setup_token();
		let listing_id = Nft::next_listing_id();
		let serial_numbers: BoundedVec<SerialNumber, MaxTokensPerCollection> =
			BoundedVec::try_from(vec![token_id.1]).unwrap();
		let buyer = create_account(5);
		assert_ok!(Nft::sell(
			Some(token_owner).into(),
			collection_id,
			serial_numbers,
			Some(buyer),
			NativeAssetId::get(),
			1_000,
			None,
			None
		));

		assert_noop!(
			Nft::update_fixed_price(Some(buyer).into(), listing_id, 1_500),
			Error::<Test>::NotSeller
		);
	});
}

#[test]
fn register_marketplace() {
	TestExt::default().build().execute_with(|| {
		let account = create_account(1);
		let entitlement: Permill = Permill::from_float(0.1);
		let marketplace_id = Nft::next_marketplace_id();
		assert_ok!(Nft::register_marketplace(Some(account).into(), None, entitlement));
		assert!(has_event(Event::<Test>::MarketplaceRegister {
			account,
			entitlement,
			marketplace_id
		}));
		assert_eq!(Nft::next_marketplace_id(), marketplace_id + 1);
	});
}

#[test]
fn register_marketplace_separate_account() {
	TestExt::default().build().execute_with(|| {
		let account = create_account(1);
		let marketplace_account = create_account(2);
		let marketplace_id = Nft::next_marketplace_id();
		let entitlement: Permill = Permill::from_float(0.1);

		assert_ok!(Nft::register_marketplace(
			Some(account).into(),
			Some(marketplace_account).into(),
			entitlement
		));
		assert!(has_event(Event::<Test>::MarketplaceRegister {
			account: marketplace_account,
			entitlement,
			marketplace_id
		}));
	});
}

#[test]
fn buy_with_marketplace_royalties() {
	let buyer = create_account(5);
	let sale_price = 1_000_008;

	TestExt::default()
		.with_balances(&[(buyer, sale_price * 2)])
		.build()
		.execute_with(|| {
			let collection_owner = create_account(1);
			let beneficiary_1 = create_account(11);
			let royalties_schedule = RoyaltiesSchedule {
				entitlements: vec![(beneficiary_1, Permill::from_float(0.1111))],
			};
			let (collection_id, _, token_owner) =
				setup_token_with_royalties(royalties_schedule.clone(), 2);

			let token_id = (collection_id, 0);

			let marketplace_account = create_account(20);
			let initial_balance_marketplace =
				AssetsExt::reducible_balance(NativeAssetId::get(), &marketplace_account, false);
			let marketplace_entitlement: Permill = Permill::from_float(0.5);
			assert_ok!(Nft::register_marketplace(
				Some(marketplace_account).into(),
				Some(marketplace_account).into(),
				marketplace_entitlement
			));
			let marketplace_id = 0;
			let listing_id = Nft::next_listing_id();
			assert_eq!(listing_id, 0);
			let serial_numbers: BoundedVec<SerialNumber, MaxTokensPerCollection> =
				BoundedVec::try_from(vec![token_id.1]).unwrap();
			assert_ok!(Nft::sell(
				Some(token_owner).into(),
				collection_id,
				serial_numbers,
				Some(buyer),
				NativeAssetId::get(),
				sale_price,
				None,
				Some(marketplace_id).into(),
			));

			let initial_balance_owner =
				AssetsExt::reducible_balance(NativeAssetId::get(), &collection_owner, false);
			let initial_balance_b1 =
				AssetsExt::reducible_balance(NativeAssetId::get(), &beneficiary_1, false);

			assert_ok!(Nft::buy(Some(buyer).into(), listing_id));
			let presale_issuance = AssetsExt::total_issuance(NativeAssetId::get());
			assert_eq!(
				AssetsExt::reducible_balance(NativeAssetId::get(), &marketplace_account, false),
				initial_balance_marketplace + marketplace_entitlement * sale_price
			);
			assert_eq!(
				AssetsExt::reducible_balance(NativeAssetId::get(), &beneficiary_1, false),
				initial_balance_b1 + royalties_schedule.clone().entitlements[0].1 * sale_price
			);
			// token owner gets sale price less royalties
			assert_eq!(
				AssetsExt::reducible_balance(NativeAssetId::get(), &token_owner, false),
				initial_balance_owner + sale_price -
					marketplace_entitlement * sale_price -
					royalties_schedule.clone().entitlements[0].1 * sale_price
			);
			assert_eq!(AssetsExt::total_issuance(NativeAssetId::get()), presale_issuance);
		});
}

#[test]
fn list_with_invalid_marketplace_royalties_should_fail() {
	let buyer = create_account(5);
	let sale_price = 1_000_008;

	TestExt::default()
		.with_balances(&[(buyer, sale_price * 2)])
		.build()
		.execute_with(|| {
			let beneficiary_1 = create_account(11);
			let royalties_schedule = RoyaltiesSchedule {
				entitlements: vec![(beneficiary_1, Permill::from_float(0.51))],
			};
			let (collection_id, _, token_owner) =
				setup_token_with_royalties(royalties_schedule.clone(), 2);

			let token_id = (collection_id, 0);

			let marketplace_account = create_account(20);
			let marketplace_entitlement: Permill = Permill::from_float(0.5);
			assert_ok!(Nft::register_marketplace(
				Some(marketplace_account).into(),
				Some(marketplace_account).into(),
				marketplace_entitlement
			));
			let marketplace_id = 0;
			let serial_numbers: BoundedVec<SerialNumber, MaxTokensPerCollection> =
				BoundedVec::try_from(vec![token_id.1]).unwrap();
			assert_noop!(
				Nft::sell(
					Some(token_owner).into(),
					collection_id,
					serial_numbers,
					Some(buyer),
					NativeAssetId::get(),
					sale_price,
					None,
					Some(marketplace_id).into(),
				),
				Error::<Test>::RoyaltiesInvalid,
			);
		});
}

#[test]
fn buy() {
	let buyer = create_account(5);
	let price = 1_000;

	TestExt::default().with_balances(&[(buyer, price)]).build().execute_with(|| {
		let (collection_id, token_id, token_owner) = setup_token();
		let buyer = create_account(5);

		let listing_id = Nft::next_listing_id();
		let serial_numbers: BoundedVec<SerialNumber, MaxTokensPerCollection> =
			BoundedVec::try_from(vec![token_id.1]).unwrap();
		assert_ok!(Nft::sell(
			Some(token_owner).into(),
			collection_id,
			serial_numbers,
			Some(buyer),
			NativeAssetId::get(),
			price,
			None,
			None
		));

		assert_ok!(Nft::buy(Some(buyer).into(), listing_id));
		// no royalties, all proceeds to token owner
		assert_eq!(AssetsExt::reducible_balance(NativeAssetId::get(), &token_owner, false), price);

		// listing removed
		assert!(Listings::<Test>::get(listing_id).is_none());
		assert!(Nft::listing_end_schedule(
			System::block_number() + <Test as Config>::DefaultListingDuration::get(),
			listing_id
		)
		.is_none());

		// ownership changed
		assert!(Nft::token_locks(&token_id).is_none());
		assert!(Nft::open_collection_listings(collection_id, listing_id).is_none());
		assert_eq!(Nft::owned_tokens(collection_id, &buyer, 0, 1000), (0_u32, 1, vec![token_id.1]));
	});
}

#[test]
fn buy_with_royalties() {
	let buyer = create_account(5);
	let sale_price = 1_000_008;

	TestExt::default()
		.with_balances(&[(buyer, sale_price * 2)])
		.build()
		.execute_with(|| {
			let collection_owner = create_account(1);
			let beneficiary_1 = create_account(11);
			let beneficiary_2 = create_account(12);
			let royalties_schedule = RoyaltiesSchedule {
				entitlements: vec![
					(collection_owner, Permill::from_float(0.111)),
					(beneficiary_1, Permill::from_float(0.1111)),
					(beneficiary_2, Permill::from_float(0.3333)),
				],
			};
			let (collection_id, token_id, token_owner) =
				setup_token_with_royalties(royalties_schedule.clone(), 2);

			let listing_id = Nft::next_listing_id();
			assert_eq!(listing_id, 0);
			let serial_numbers: BoundedVec<SerialNumber, MaxTokensPerCollection> =
				BoundedVec::try_from(vec![token_id.1]).unwrap();
			assert_ok!(Nft::sell(
				Some(token_owner).into(),
				collection_id,
				serial_numbers,
				Some(buyer),
				NativeAssetId::get(),
				sale_price,
				None,
				None
			));

			let initial_balance_owner =
				AssetsExt::reducible_balance(NativeAssetId::get(), &collection_owner, false);
			let initial_balance_b1 =
				AssetsExt::reducible_balance(NativeAssetId::get(), &beneficiary_1, false);
			let initial_balance_b2 =
				AssetsExt::reducible_balance(NativeAssetId::get(), &beneficiary_2, false);
			let initial_balance_seller =
				AssetsExt::reducible_balance(NativeAssetId::get(), &token_owner, false);

			assert_ok!(Nft::buy(Some(buyer).into(), listing_id));
			let presale_issuance = AssetsExt::total_issuance(NativeAssetId::get());
			// royalties distributed according to `entitlements` map
			assert_eq!(
				AssetsExt::reducible_balance(NativeAssetId::get(), &collection_owner, false),
				initial_balance_owner + royalties_schedule.clone().entitlements[0].1 * sale_price
			);
			assert_eq!(
				AssetsExt::reducible_balance(NativeAssetId::get(), &beneficiary_1, false),
				initial_balance_b1 + royalties_schedule.clone().entitlements[1].1 * sale_price
			);
			assert_eq!(
				AssetsExt::reducible_balance(NativeAssetId::get(), &beneficiary_2, false),
				initial_balance_b2 + royalties_schedule.clone().entitlements[2].1 * sale_price
			);
			// token owner gets sale price less royalties
			assert_eq!(
				AssetsExt::reducible_balance(NativeAssetId::get(), &token_owner, false),
				initial_balance_seller + sale_price -
					royalties_schedule
						.clone()
						.entitlements
						.into_iter()
						.map(|(_, e)| e * sale_price)
						.sum::<Balance>()
			);
			assert_eq!(AssetsExt::total_issuance(NativeAssetId::get()), presale_issuance);

			// listing removed
			assert!(Listings::<Test>::get(listing_id).is_none());
			assert!(Nft::listing_end_schedule(
				System::block_number() + <Test as Config>::DefaultListingDuration::get(),
				listing_id
			)
			.is_none());

			// ownership changed
			assert_eq!(
				Nft::owned_tokens(collection_id, &buyer, 0, 1000),
				(0_u32, 1, vec![token_id.1])
			);
		});
}

#[test]
fn buy_fails_prechecks() {
	let buyer = create_account(5);
	let price = 1_000;
	TestExt::default()
		.with_balances(&[(buyer, price - 1)])
		.build()
		.execute_with(|| {
			let (collection_id, token_id, token_owner) = setup_token();
			let buyer = create_account(5);

			let price = 1_000;
			let listing_id = Nft::next_listing_id();

			// not for sale
			assert_noop!(
				Nft::buy(Some(buyer).into(), listing_id),
				Error::<Test>::NotForFixedPriceSale,
			);
			let serial_numbers: BoundedVec<SerialNumber, MaxTokensPerCollection> =
				BoundedVec::try_from(vec![token_id.1]).unwrap();
			assert_ok!(Nft::sell(
				Some(token_owner).into(),
				collection_id,
				serial_numbers,
				Some(buyer),
				NativeAssetId::get(),
				price,
				None,
				None
			));

			// no permission
			let not_buyer = create_account(6);
			assert_noop!(Nft::buy(Some(not_buyer).into(), listing_id), Error::<Test>::NotBuyer,);

			assert_noop!(
				Nft::buy(Some(buyer).into(), listing_id),
				pallet_assets_ext::Error::<Test>::BalanceLow,
			);
		});
}

#[test]
fn sell_to_anybody() {
	let buyer = create_account(5);
	let price = 1_000;
	TestExt::default().with_balances(&[(buyer, price)]).build().execute_with(|| {
		let (collection_id, token_id, token_owner) = setup_token();

		let price = 1_000;
		let listing_id = Nft::next_listing_id();
		let serial_numbers: BoundedVec<SerialNumber, MaxTokensPerCollection> =
			BoundedVec::try_from(vec![token_id.1]).unwrap();
		assert_ok!(Nft::sell(
			Some(token_owner).into(),
			collection_id,
			serial_numbers,
			None,
			NativeAssetId::get(),
			price,
			None,
			None
		));

		assert_ok!(Nft::buy(Some(buyer).into(), listing_id));

		// paid
		assert!(AssetsExt::reducible_balance(NativeAssetId::get(), &buyer, false).is_zero());

		// listing removed
		assert!(Listings::<Test>::get(listing_id).is_none());
		assert!(Nft::listing_end_schedule(
			System::block_number() + <Test as Config>::DefaultListingDuration::get(),
			listing_id
		)
		.is_none());

		// ownership changed
		assert_eq!(Nft::owned_tokens(collection_id, &buyer, 0, 1000), (0_u32, 1, vec![token_id.1]));
	});
}

#[test]
fn buy_with_overcommitted_royalties() {
	let buyer = create_account(5);
	let price = 1_000;
	TestExt::default().with_balances(&[(buyer, price)]).build().execute_with(|| {
		// royalties are > 100% total which could create funds out of nothing
		// in this case, default to 0 royalties.
		// royalty schedules should not make it into storage but we protect against it anyway
		let (collection_id, token_id, token_owner) = setup_token();
		let bad_schedule = RoyaltiesSchedule {
			entitlements: vec![
				(11_u64, Permill::from_float(0.125)),
				(12_u64, Permill::from_float(0.9)),
			],
		};
		let listing_id = Nft::next_listing_id();
		let serial_numbers: BoundedVec<SerialNumber, MaxTokensPerCollection> =
			BoundedVec::try_from(vec![token_id.1]).unwrap();
		assert_ok!(Nft::sell(
			Some(token_owner).into(),
			collection_id,
			serial_numbers,
			Some(buyer),
			NativeAssetId::get(),
			price,
			None,
			None
		));

		let presale_issuance = AssetsExt::total_issuance(NativeAssetId::get());

		assert_ok!(Nft::buy(Some(buyer).into(), listing_id));
		assert!(bad_schedule.calculate_total_entitlement().is_zero());
		assert_eq!(AssetsExt::reducible_balance(NativeAssetId::get(), &token_owner, false), price);
		assert!(AssetsExt::reducible_balance(NativeAssetId::get(), &buyer, false).is_zero());
		assert_eq!(AssetsExt::total_issuance(NativeAssetId::get()), presale_issuance);
	})
}

#[test]
fn cancel_auction() {
	TestExt::default().build().execute_with(|| {
		let (collection_id, token_id, token_owner) = setup_token();

		let reserve_price = 100_000;
		let listing_id = Nft::next_listing_id();
		let serial_numbers: BoundedVec<SerialNumber, MaxTokensPerCollection> =
			BoundedVec::try_from(vec![token_id.1]).unwrap();
		assert_ok!(Nft::auction(
			Some(token_owner).into(),
			collection_id,
			serial_numbers,
			NativeAssetId::get(),
			reserve_price,
			Some(System::block_number() + 1),
			None,
		));

		let new_owner = create_account(6);
		assert_noop!(
			Nft::cancel_sale(Some(new_owner).into(), listing_id),
			Error::<Test>::NotSeller
		);

		assert_ok!(Nft::cancel_sale(Some(token_owner).into(), listing_id,));

		assert!(has_event(Event::<Test>::AuctionClose {
			collection_id,
			listing_id,
			reason: AuctionClosureReason::VendorCancelled
		}));

		// storage cleared up
		assert!(Listings::<Test>::get(listing_id).is_none());
		assert!(Nft::listing_end_schedule(System::block_number() + 1, listing_id).is_none());

		// it should be free to operate on the token
		let serial_numbers: BoundedVec<SerialNumber, MaxTokensPerCollection> =
			BoundedVec::try_from(vec![token_id.1]).unwrap();
		assert_ok!(Nft::transfer(
			Some(token_owner).into(),
			collection_id,
			serial_numbers,
			new_owner,
		));
	});
}

#[test]
fn auction_bundle() {
	let buyer = create_account(5);
	let price = 1_000;
	TestExt::default().with_balances(&[(buyer, price)]).build().execute_with(|| {
		let collection_owner = create_account(1);
		let collection_id = Nft::next_collection_uuid().unwrap();
		let quantity = 5;

		assert_ok!(Nft::create_collection(
			Some(collection_owner).into(),
			b"test-collection".to_vec(),
			quantity,
			None,
			None,
			MetadataScheme::Https(b"example.com/metadata".to_vec()),
			None,
			CrossChainCompatibility::default(),
		));
		assert_eq!(Nft::token_balance_of(&collection_owner, collection_id), 5);

		let serial_numbers: BoundedVec<SerialNumber, MaxTokensPerCollection> =
			BoundedVec::try_from(vec![1, 3, 4]).unwrap();
		let listing_id = Nft::next_listing_id();

		assert_ok!(Nft::auction(
			Some(collection_owner).into(),
			collection_id,
			serial_numbers.clone(),
			NativeAssetId::get(),
			price,
			Some(1),
			None,
		));

		assert!(Nft::open_collection_listings(collection_id, listing_id).unwrap());
		for serial_number in serial_numbers.iter() {
			assert_eq!(
				Nft::token_locks((collection_id, serial_number)).unwrap(),
				TokenLockReason::Listed(listing_id)
			);
		}

		assert_ok!(Nft::bid(Some(buyer).into(), listing_id, price));
		// end auction
		let _ = Nft::on_initialize(System::block_number() + AUCTION_EXTENSION_PERIOD as u64);

		assert_eq!(Nft::owned_tokens(collection_id, &buyer, 0, 1000), (0_u32, 3, vec![1, 3, 4]));
		assert_eq!(Nft::token_balance_of(&collection_owner, collection_id), 2);
		assert_eq!(
			Nft::token_balance_of(&buyer, collection_id),
			serial_numbers.len() as TokenCount
		);
	})
}

#[test]
fn auction_bundle_fails() {
	TestExt::default().build().execute_with(|| {
		let collection_owner = create_account(1);
		let collection_id = setup_collection(collection_owner);
		assert_ok!(Nft::mint(Some(collection_owner).into(), collection_id, 2, None));
		assert!(has_event(Event::<Test>::Mint {
			collection_id,
			start: 0,
			end: 1,
			owner: collection_owner,
		}));

		// empty tokens fails
		assert_noop!(
			Nft::auction(
				Some(collection_owner).into(),
				collection_id,
				Default::default(),
				NativeAssetId::get(),
				1_000,
				None,
				None
			),
			Error::<Test>::NoToken
		);
	})
}

#[test]
fn auction() {
	let bidder_1 = create_account(5);
	let bidder_2 = create_account(6);
	let reserve_price = 100_000;
	let winning_bid = reserve_price + 1;

	TestExt::default()
		.with_balances(&[(bidder_1, reserve_price), (bidder_2, winning_bid)])
		.build()
		.execute_with(|| {
			let (collection_id, token_id, token_owner) = setup_token();

			let listing_id = Nft::next_listing_id();
			let serial_numbers: BoundedVec<SerialNumber, MaxTokensPerCollection> =
				BoundedVec::try_from(vec![token_id.1]).unwrap();
			assert_ok!(Nft::auction(
				Some(token_owner).into(),
				collection_id,
				serial_numbers,
				NativeAssetId::get(),
				reserve_price,
				Some(1),
				None,
			));
			assert_eq!(Nft::token_locks(&token_id).unwrap(), TokenLockReason::Listed(listing_id));
			assert_eq!(Nft::next_listing_id(), listing_id + 1);
			assert!(Nft::open_collection_listings(collection_id, listing_id).unwrap());

			// first bidder at reserve price
			assert_ok!(Nft::bid(Some(bidder_1).into(), listing_id, reserve_price,));
			assert_eq!(
				AssetsExt::hold_balance(&NftPalletId::get(), &bidder_1, &NativeAssetId::get()),
				reserve_price
			);

			// second bidder raises bid
			assert_ok!(Nft::bid(Some(bidder_2).into(), listing_id, winning_bid,));
			assert_eq!(
				AssetsExt::hold_balance(&NftPalletId::get(), &bidder_2, &NativeAssetId::get()),
				winning_bid
			);
			assert!(AssetsExt::hold_balance(&NftPalletId::get(), &bidder_1, &NativeAssetId::get())
				.is_zero());

			// end auction
			let _ = Nft::on_initialize(System::block_number() + AUCTION_EXTENSION_PERIOD as u64);

			// no royalties, all proceeds to token owner
			assert_eq!(
				AssetsExt::reducible_balance(NativeAssetId::get(), &token_owner, false),
				winning_bid
			);
			// bidder2 funds should be all gone (unreserved and transferred)
			assert!(AssetsExt::reducible_balance(NativeAssetId::get(), &bidder_2, false).is_zero());
			assert!(AssetsExt::hold_balance(&NftPalletId::get(), &bidder_2, &NativeAssetId::get())
				.is_zero());
			// listing metadata removed
			assert!(Listings::<Test>::get(listing_id).is_none());
			assert!(Nft::listing_end_schedule(System::block_number() + 1, listing_id).is_none());

			// ownership changed
			assert!(Nft::token_locks(&token_id).is_none());
			assert_eq!(
				Nft::owned_tokens(collection_id, &bidder_2, 0, 1000),
				(0_u32, 1, vec![token_id.1])
			);
			assert!(Nft::open_collection_listings(collection_id, listing_id).is_none());

			// event logged
			assert!(has_event(Event::<Test>::AuctionSold {
				collection_id,
				listing_id,
				payment_asset: NativeAssetId::get(),
				hammer_price: winning_bid,
				winner: bidder_2
			}));
		});
}

#[test]
fn bid_auto_extends() {
	let bidder_1 = create_account(5);
	let reserve_price = 100_000;

	TestExt::default()
		.with_balances(&[(bidder_1, reserve_price)])
		.build()
		.execute_with(|| {
			let (collection_id, token_id, token_owner) = setup_token();
			let reserve_price = 100_000;
			let listing_id = Nft::next_listing_id();
			let serial_numbers: BoundedVec<SerialNumber, MaxTokensPerCollection> =
				BoundedVec::try_from(vec![token_id.1]).unwrap();
			assert_ok!(Nft::auction(
				Some(token_owner).into(),
				collection_id,
				serial_numbers,
				NativeAssetId::get(),
				reserve_price,
				Some(2),
				None,
			));

			// Place bid
			assert_ok!(Nft::bid(Some(bidder_1).into(), listing_id, reserve_price,));

			if let Some(Listing::Auction(listing)) = Listings::<Test>::get(listing_id) {
				assert_eq!(listing.close, System::block_number() + AUCTION_EXTENSION_PERIOD as u64);
			}
			assert!(Nft::listing_end_schedule(
				System::block_number() + AUCTION_EXTENSION_PERIOD as u64,
				listing_id
			)
			.unwrap());
		});
}

#[test]
fn auction_royalty_payments() {
	let bidder = create_account(5);
	let reserve_price = 100_004;

	TestExt::default()
		.with_balances(&[(bidder, reserve_price)])
		.build()
		.execute_with(|| {
			let beneficiary_1 = create_account(11);
			let beneficiary_2 = create_account(12);
			let collection_owner = create_account(1);
			let royalties_schedule = RoyaltiesSchedule {
				entitlements: vec![
					(collection_owner, Permill::from_float(0.1111)),
					(beneficiary_1, Permill::from_float(0.1111)),
					(beneficiary_2, Permill::from_float(0.1111)),
				],
			};
			let (collection_id, token_id, token_owner) =
				setup_token_with_royalties(royalties_schedule.clone(), 1);
			let listing_id = Nft::next_listing_id();
			let serial_numbers: BoundedVec<SerialNumber, MaxTokensPerCollection> =
				BoundedVec::try_from(vec![token_id.1]).unwrap();
			assert_ok!(Nft::auction(
				Some(token_owner).into(),
				collection_id,
				serial_numbers,
				NativeAssetId::get(),
				reserve_price,
				Some(1),
				None,
			));

			// first bidder at reserve price
			assert_ok!(Nft::bid(Some(bidder).into(), listing_id, reserve_price,));

			// end auction
			let _ = Nft::on_initialize(System::block_number() + AUCTION_EXTENSION_PERIOD as u64);

			// royalties paid out
			let presale_issuance = AssetsExt::total_issuance(NativeAssetId::get());
			// royalties distributed according to `entitlements` map
			assert_eq!(
				AssetsExt::reducible_balance(NativeAssetId::get(), &collection_owner, false),
				royalties_schedule.entitlements[0].1 * reserve_price
			);
			assert_eq!(
				AssetsExt::reducible_balance(NativeAssetId::get(), &beneficiary_1, false),
				royalties_schedule.entitlements[1].1 * reserve_price
			);
			assert_eq!(
				AssetsExt::reducible_balance(NativeAssetId::get(), &beneficiary_2, false),
				royalties_schedule.entitlements[2].1 * reserve_price
			);
			// token owner gets sale price less royalties
			assert_eq!(
				AssetsExt::reducible_balance(NativeAssetId::get(), &token_owner, false),
				reserve_price -
					royalties_schedule
						.entitlements
						.into_iter()
						.map(|(_, e)| e * reserve_price)
						.sum::<Balance>()
			);
			assert!(AssetsExt::reducible_balance(NativeAssetId::get(), &bidder, false).is_zero());
			assert!(AssetsExt::hold_balance(&NftPalletId::get(), &bidder, &NativeAssetId::get())
				.is_zero());

			assert_eq!(AssetsExt::total_issuance(NativeAssetId::get()), presale_issuance);

			// listing metadata removed
			assert!(!Listings::<Test>::contains_key(listing_id));
			assert!(!ListingEndSchedule::<Test>::contains_key(
				System::block_number() + 1,
				listing_id,
			));

			// ownership changed
			assert_eq!(
				Nft::owned_tokens(collection_id, &bidder, 0, 1000),
				(0_u32, 1, vec![token_id.1])
			);
		});
}

#[test]
fn close_listings_at_removes_listing_data() {
	TestExt::default().build().execute_with(|| {
		let collection_id = Nft::next_collection_uuid().unwrap();
		let price = 123_456;
		let token_1 = (collection_id, 0);
		let seller = create_account(1);
		let listings = vec![
			// an open sale which won't be bought before closing
			Listing::<Test>::FixedPrice(FixedPriceListing::<Test> {
				payment_asset: NativeAssetId::get(),
				fixed_price: price,
				buyer: None,
				close: System::block_number() + 1,
				seller: seller.clone(),
				collection_id,
				serial_numbers: BoundedVec::try_from(vec![token_1.1]).unwrap(),
				royalties_schedule: Default::default(),
				marketplace_id: None,
			}),
			// an open auction which has no bids before closing
			Listing::<Test>::Auction(AuctionListing::<Test> {
				payment_asset: NativeAssetId::get(),
				reserve_price: price,
				close: System::block_number() + 1,
				seller: seller.clone(),
				collection_id,
				serial_numbers: BoundedVec::try_from(vec![token_1.1]).unwrap(),
				royalties_schedule: Default::default(),
				marketplace_id: None,
			}),
			// an open auction which has a winning bid before closing
			Listing::<Test>::Auction(AuctionListing::<Test> {
				payment_asset: NativeAssetId::get(),
				reserve_price: price,
				close: System::block_number() + 1,
				seller: seller.clone(),
				collection_id,
				serial_numbers: BoundedVec::try_from(vec![token_1.1]).unwrap(),
				royalties_schedule: Default::default(),
				marketplace_id: None,
			}),
		];

		// setup listings storage
		for (listing_id, listing) in listings.iter().enumerate() {
			let listing_id = listing_id as ListingId;
			Listings::<Test>::insert(listing_id, listing.clone());
			ListingEndSchedule::<Test>::insert(System::block_number() + 1, listing_id, true);
		}
		// winning bidder has no funds, this should cause settlement failure
		ListingWinningBid::<Test>::insert(2, (create_account(11), 100u128));

		// Close the listings
		Nft::close_listings_at(System::block_number() + 1);

		// Storage clear
		assert!(ListingEndSchedule::<Test>::iter_prefix_values(System::block_number() + 1)
			.count()
			.is_zero());
		for listing_id in 0..listings.len() as ListingId {
			assert!(Listings::<Test>::get(listing_id).is_none());
			assert!(Nft::listing_winning_bid(listing_id).is_none());
			assert!(Nft::listing_end_schedule(System::block_number() + 1, listing_id).is_none());
		}

		assert!(has_event(Event::<Test>::AuctionClose {
			collection_id,
			listing_id: 1,
			reason: AuctionClosureReason::ExpiredNoBids
		}));
		assert!(has_event(Event::<Test>::AuctionClose {
			collection_id,
			listing_id: 2,
			reason: AuctionClosureReason::SettlementFailed
		}));
		assert!(has_event(Event::<Test>::FixedPriceSaleClose {
			collection_id,
			serial_numbers: vec![token_1.1],
			listing_id: 0,
			reason: FixedPriceClosureReason::Expired
		}));
	});
}

#[test]
fn auction_fails_prechecks() {
	TestExt::default().build().execute_with(|| {
		let (collection_id, token_id, token_owner) = setup_token();

		let reserve_price = 100_000;

		// token doesn't exist
		let serial_numbers: BoundedVec<SerialNumber, MaxTokensPerCollection> =
			BoundedVec::try_from(vec![2]).unwrap();
		assert_noop!(
			Nft::auction(
				Some(token_owner).into(),
				collection_id,
				serial_numbers,
				NativeAssetId::get(),
				reserve_price,
				Some(1),
				None,
			),
			Error::<Test>::NotTokenOwner
		);

		let serial_numbers: BoundedVec<SerialNumber, MaxTokensPerCollection> =
			BoundedVec::try_from(vec![token_id.1]).unwrap();
		// not owner
		let bob = create_account(6);
		assert_noop!(
			Nft::auction(
				Some(bob).into(),
				collection_id,
				serial_numbers.clone(),
				NativeAssetId::get(),
				reserve_price,
				Some(1),
				None,
			),
			Error::<Test>::NotTokenOwner
		);

		// setup listed token, and try list it again
		assert_ok!(Nft::auction(
			Some(token_owner).into(),
			collection_id,
			serial_numbers.clone(),
			NativeAssetId::get(),
			reserve_price,
			Some(1),
			None,
		));
		// already listed
		assert_noop!(
			Nft::auction(
				Some(token_owner).into(),
				collection_id,
				serial_numbers.clone(),
				NativeAssetId::get(),
				reserve_price,
				Some(1),
				None,
			),
			Error::<Test>::TokenLocked
		);

		// listed for auction
		assert_noop!(
			Nft::sell(
				Some(token_owner).into(),
				collection_id,
				serial_numbers,
				None,
				NativeAssetId::get(),
				reserve_price,
				None,
				None,
			),
			Error::<Test>::TokenLocked
		);
	});
}

#[test]
fn bid_fails_prechecks() {
	let bidder = create_account(5);
	let reserve_price = 100_004;

	TestExt::default()
		.with_balances(&[(bidder, reserve_price)])
		.build()
		.execute_with(|| {
			let missing_listing_id = 5;
			assert_noop!(
				Nft::bid(Some(create_account(1)).into(), missing_listing_id, 100),
				Error::<Test>::NotForAuction
			);

			let (collection_id, token_id, token_owner) = setup_token();
			let listing_id = Nft::next_listing_id();
			let serial_numbers: BoundedVec<SerialNumber, MaxTokensPerCollection> =
				BoundedVec::try_from(vec![token_id.1]).unwrap();
			assert_ok!(Nft::auction(
				Some(token_owner).into(),
				collection_id,
				serial_numbers,
				NativeAssetId::get(),
				reserve_price,
				Some(1),
				None,
			));

			// < reserve
			assert_noop!(
				Nft::bid(Some(bidder).into(), listing_id, reserve_price - 1),
				Error::<Test>::BidTooLow
			);

			// balance already reserved for other reasons
			assert_ok!(AssetsExt::place_hold(
				NftPalletId::get(),
				&bidder,
				NativeAssetId::get(),
				reserve_price
			));
			assert_noop!(
				Nft::bid(Some(bidder).into(), listing_id, reserve_price),
				pallet_balances::Error::<Test>::InsufficientBalance
			);
			assert_ok!(AssetsExt::release_hold(
				NftPalletId::get(),
				&bidder,
				NativeAssetId::get(),
				reserve_price
			));

			// <= current bid
			assert_ok!(Nft::bid(Some(bidder).into(), listing_id, reserve_price,));
			assert_noop!(
				Nft::bid(Some(bidder).into(), listing_id, reserve_price),
				Error::<Test>::BidTooLow
			);
		});
}

#[test]
fn bid_no_balance_should_fail() {
	let bidder = create_account(5);

	TestExt::default().build().execute_with(|| {
		let missing_listing_id = 5;
		assert_noop!(
			Nft::bid(Some(create_account(1)).into(), missing_listing_id, 100),
			Error::<Test>::NotForAuction
		);

		let (collection_id, token_id, token_owner) = setup_token();
		let reserve_price = 100_000;
		let listing_id = Nft::next_listing_id();
		let serial_numbers: BoundedVec<SerialNumber, MaxTokensPerCollection> =
			BoundedVec::try_from(vec![token_id.1]).unwrap();
		assert_ok!(Nft::auction(
			Some(token_owner).into(),
			collection_id,
			serial_numbers,
			NativeAssetId::get(),
			reserve_price,
			Some(1),
			None,
		));

		// no free balance
		assert_noop!(
			Nft::bid(Some(bidder).into(), listing_id, reserve_price),
			pallet_balances::Error::<Test>::InsufficientBalance
		);
	});
}

#[test]
fn mint_over_max_issuance_should_fail() {
	TestExt::default().build().execute_with(|| {
		let collection_owner = create_account(1);
		let token_owner = create_account(2);
		let initial_issuance = 2;
		let max_issuance = 5;
		let collection_id = Nft::next_collection_uuid().unwrap();

		// mint token Ids 0-1
		assert_ok!(Nft::create_collection(
			Some(collection_owner).into(),
			b"test-collection".to_vec(),
			initial_issuance,
			Some(max_issuance),
			Some(token_owner),
			MetadataScheme::Https(b"example.com/metadata".to_vec()),
			None,
			CrossChainCompatibility::default(),
		));
		assert_eq!(
			Nft::collection_info(collection_id).unwrap().collection_issuance,
			initial_issuance
		);

		// Mint tokens 2-5
		assert_ok!(Nft::mint(Some(collection_owner).into(), collection_id, 3, Some(token_owner),));
		assert!(has_event(Event::<Test>::Mint {
			collection_id,
			start: 2,
			end: 4,
			owner: token_owner,
		}));
		assert_eq!(
			Nft::collection_info(collection_id).unwrap().collection_issuance,
			initial_issuance + 3
		);

		// No more can be minted as max issuance has been reached
		assert_noop!(
			Nft::mint(Some(collection_owner).into(), collection_id, 1, Some(token_owner)),
			Error::<Test>::MaxIssuanceReached
		);

		// Even if tokens are burned, more can't be minted
		assert_ok!(Nft::burn(Some(token_owner).into(), (collection_id, 0)));
		assert_noop!(
			Nft::mint(Some(collection_owner).into(), collection_id, 1, Some(token_owner)),
			Error::<Test>::MaxIssuanceReached
		);
	});
}

#[test]
fn invalid_max_issuance_should_fail() {
	TestExt::default().build().execute_with(|| {
		// Max issuance of 0 should fail
		assert_noop!(
			Nft::create_collection(
				Some(create_account(1)).into(),
				b"test-collection".to_vec(),
				0,
				Some(0),
				None,
				MetadataScheme::Https(b"example.com/metadata".to_vec()),
				None,
				CrossChainCompatibility::default(),
			),
			Error::<Test>::InvalidMaxIssuance
		);

		// Max issuance lower than initial issuance should fail
		assert_noop!(
			Nft::create_collection(
				Some(create_account(1)).into(),
				b"test-collection".to_vec(),
				5,
				Some(2),
				None,
				MetadataScheme::Https(b"example.com/metadata".to_vec()),
				None,
				CrossChainCompatibility::default(),
			),
			Error::<Test>::InvalidMaxIssuance
		);

		// Max issuance higher than maxTokensPerCollection should fail
		assert_noop!(
			Nft::create_collection(
				Some(create_account(1)).into(),
				b"test-collection".to_vec(),
				5,
				Some(mock::MaxTokensPerCollection::get() + 1),
				None,
				MetadataScheme::Https(b"example.com/metadata".to_vec()),
				None,
				CrossChainCompatibility::default(),
			),
			Error::<Test>::InvalidMaxIssuance
		);
	});
}

#[test]
fn mint_fails() {
	TestExt::default().build().execute_with(|| {
		let collection_owner = create_account(1);
		let collection_id = Nft::next_collection_uuid().unwrap();

		// mint token Ids 0-4
		assert_ok!(Nft::create_collection(
			Some(collection_owner).into(),
			b"test-collection".to_vec(),
			5,
			None,
			None,
			MetadataScheme::Https(b"example.com/metadata".to_vec()),
			None,
			CrossChainCompatibility::default(),
		));

		// add 0 additional fails
		assert_noop!(
			Nft::mint(Some(collection_owner).into(), collection_id, 0, None),
			Error::<Test>::NoToken
		);

		// add to non-existing collection fails
		assert_noop!(
			Nft::mint(Some(collection_owner).into(), collection_id + 1, 5, None),
			Error::<Test>::NoCollectionFound
		);

		// not collection owner
		assert_noop!(
			Nft::mint(Some(create_account(2)).into(), collection_id, 5, None),
			Error::<Test>::NotCollectionOwner
		);

		// Mint over boundedvec limit fails
		assert_noop!(
			Nft::mint(
				Some(collection_owner).into(),
				collection_id,
				mock::MaxTokensPerCollection::get(),
				None,
			),
			Error::<Test>::TokenLimitExceeded
		);
	});
}

#[test]
fn token_uri_construction() {
	TestExt::default().build().execute_with(|| {
		let owner = create_account(1);
		let quantity = 5;
		let mut collection_id = Nft::next_collection_uuid().unwrap();
		// mint token Ids
		assert_ok!(Nft::create_collection(
			Some(owner).into(),
			b"test-collection".to_vec(),
			quantity,
			None,
			None,
			MetadataScheme::Https(b"example.com/metadata/".to_vec()),
			None,
			CrossChainCompatibility::default(),
		));

		assert_eq!(Nft::token_uri((collection_id, 0)), b"https://example.com/metadata/0".to_vec(),);
		assert_eq!(Nft::token_uri((collection_id, 1)), b"https://example.com/metadata/1".to_vec(),);

		collection_id = Nft::next_collection_uuid().unwrap();
		assert_ok!(Nft::create_collection(
			Some(owner).into(),
			b"test-collection".to_vec(),
			quantity,
			None,
			None,
			MetadataScheme::Http(b"test.example.com/metadata/".to_vec()),
			None,
			CrossChainCompatibility::default(),
		));

		assert_eq!(
			Nft::token_uri((collection_id, 1)),
			b"http://test.example.com/metadata/1".to_vec(),
		);

		collection_id = Nft::next_collection_uuid().unwrap();
		assert_ok!(Nft::create_collection(
			Some(owner).into(),
			b"test-collection".to_vec(),
			quantity,
			None,
			None,
			MetadataScheme::Ipfs(
				b"bafybeigdyrzt5sfp7udm7hu76uh7y26nf3efuylqabf3oclgtqy55fbzdi/".to_vec()
			),
			None,
			CrossChainCompatibility::default(),
		));
		assert_eq!(
			Nft::token_uri((collection_id, 1)),
			b"ipfs://bafybeigdyrzt5sfp7udm7hu76uh7y26nf3efuylqabf3oclgtqy55fbzdi/1".to_vec(),
		);

		collection_id = Nft::next_collection_uuid().unwrap();
		assert_ok!(Nft::create_collection(
			Some(owner).into(),
			b"test-collection".to_vec(),
			quantity,
			None,
			None,
			MetadataScheme::Ipfs(
				b"bafybeigdyrzt5sfp7udm7hu76uh7y26nf3efuylqabf3oclgtqy55fbzdi/".to_vec()
			),
			None,
			CrossChainCompatibility::default(),
		));
		assert_eq!(
			Nft::token_uri((collection_id, 1)),
			b"ipfs://bafybeigdyrzt5sfp7udm7hu76uh7y26nf3efuylqabf3oclgtqy55fbzdi/1".to_vec(),
		);

		let collection_address = H160::from_low_u64_be(123);
		let token_id = 1;

		collection_id = Nft::next_collection_uuid().unwrap();
		assert_ok!(Nft::create_collection(
			Some(owner).into(),
			b"test-collection".to_vec(),
			quantity,
			None,
			None,
			MetadataScheme::Ethereum(collection_address),
			None,
			CrossChainCompatibility::default(),
		));

		assert_eq!(
			Nft::token_uri((collection_id, token_id)),
			b"ethereum://0x000000000000000000000000000000000000007b/1".to_vec()
		);
	});
}

#[test]
fn make_simple_offer() {
	let buyer = create_account(5);
	let initial_balance_buyer = 1000;

	TestExt::default()
		.with_balances(&[(buyer, initial_balance_buyer)])
		.build()
		.execute_with(|| {
			let (_, token_id, _) = setup_token();
			let offer_amount: Balance = 100;
			let (offer_id, _) = make_new_simple_offer(offer_amount, token_id, buyer, None);
			assert_eq!(Nft::token_offers(token_id).unwrap(), vec![offer_id]);
			// Check funds have been locked
			assert_eq!(
				AssetsExt::hold_balance(&NftPalletId::get(), &buyer, &NativeAssetId::get()),
				offer_amount
			);
			assert_eq!(
				AssetsExt::balance(NativeAssetId::get(), &buyer),
				initial_balance_buyer - offer_amount
			);
		});
}

#[test]
fn make_simple_offer_insufficient_funds_should_fail() {
	TestExt::default().build().execute_with(|| {
		let (_, token_id, _) = setup_token();
		let buyer = create_account(3);
		let offer_amount: Balance = 100;
		assert_eq!(AssetsExt::reducible_balance(NativeAssetId::get(), &buyer, false), 0);

		assert_noop!(
			Nft::make_simple_offer(
				Some(buyer).into(),
				token_id,
				offer_amount,
				NativeAssetId::get(),
				None
			),
			pallet_balances::Error::<Test>::InsufficientBalance
		);
	});
}

#[test]
fn make_simple_offer_zero_amount_should_fail() {
	TestExt::default().build().execute_with(|| {
		let (_, token_id, _) = setup_token();
		let buyer = create_account(3);
		let offer_amount: Balance = 0;
		assert_eq!(AssetsExt::reducible_balance(NativeAssetId::get(), &buyer, false), 0);

		assert_noop!(
			Nft::make_simple_offer(
				Some(buyer).into(),
				token_id,
				offer_amount,
				NativeAssetId::get(),
				None
			),
			Error::<Test>::ZeroOffer
		);
	});
}

#[test]
fn make_simple_offer_token_owner_should_fail() {
	TestExt::default().build().execute_with(|| {
		let (_, token_id, token_owner) = setup_token();
		let offer_amount: Balance = 100;

		assert_noop!(
			Nft::make_simple_offer(
				Some(token_owner).into(),
				token_id,
				offer_amount,
				NativeAssetId::get(),
				None
			),
			Error::<Test>::IsTokenOwner
		);
	});
}

#[test]
fn make_simple_offer_on_fixed_price_listing() {
	let buyer = create_account(5);
	let initial_balance_buyer = 1000;

	TestExt::default()
		.with_balances(&[(buyer, initial_balance_buyer)])
		.build()
		.execute_with(|| {
			let (collection_id, token_id, token_owner) = setup_token();
			let offer_amount: Balance = 100;
			let sell_price = 100_000;
			let serial_numbers: BoundedVec<SerialNumber, MaxTokensPerCollection> =
				BoundedVec::try_from(vec![token_id.1]).unwrap();
			let listing_id = Nft::next_listing_id();

			assert_ok!(Nft::sell(
				Some(token_owner).into(),
				collection_id,
				serial_numbers,
				None,
				NativeAssetId::get(),
				sell_price,
				None,
				None,
			));
			// Sanity check
			assert!(Listings::<Test>::get(listing_id).is_some());
			assert!(Nft::token_locks(token_id).is_some());

			let (offer_id, _) = make_new_simple_offer(offer_amount, token_id, buyer, None);
			// Check funds have been locked
			assert_eq!(
				AssetsExt::reducible_balance(NativeAssetId::get(), &buyer, false),
				initial_balance_buyer - offer_amount
			);
			assert_eq!(
				AssetsExt::hold_balance(&NftPalletId::get(), &buyer, &NativeAssetId::get()),
				offer_amount
			);

			assert_ok!(Nft::accept_offer(Some(token_owner).into(), offer_id,));

			// Check that fixed price listing and locks are now removed
			assert!(Listings::<Test>::get(listing_id).is_none());
			assert!(Nft::token_locks(token_id).is_none());
			// Check offer storage has been removed
			assert!(Nft::token_offers(token_id).is_none());
			assert!(Nft::offers(offer_id).is_none());

			// Check funds have been transferred
			assert_eq!(
				AssetsExt::reducible_balance(NativeAssetId::get(), &buyer, false),
				initial_balance_buyer - offer_amount
			);
			assert!(AssetsExt::hold_balance(&NftPalletId::get(), &buyer, &NativeAssetId::get())
				.is_zero());
			assert_eq!(
				AssetsExt::reducible_balance(NativeAssetId::get(), &token_owner, false),
				offer_amount
			);
		});
}

#[test]
fn make_simple_offer_on_auction_should_fail() {
	let buyer = create_account(5);
	let initial_balance_buyer = 1000;

	TestExt::default()
		.with_balances(&[(buyer, initial_balance_buyer)])
		.build()
		.execute_with(|| {
			let (collection_id, token_id, token_owner) = setup_token();
			let offer_amount: Balance = 100;
			let reserve_price = 100_000;
			let serial_numbers: BoundedVec<SerialNumber, MaxTokensPerCollection> =
				BoundedVec::try_from(vec![token_id.1]).unwrap();
			assert_ok!(Nft::auction(
				Some(token_owner).into(),
				collection_id,
				serial_numbers,
				NativeAssetId::get(),
				reserve_price,
				Some(System::block_number() + 1),
				None,
			));

			assert_noop!(
				Nft::make_simple_offer(
					Some(buyer).into(),
					token_id,
					offer_amount,
					NativeAssetId::get(),
					None
				),
				Error::<Test>::TokenOnAuction
			);
		});
}

#[test]
fn cancel_offer() {
	let buyer = create_account(5);
	let initial_balance_buyer = 1000;

	TestExt::default()
		.with_balances(&[(buyer, initial_balance_buyer)])
		.build()
		.execute_with(|| {
			let (_, token_id, _) = setup_token();
			let offer_amount: Balance = 100;

			let (offer_id, _) = make_new_simple_offer(offer_amount, token_id, buyer, None);
			assert_ok!(Nft::cancel_offer(Some(buyer).into(), offer_id));

			assert!(has_event(Event::<Test>::OfferCancel { offer_id, token_id }));

			// Check storage has been removed
			assert!(Nft::token_offers(token_id).is_none());
			assert_eq!(Nft::offers(offer_id), None);
			// Check funds have been unlocked after offer cancelled
			assert_eq!(
				AssetsExt::reducible_balance(NativeAssetId::get(), &buyer, false),
				initial_balance_buyer
			);
			assert!(AssetsExt::hold_balance(&NftPalletId::get(), &buyer, &NativeAssetId::get())
				.is_zero());
		});
}

#[test]
fn cancel_offer_multiple_offers() {
	let buyer_1 = create_account(3);
	let buyer_2 = create_account(4);
	let initial_balance_buyer_1: Balance = 1000;
	let initial_balance_buyer_2: Balance = 1000;

	TestExt::default()
		.with_balances(&[(buyer_1, initial_balance_buyer_1), (buyer_2, initial_balance_buyer_2)])
		.build()
		.execute_with(|| {
			let (_, token_id, _) = setup_token();

			let offer_amount_1: Balance = 100;
			let offer_amount_2: Balance = 150;

			let (offer_id_1, _) = make_new_simple_offer(offer_amount_1, token_id, buyer_1, None);
			let (offer_id_2, offer_2) =
				make_new_simple_offer(offer_amount_2, token_id, buyer_2, None);

			// Can't cancel other offer
			assert_noop!(
				Nft::cancel_offer(Some(buyer_1).into(), offer_id_2),
				Error::<Test>::NotBuyer
			);
			// Can cancel their offer
			assert_ok!(Nft::cancel_offer(Some(buyer_1).into(), offer_id_1));
			assert!(has_event(Event::<Test>::OfferCancel { offer_id: offer_id_1, token_id }));

			// Check storage has been removed
			let offer_vector: Vec<OfferId> = vec![offer_id_2];
			assert_eq!(Nft::token_offers(token_id).unwrap(), offer_vector);
			assert_eq!(Nft::offers(offer_id_2), Some(OfferType::Simple(offer_2.clone())));
			assert_eq!(Nft::offers(offer_id_1), None);

			// Check funds have been unlocked after offer cancelled
			assert_eq!(
				AssetsExt::reducible_balance(NativeAssetId::get(), &buyer_1, false),
				initial_balance_buyer_1
			);
			assert!(AssetsExt::hold_balance(&NftPalletId::get(), &buyer_1, &NativeAssetId::get())
				.is_zero());
			// Check buyer_2 funds have not been unlocked
			assert_eq!(
				AssetsExt::reducible_balance(NativeAssetId::get(), &buyer_2, false),
				initial_balance_buyer_2 - offer_amount_2
			);
			assert_eq!(
				AssetsExt::hold_balance(&NftPalletId::get(), &buyer_2, &NativeAssetId::get()),
				offer_amount_2
			);
		});
}

#[test]
fn cancel_offer_not_buyer_should_fail() {
	let buyer = create_account(5);
	let initial_balance_buyer = 1000;

	TestExt::default()
		.with_balances(&[(buyer, initial_balance_buyer)])
		.build()
		.execute_with(|| {
			let (_, token_id, _) = setup_token();
			let offer_amount: Balance = 100;
			let (offer_id, _) = make_new_simple_offer(offer_amount, token_id, buyer, None);

			assert_noop!(
				Nft::cancel_offer(Some(create_account(4)).into(), offer_id),
				Error::<Test>::NotBuyer
			);
		});
}

#[test]
fn accept_offer() {
	let buyer = create_account(5);
	let initial_balance_buyer = 1000;

	TestExt::default()
		.with_balances(&[(buyer, initial_balance_buyer)])
		.build()
		.execute_with(|| {
			let (_, token_id, token_owner) = setup_token();
			let offer_amount: Balance = 100;
			let (offer_id, _) = make_new_simple_offer(offer_amount, token_id, buyer, None);
			assert_ok!(Nft::accept_offer(Some(token_owner).into(), offer_id));
			assert!(has_event(Event::<Test>::OfferAccept {
				offer_id,
				token_id,
				amount: offer_amount,
				asset_id: NativeAssetId::get()
			}));

			// Check storage has been removed
			assert!(Nft::token_offers(token_id).is_none());
			assert!(Nft::offers(offer_id).is_none());
			// Check funds have been transferred
			assert_eq!(
				AssetsExt::reducible_balance(NativeAssetId::get(), &buyer, false),
				initial_balance_buyer - offer_amount
			);
			assert!(AssetsExt::hold_balance(&NftPalletId::get(), &buyer, &NativeAssetId::get())
				.is_zero());
			assert_eq!(
				AssetsExt::reducible_balance(NativeAssetId::get(), &token_owner, false),
				offer_amount
			);
		});
}

#[test]
fn accept_offer_multiple_offers() {
	let buyer_1 = create_account(3);
	let buyer_2 = create_account(4);
	let initial_balance_buyer_1: Balance = 1000;
	let initial_balance_buyer_2: Balance = 1000;

	TestExt::default()
		.with_balances(&[(buyer_1, initial_balance_buyer_1), (buyer_2, initial_balance_buyer_2)])
		.build()
		.execute_with(|| {
			let (_, token_id, token_owner) = setup_token();

			let offer_amount_1: Balance = 100;
			let offer_amount_2: Balance = 150;

			let (offer_id_1, offer_1) =
				make_new_simple_offer(offer_amount_1, token_id, buyer_1, None);
			let (offer_id_2, _) = make_new_simple_offer(offer_amount_2, token_id, buyer_2, None);

			// Accept second offer
			assert_ok!(Nft::accept_offer(Some(token_owner).into(), offer_id_2));
			assert!(has_event(Event::<Test>::OfferAccept {
				offer_id: offer_id_2,
				token_id,
				amount: offer_amount_2,
				asset_id: NativeAssetId::get()
			}));
			// Check storage has been removed
			let offer_vector: Vec<OfferId> = vec![offer_id_1];
			assert_eq!(Nft::token_offers(token_id).unwrap(), offer_vector);
			assert_eq!(Nft::offers(offer_id_1), Some(OfferType::Simple(offer_1.clone())));
			assert_eq!(Nft::offers(offer_id_2), None);

			// Check funds have been transferred
			assert_eq!(
				AssetsExt::reducible_balance(NativeAssetId::get(), &buyer_2, false),
				initial_balance_buyer_2 - offer_amount_2
			);
			assert_eq!(
				AssetsExt::reducible_balance(NativeAssetId::get(), &buyer_1, false),
				initial_balance_buyer_1 - offer_amount_1
			);
			assert_eq!(
				AssetsExt::hold_balance(&NftPalletId::get(), &buyer_1, &NativeAssetId::get()),
				offer_amount_1
			);
			assert!(AssetsExt::hold_balance(&NftPalletId::get(), &buyer_2, &NativeAssetId::get())
				.is_zero());
			assert_eq!(
				AssetsExt::reducible_balance(NativeAssetId::get(), &token_owner, false),
				offer_amount_2
			);

			// Accept first offer should fail as token_owner is no longer owner
			assert_noop!(
				Nft::accept_offer(Some(token_owner).into(), offer_id_1),
				Error::<Test>::NotTokenOwner
			);
		});
}

#[test]
fn accept_offer_pays_marketplace_royalties() {
	let buyer = create_account(5);
	let initial_balance_buyer = 1000;

	TestExt::default()
		.with_balances(&[(buyer, initial_balance_buyer)])
		.build()
		.execute_with(|| {
			let (_, token_id, token_owner) = setup_token();
			let offer_amount: Balance = 100;

			let marketplace_account = create_account(4);
			let entitlements: Permill = Permill::from_float(0.1);
			let marketplace_id = Nft::next_marketplace_id();
			assert_ok!(Nft::register_marketplace(
				Some(marketplace_account).into(),
				None,
				entitlements
			));

			let (offer_id, _) =
				make_new_simple_offer(offer_amount, token_id, buyer, Some(marketplace_id));
			assert_ok!(Nft::accept_offer(Some(token_owner).into(), offer_id));

			// Check storage has been removed
			assert!(Nft::token_offers(token_id).is_none());
			assert_eq!(Nft::offers(offer_id), None);
			// Check funds have been transferred with royalties
			assert_eq!(
				AssetsExt::reducible_balance(NativeAssetId::get(), &buyer, false),
				initial_balance_buyer - offer_amount
			);
			assert_eq!(
				AssetsExt::reducible_balance(NativeAssetId::get(), &marketplace_account, false),
				entitlements * offer_amount
			);
			assert!(AssetsExt::hold_balance(&NftPalletId::get(), &buyer, &NativeAssetId::get())
				.is_zero());
			assert_eq!(
				AssetsExt::reducible_balance(NativeAssetId::get(), &token_owner, false),
				offer_amount - (entitlements * offer_amount)
			);
		});
}

#[test]
fn accept_offer_not_token_owner_should_fail() {
	let buyer = create_account(5);
	let initial_balance_buyer = 1000;

	TestExt::default()
		.with_balances(&[(buyer, initial_balance_buyer)])
		.build()
		.execute_with(|| {
			let (_, token_id, _) = setup_token();
			let offer_amount: Balance = 100;

			let (offer_id, _) = make_new_simple_offer(offer_amount, token_id, buyer, None);
			assert_noop!(
				Nft::accept_offer(Some(create_account(4)).into(), offer_id),
				Error::<Test>::NotTokenOwner
			);
		});
}

#[test]
fn transfer_changes_token_balance() {
	TestExt::default().build().execute_with(|| {
		let collection_owner = create_account(1);
		let collection_id = Nft::next_collection_uuid().unwrap();
		let token_owner = create_account(2);
		let new_owner = create_account(3);
		let initial_quantity: u32 = 1;

		// Mint 1 token
		assert_ok!(Nft::create_collection(
			Some(collection_owner).into(),
			b"test-collection".to_vec(),
			initial_quantity,
			None,
			Some(token_owner),
			MetadataScheme::Ipfs(b"<CID>".to_vec()),
			None,
			CrossChainCompatibility::default(),
		));

		assert_eq!(Nft::token_balance_of(&token_owner, collection_id), initial_quantity);
		assert_eq!(Nft::token_balance_of(&new_owner, collection_id), 0);

		// Mint an additional 2 tokens
		let additional_quantity: u32 = 2;
		assert_ok!(Nft::mint(
			Some(collection_owner).into(),
			collection_id,
			additional_quantity,
			Some(token_owner),
		));
		assert!(has_event(Event::<Test>::Mint {
			collection_id,
			start: 1,
			end: 2,
			owner: token_owner,
		}));

		assert_eq!(
			Nft::token_balance_of(&token_owner, collection_id),
			initial_quantity + additional_quantity
		);
		assert_eq!(Nft::token_balance_of(&new_owner, collection_id), 0);

		// Transfer 2 tokens
		let serial_numbers: BoundedVec<SerialNumber, MaxTokensPerCollection> =
			BoundedVec::try_from(vec![0, 1]).unwrap();
		let transfer_quantity: u32 = serial_numbers.len() as u32;
		assert_ok!(Nft::transfer(
			Some(token_owner).into(),
			collection_id,
			serial_numbers,
			new_owner
		));

		assert_eq!(
			Nft::token_balance_of(&token_owner, collection_id),
			initial_quantity + additional_quantity - transfer_quantity
		);
		assert_eq!(Nft::token_balance_of(&new_owner, collection_id), transfer_quantity);
	});
}

#[test]
fn transfer_many_tokens_changes_token_balance() {
	TestExt::default().build().execute_with(|| {
		let collection_owner = create_account(1);
		let collection_id = Nft::next_collection_uuid().unwrap();
		let token_owner = create_account(2);
		let new_owner = create_account(3);
		let initial_quantity: u32 = 100;

		// Mint tokens
		assert_ok!(Nft::create_collection(
			Some(collection_owner).into(),
			b"test-collection".to_vec(),
			initial_quantity,
			None,
			Some(token_owner),
			MetadataScheme::Ipfs(b"<CID>".to_vec()),
			None,
			CrossChainCompatibility::default(),
		));

		assert_eq!(Nft::token_balance_of(&token_owner, collection_id), initial_quantity);
		assert_eq!(Nft::token_balance_of(&new_owner, collection_id), 0);

		for i in 0_u32..initial_quantity {
			// Transfer token
			let serial_numbers: BoundedVec<SerialNumber, MaxTokensPerCollection> =
				BoundedVec::try_from(vec![i]).unwrap();
			assert_ok!(Nft::transfer(
				Some(token_owner).into(),
				collection_id,
				serial_numbers,
				new_owner,
			));

			// Check storage
			let changed_quantity = i + 1;
			assert_eq!(
				Nft::token_balance_of(&token_owner, collection_id),
				initial_quantity - changed_quantity
			);
			assert_eq!(Nft::token_balance_of(&new_owner, collection_id), changed_quantity);
		}
	});
}

#[test]
fn transfer_many_tokens_at_once_changes_token_balance() {
	TestExt::default().build().execute_with(|| {
		let collection_owner = create_account(1);
		let collection_id = Nft::next_collection_uuid().unwrap();
		let token_owner = create_account(2);
		let new_owner = create_account(3);
		let initial_quantity: u32 = 100;
		let transfer_quantity: u32 = 66;

		// Mint tokens
		assert_ok!(Nft::create_collection(
			Some(collection_owner).into(),
			b"test-collection".to_vec(),
			initial_quantity,
			None,
			Some(token_owner),
			MetadataScheme::Ipfs(b"<CID>".to_vec()),
			None,
			CrossChainCompatibility::default(),
		));
		assert_eq!(Nft::token_balance_of(&token_owner, collection_id), initial_quantity);
		assert_eq!(Nft::token_balance_of(&new_owner, collection_id), 0);

		// Transfer tokens
		let serial_numbers_unbounded: Vec<SerialNumber> = (0..transfer_quantity).collect();
		let serial_numbers: BoundedVec<SerialNumber, MaxTokensPerCollection> =
			BoundedVec::try_from(serial_numbers_unbounded.clone()).unwrap();
		assert_ok!(Nft::transfer(
			Some(token_owner).into(),
			collection_id,
			serial_numbers.clone(),
			new_owner
		));

		assert!(has_event(Event::<Test>::Transfer {
			previous_owner: token_owner,
			collection_id,
			new_owner,
			serial_numbers: serial_numbers_unbounded
		}));

		// Check storage
		assert_eq!(
			Nft::token_balance_of(&token_owner, collection_id),
			initial_quantity - transfer_quantity
		);
		assert_eq!(Nft::token_balance_of(&new_owner, collection_id), transfer_quantity);
	});
}

#[test]
fn cannot_mint_bridged_collections() {
	TestExt::default().build().execute_with(|| {
		let collection_owner = create_account(1);
		let token_owner = create_account(2);

		let collection_id = Pallet::<Test>::do_create_collection(
			collection_owner,
			"".encode(),
			0,
			None,
			None,
			MetadataScheme::Ethereum(H160::zero()),
			None,
			// "From ethereum"
			OriginChain::Ethereum,
			CrossChainCompatibility::default(),
		)
		.unwrap();

		// Collection already exists on origin chain; not allowed to be minted here
		assert_noop!(
			Nft::mint(Some(collection_owner).into(), collection_id, 420, Some(token_owner)),
			Error::<Test>::AttemptedMintOnBridgedToken
		);
	});
}

#[test]
fn mints_multiple_specified_tokens_by_id() {
	TestExt::default().build().execute_with(|| {
		let collection_owner = create_account(1);
		let token_owner = create_account(2);
		let token_ids: Vec<SerialNumber> = vec![0, 2, 5, 9, 1000];
		let collection_id = Nft::next_collection_uuid().unwrap();

		assert_ok!(Nft::do_create_collection(
			collection_owner,
			b"test-collection".to_vec(),
			0,
			None,
			None,
			MetadataScheme::Ipfs(b"<CID>".to_vec()),
			None,
			OriginChain::Ethereum,
			CrossChainCompatibility::default(),
		));

		// Do mint with Ethereum as origin chain
		Nft::mint_bridged_token(&token_owner, collection_id, token_ids.clone());

		// Ownership checks
		assert_eq!(Nft::token_balance_of(&token_owner, collection_id), token_ids.len() as u32);
		let collection_info = Nft::collection_info(collection_id).unwrap();
		token_ids.iter().for_each(|&serial_number| {
			assert!(collection_info.is_token_owner(&token_owner, serial_number));
		});

		// Next serial number should be 0, origin chain is Ethereum so we don't count this
		assert_eq!(Nft::collection_info(collection_id).unwrap().next_serial_number, 0);
	});
}

#[test]
fn mint_duplicate_token_id_should_fail_silently() {
	TestExt::default().build().execute_with(|| {
		let collection_owner = create_account(1);
		let token_owner = create_account(2);
		let token_ids: Vec<SerialNumber> = vec![0, 2, 5, 9, 1000, 0, 2, 5, 9, 1000];
		let collection_id = Nft::next_collection_uuid().unwrap();

		assert_ok!(Nft::do_create_collection(
			collection_owner,
			b"test-collection".to_vec(),
			0,
			None,
			None,
			MetadataScheme::Ipfs(b"<CID>".to_vec()),
			None,
			OriginChain::Ethereum,
			CrossChainCompatibility::default(),
		));

		// Do mint with Ethereum as origin chain
		Nft::mint_bridged_token(&token_owner, collection_id, token_ids.clone());
		// Minting to another account_id should still succeed, but the token balance of this account
		// will be 0. This is because the tokens are already minted and each token will be silently
		// skipped
		let other_owner = create_account(4);
		Nft::mint_bridged_token(&other_owner, collection_id, token_ids.clone());

		// Ownership checks
		// We expect the token balance to be 5 as that is the number of unique token_ids in the vec
		assert_eq!(Nft::token_balance_of(&token_owner, collection_id), 5);

		let collection_info = Nft::collection_info(collection_id).unwrap();
		token_ids.iter().for_each(|&serial_number| {
			assert!(collection_info.is_token_owner(&token_owner, serial_number));
		});

		// Collection issuance should be 5 to indicate the 5 unique tokens
		assert_eq!(Nft::collection_info(collection_id).unwrap().collection_issuance, 5_u32);
		// Other owner shouldn't have any tokens
		assert_eq!(Nft::token_balance_of(&other_owner, collection_id), 0);

		// Now try with 3 more unique tokens
		let token_ids: Vec<SerialNumber> = vec![0, 2, 3000, 40005, 5, 1234, 9, 1000];
		Nft::mint_bridged_token(&other_owner, collection_id, token_ids.clone());

		// Collection issuance should now be 8 to indicate the 3 additional unique tokens
		assert_eq!(Nft::collection_info(collection_id).unwrap().collection_issuance, 8_u32);
		// We expect the token balance to be 3
		assert_eq!(Nft::token_balance_of(&other_owner, collection_id), 3);

		let collection_info = Nft::collection_info(collection_id).unwrap();
		vec![3000, 40005, 1234].iter().for_each(|&serial_number| {
			assert!(collection_info.is_token_owner(&other_owner, serial_number));
		});
	});
}

#[test]
fn token_exists_works() {
	TestExt::default().build().execute_with(|| {
		let collection_owner = create_account(1);
		let quantity: TokenCount = 100;
		let collection_id = Nft::next_collection_uuid().unwrap();

		assert_ok!(Nft::do_create_collection(
			collection_owner,
			b"test-collection".to_vec(),
			quantity,
			None,
			None,
			MetadataScheme::Ipfs(b"<CID>".to_vec()),
			None,
			OriginChain::Root,
			CrossChainCompatibility::default(),
		));

		let collection_info = Nft::collection_info(collection_id).unwrap();

		// Check that the tokens exist
		for serial_number in 0..quantity {
			assert!(collection_info.token_exists(serial_number));
		}

		// Check that a non-existent token does not exist
		for serial_number in quantity..1000 {
			assert!(!collection_info.token_exists(serial_number));
		}
	});
}

#[test]
fn token_balance_of_works() {
	TestExt::default().build().execute_with(|| {
		let collection_owner = create_account(1);
		let token_owner = create_account(2);
		let quantity: TokenCount = 100;
		let collection_id = setup_collection(collection_owner);

		// Check that token_owner has 0 tokens initially
		assert_eq!(Nft::token_balance_of(&token_owner, collection_id), 0);

		assert_ok!(Nft::mint(
			Some(collection_owner).into(),
			collection_id,
			quantity,
			Some(token_owner),
		));
		assert!(has_event(Event::<Test>::Mint {
			collection_id,
			start: 0,
			end: 99,
			owner: token_owner,
		}));

		// Check that token_owner has 100 tokens
		assert_eq!(Nft::token_balance_of(&token_owner, collection_id), quantity);
		// Check that collection_owner has 0 tokens
		assert_eq!(Nft::token_balance_of(&collection_owner, collection_id), 0);
		// Check that random accounts have 0 tokens
		for i in 4..1000 {
			let owner = create_account(i);
			assert_eq!(Nft::token_balance_of(&owner, collection_id), 0);
		}
	});
}

#[test]
fn add_user_tokens_works() {
	TestExt::default().build().execute_with(|| {
		let collection_owner = create_account(1);
		let token_owner = create_account(2);
		let tokens: Vec<SerialNumber> = vec![0, 1, 2, 3, 900, 1000, 101010101];
		let collection_id = setup_collection(collection_owner);
		let mut collection_info = Nft::collection_info(collection_id).unwrap();
		let expected_owned_tokens: BoundedVec<TokenOwnership<Test>, MaxTokensPerCollection> =
			BoundedVec::default();
		// Initially, owned tokens should be empty
		assert_eq!(collection_info.owned_tokens, expected_owned_tokens);

		// Add tokens to token_owner
		let tokens_bounded: BoundedVec<SerialNumber, MaxTokensPerCollection> =
			BoundedVec::try_from(tokens.clone()).unwrap();
		assert_ok!(collection_info.add_user_tokens(&token_owner, tokens_bounded.clone()));

		let expected_owned_tokens = create_owned_tokens(vec![(token_owner, tokens.clone())]);
		assert_eq!(collection_info.owned_tokens, expected_owned_tokens);

		// Add tokens to token_owner_2
		let token_owner_2 = create_account(3);
		let tokens_2: Vec<SerialNumber> = vec![6, 9, 4, 2, 0];
		let tokens_2_bounded: BoundedVec<SerialNumber, MaxTokensPerCollection> =
			BoundedVec::try_from(tokens_2.clone()).unwrap();
		assert_ok!(collection_info.add_user_tokens(&token_owner_2, tokens_2_bounded.clone()));

		let expected_owned_tokens =
			create_owned_tokens(vec![(token_owner, tokens), (token_owner_2, tokens_2.clone())]);
		assert_eq!(collection_info.owned_tokens, expected_owned_tokens);

		// Now remove some tokens from token_owner
		let tokens_to_remove: Vec<SerialNumber> = vec![0, 1, 2, 3];
		let tokens_to_remove_bounded: BoundedVec<SerialNumber, MaxTokensPerCollection> =
			BoundedVec::try_from(tokens_to_remove.clone()).unwrap();
		collection_info.remove_user_tokens(&token_owner, tokens_to_remove_bounded);
		let expected_owned_tokens = create_owned_tokens(vec![
			(token_owner, vec![900, 1000, 101010101]),
			(token_owner_2, tokens_2),
		]);
		assert_eq!(collection_info.owned_tokens, expected_owned_tokens);
	});
}

#[test]
fn add_user_tokens_over_token_limit_should_fail() {
	TestExt::default().build().execute_with(|| {
		let collection_owner = create_account(1);
		let token_owner = create_account(2);
		let token_owner_2 = create_account(3);
		let collection_id = setup_collection(collection_owner);
		let mut collection_info = Nft::collection_info(collection_id).unwrap();
		let max = mock::MaxTokensPerCollection::get();

		// Add tokens to token_owner
		let serial_numbers_unbounded: Vec<SerialNumber> = (0..max).collect();
		let serial_numbers: BoundedVec<SerialNumber, MaxTokensPerCollection> =
			BoundedVec::try_from(serial_numbers_unbounded).unwrap();
		assert_ok!(collection_info.add_user_tokens(&token_owner, serial_numbers.clone()));

		// Adding one more token to token_owner should fail
		let serial_numbers_max: BoundedVec<SerialNumber, MaxTokensPerCollection> =
			BoundedVec::try_from(vec![max]).unwrap();
		assert_noop!(
			collection_info.add_user_tokens(&token_owner, serial_numbers_max.clone()),
			Error::<Test>::TokenLimitExceeded
		);
		// Adding tokens to different user still works
		assert_ok!(collection_info.add_user_tokens(&token_owner_2, serial_numbers_max.clone()));

		// Now let's remove a token
		let serial_numbers: BoundedVec<SerialNumber, MaxTokensPerCollection> =
			BoundedVec::try_from(vec![1]).unwrap();
		collection_info.remove_user_tokens(&token_owner, serial_numbers);
		// Adding one more token to token_owner should now work
		assert_ok!(collection_info.add_user_tokens(&token_owner, serial_numbers_max));
	});
}

#[test]
fn add_user_tokens_over_user_limit_should_fail() {
	TestExt::default().build().execute_with(|| {
		let collection_owner = create_account(1);
		let collection_id = setup_collection(collection_owner);
		let mut collection_info = Nft::collection_info(collection_id).unwrap();
		let max = mock::MaxTokensPerCollection::get();
		let serial_numbers: BoundedVec<SerialNumber, MaxTokensPerCollection> =
			BoundedVec::try_from(vec![100]).unwrap();

		// Adding users up to max should work
		for i in 0..max as u64 {
			let account = create_account(i);
			assert_ok!(collection_info.add_user_tokens(&account, serial_numbers.clone()));
		}

		// adding another user should fail
		assert_noop!(
			collection_info.add_user_tokens(&create_account(max as u64), serial_numbers),
			Error::<Test>::TokenLimitExceeded
		);
	});
}

mod claim_unowned_collection {
	use super::*;

	#[test]
	fn can_claim_ownership() {
		TestExt::default().build().execute_with(|| {
			let metadata = MetadataScheme::Https("google.com".into());
			let collection_id = Nft::next_collection_uuid().unwrap();
			let pallet_account = Nft::account_id();
			let new_owner = create_account(10);

			assert_ne!(new_owner, pallet_account);
			assert_ok!(Nft::create_collection(
				RawOrigin::Signed(pallet_account.clone()).into(),
				"My Collection".into(),
				0,
				None,
				None,
				metadata,
				None,
				CrossChainCompatibility::default(),
			));
			assert_ok!(Nft::claim_unowned_collection(
				RawOrigin::Root.into(),
				collection_id,
				new_owner.clone()
			));

			// Storage
			assert_eq!(CollectionInfo::<Test>::get(collection_id).unwrap().owner, new_owner);

			// Events
			let event = NftEvent::CollectionClaimed { account: new_owner, collection_id };
			let event = MockEvent::Nft(event);
			assert_eq!(System::events().last().unwrap().event, event);
		});
	}

	#[test]
	fn origin_needs_to_be_root() {
		TestExt::default().build().execute_with(|| {
			let metadata = MetadataScheme::Https("google.com".into());
			let collection_id = Nft::next_collection_uuid().unwrap();
			let pallet_account = Nft::account_id();
			let new_owner = create_account(10);

			assert_ok!(Nft::create_collection(
				RawOrigin::Signed(pallet_account.clone()).into(),
				"My Collection".into(),
				0,
				None,
				None,
				metadata,
				None,
				CrossChainCompatibility::default(),
			));
			let ok = Nft::claim_unowned_collection(
				RawOrigin::Signed(new_owner.clone()).into(),
				collection_id,
				new_owner.clone(),
			);
			assert_noop!(ok, BadOrigin);
		});
	}

	#[test]
	fn collection_needs_to_exist() {
		TestExt::default().build().execute_with(|| {
			let collection_id = Nft::next_collection_uuid().unwrap();
			let new_owner = create_account(10);

			let ok = Nft::claim_unowned_collection(
				RawOrigin::Root.into(),
				collection_id,
				new_owner.clone(),
			);
			assert_noop!(ok, Error::<Test>::NoCollectionFound);
		});
	}

	#[test]
	fn collection_needs_to_be_owned_by_pallet() {
		TestExt::default().build().execute_with(|| {
			let metadata = MetadataScheme::Https("google.com".into());
			let collection_id = Nft::next_collection_uuid().unwrap();
			let new_owner = create_account(10);
			let old_owner = create_account(10);

			assert_ok!(Nft::create_collection(
				RawOrigin::Signed(old_owner.clone()).into(),
				"My Collection".into(),
				0,
				None,
				None,
				metadata,
				None,
				CrossChainCompatibility::default(),
			));
			let ok = Nft::claim_unowned_collection(
				RawOrigin::Root.into(),
				collection_id,
				new_owner.clone(),
			);
			assert_noop!(ok, Error::<Test>::CannotClaimNonClaimableCollections);
		});
	}
}

#[test]
fn create_xls20_collection_works() {
	TestExt::default().build().execute_with(|| {
		let collection_owner = create_account(10);
		let collection_name = b"test-xls20-collection".to_vec();
		let collection_id = Nft::next_collection_uuid().unwrap();
		let metadata_scheme = MetadataScheme::Https(b"example.com".to_vec());
		let cross_chain_compatibility = CrossChainCompatibility { xrpl: true };
		let initial_issuance: TokenCount = 0;

		assert_ok!(Nft::create_collection(
			Some(collection_owner).into(),
			collection_name.clone(),
			initial_issuance,
			None,
			None,
			metadata_scheme.clone(),
			None,
			cross_chain_compatibility.clone(),
		));
		let expected_tokens = create_owned_tokens(vec![]);

		assert!(has_event(Event::<Test>::CollectionCreate {
			collection_uuid: collection_id,
			initial_issuance,
			max_issuance: None,
			collection_owner,
			metadata_scheme: metadata_scheme.clone(),
			name: b"test-xls20-collection".to_vec(),
			royalties_schedule: None,
			origin_chain: OriginChain::Root,
			compatibility: cross_chain_compatibility,
		}));

		// Check storage is correct
		assert_eq!(
			Nft::collection_info(collection_id).unwrap(),
			CollectionInformation {
				owner: collection_owner,
				name: collection_name,
				metadata_scheme,
				royalties_schedule: None,
				max_issuance: None,
				origin_chain: OriginChain::Root,
				next_serial_number: 0,
				collection_issuance: 0,
				owned_tokens: expected_tokens,
				cross_chain_compatibility,
			}
		);
	});
}

#[test]
fn create_xls20_collection_with_initial_issuance_fails() {
	TestExt::default().build().execute_with(|| {
		let collection_owner = create_account(10);
		let collection_name = b"test-xls20-collection".to_vec();
		let metadata_scheme = MetadataScheme::Https(b"example.com".to_vec());
		let cross_chain_compatibility = CrossChainCompatibility { xrpl: true };
		let initial_issuance: TokenCount = 1;

		assert_noop!(
			Nft::create_collection(
				Some(collection_owner).into(),
				collection_name,
				initial_issuance,
				None,
				None,
				metadata_scheme,
				None,
				cross_chain_compatibility,
			),
			Error::<Test>::InitialIssuanceNotZero
		);
	});
}

mod set_max_issuance {
	use super::*;

	#[test]
	fn set_max_issuance_works() {
		TestExt::default().build().execute_with(|| {
			let collection_owner = create_account(10);
			let collection_id = Nft::next_collection_uuid().unwrap();

			// Setup collection with no Max issuance
			assert_ok!(Nft::create_collection(
				RawOrigin::Signed(collection_owner).into(),
				"My Collection".into(),
				0,
				None,
				None,
				MetadataScheme::Https("google.com".into()),
				None,
				CrossChainCompatibility::default(),
			));

			// Sanity check
			assert_eq!(CollectionInfo::<Test>::get(collection_id).unwrap().max_issuance, None);

			let max_issuance: TokenCount = 100;
			assert_ok!(Nft::set_max_issuance(
				RawOrigin::Signed(collection_owner).into(),
				collection_id,
				max_issuance
			));

			// Storage updated
			assert_eq!(
				CollectionInfo::<Test>::get(collection_id).unwrap().max_issuance,
				Some(max_issuance)
			);

			// Event thrown
			assert!(has_event(Event::<Test>::MaxIssuanceSet { collection_id, max_issuance }));
		});
	}

	#[test]
	fn set_max_issuance_prevents_further_minting_when_reached() {
		TestExt::default().build().execute_with(|| {
			let collection_owner = create_account(10);
			let collection_id = Nft::next_collection_uuid().unwrap();
			let max_issuance: TokenCount = 100;

			// Setup collection with no Max issuance and initial issuance of 100
			assert_ok!(Nft::create_collection(
				RawOrigin::Signed(collection_owner).into(),
				"My Collection".into(),
				max_issuance,
				None,
				None,
				MetadataScheme::Https("google.com".into()),
				None,
				CrossChainCompatibility::default(),
			));

			assert_ok!(Nft::set_max_issuance(
				RawOrigin::Signed(collection_owner).into(),
				collection_id,
				max_issuance
			));

			// Storage updated
			assert_eq!(
				CollectionInfo::<Test>::get(collection_id).unwrap().max_issuance,
				Some(max_issuance)
			);

			// Further NFTs can't be minted
			assert_noop!(
				Nft::mint(Some(collection_owner).into(), collection_id, 1, None),
				Error::<Test>::MaxIssuanceReached
			);
		});
	}

	#[test]
	fn set_max_issuance_not_owner_fails() {
		TestExt::default().build().execute_with(|| {
			let collection_owner = create_account(10);
			let collection_id = Nft::next_collection_uuid().unwrap();
			let max_issuance: TokenCount = 100;

			// Setup collection with no Max issuance
			assert_ok!(Nft::create_collection(
				RawOrigin::Signed(collection_owner).into(),
				"My Collection".into(),
				0,
				None,
				None,
				MetadataScheme::Https("google.com".into()),
				None,
				CrossChainCompatibility::default(),
			));

			// Bob isn't collection owner, should fail
			let bob = create_account(11);
			assert_noop!(
				Nft::set_max_issuance(RawOrigin::Signed(bob).into(), collection_id, max_issuance),
				Error::<Test>::NotCollectionOwner
			);
		});
	}

	#[test]
	fn set_max_issuance_zero_issuance_fails() {
		TestExt::default().build().execute_with(|| {
			let collection_owner = create_account(10);
			let collection_id = Nft::next_collection_uuid().unwrap();
			let max_issuance: TokenCount = 0;

			// Setup collection with no Max issuance
			assert_ok!(Nft::create_collection(
				RawOrigin::Signed(collection_owner).into(),
				"My Collection".into(),
				0,
				None,
				None,
				MetadataScheme::Https("google.com".into()),
				None,
				CrossChainCompatibility::default(),
			));

			// Max issuance set to 0 should fail
			assert_noop!(
				Nft::set_max_issuance(
					RawOrigin::Signed(collection_owner).into(),
					collection_id,
					max_issuance
				),
				Error::<Test>::InvalidMaxIssuance
			);
		});
	}

	#[test]
	fn set_max_issuance_no_collection_fails() {
		TestExt::default().build().execute_with(|| {
			let collection_owner = create_account(10);
			let collection_id = 1;
			let max_issuance: TokenCount = 100;

			// No collection exists, should fail
			assert_noop!(
				Nft::set_max_issuance(
					RawOrigin::Signed(collection_owner).into(),
					collection_id,
					max_issuance
				),
				Error::<Test>::NoCollectionFound
			);
		});
	}

	#[test]
	fn set_max_issuance_already_set_fails() {
		TestExt::default().build().execute_with(|| {
			let collection_owner = create_account(10);
			let collection_id = Nft::next_collection_uuid().unwrap();
			let max_issuance: TokenCount = 100;

			// Setup collection with some Max issuance
			assert_ok!(Nft::create_collection(
				RawOrigin::Signed(collection_owner).into(),
				"My Collection".into(),
				0,
				Some(max_issuance),
				None,
				MetadataScheme::Https("google.com".into()),
				None,
				CrossChainCompatibility::default(),
			));

			// Call should fail as it was set when collection created
			assert_noop!(
				Nft::set_max_issuance(
					RawOrigin::Signed(collection_owner).into(),
					collection_id,
					max_issuance
				),
				Error::<Test>::MaxIssuanceAlreadySet
			);
		});
	}

	#[test]
	fn set_max_issuance_twice_fails() {
		TestExt::default().build().execute_with(|| {
			let collection_owner = create_account(10);
			let collection_id = Nft::next_collection_uuid().unwrap();

			// Setup collection with no Max issuance
			assert_ok!(Nft::create_collection(
				RawOrigin::Signed(collection_owner).into(),
				"My Collection".into(),
				0,
				None,
				None,
				MetadataScheme::Https("google.com".into()),
				None,
				CrossChainCompatibility::default(),
			));

			// Call first time should work
			let max_issuance: TokenCount = 100;
			assert_ok!(Nft::set_max_issuance(
				RawOrigin::Signed(collection_owner).into(),
				collection_id,
				max_issuance
			));

			// Storage updated
			assert_eq!(
				CollectionInfo::<Test>::get(collection_id).unwrap().max_issuance,
				Some(max_issuance)
			);

			// Second call should fail
			assert_noop!(
				Nft::set_max_issuance(
					RawOrigin::Signed(collection_owner).into(),
					collection_id,
					max_issuance + 1
				),
				Error::<Test>::MaxIssuanceAlreadySet
			);
		});
	}

	#[test]
	fn set_max_issuance_too_low_fails() {
		TestExt::default().build().execute_with(|| {
			let collection_owner = create_account(10);
			let collection_id = Nft::next_collection_uuid().unwrap();
			let initial_issuance = 10;

			// Setup collection with no max issuance but initial issuance of 10
			assert_ok!(Nft::create_collection(
				RawOrigin::Signed(collection_owner).into(),
				"My Collection".into(),
				initial_issuance,
				None,
				None,
				MetadataScheme::Https("google.com".into()),
				None,
				CrossChainCompatibility::default(),
			));

			// Call should fail as max_issuance is below initial issuance
			let max_issuance: TokenCount = 1;
			assert_noop!(
				Nft::set_max_issuance(
					RawOrigin::Signed(collection_owner).into(),
					collection_id,
					max_issuance
				),
				Error::<Test>::InvalidMaxIssuance
			);

			// Call should fail as max_issuance is below initial issuance
			let max_issuance: TokenCount = 9;
			assert_noop!(
				Nft::set_max_issuance(
					RawOrigin::Signed(collection_owner).into(),
					collection_id,
					max_issuance
				),
				Error::<Test>::InvalidMaxIssuance
			);

			// Call should work as max issuance = initial issuance
			let max_issuance: TokenCount = 10;
			assert_ok!(Nft::set_max_issuance(
				RawOrigin::Signed(collection_owner).into(),
				collection_id,
				max_issuance
			));

			// Storage updated
			assert_eq!(
				CollectionInfo::<Test>::get(collection_id).unwrap().max_issuance,
				Some(max_issuance)
			);
		});
	}
}

mod set_base_uri {
	use super::*;

	#[test]
	fn set_base_uri_works() {
		TestExt::default().build().execute_with(|| {
			let collection_owner = create_account(10);
			let collection_id = Nft::next_collection_uuid().unwrap();
			let metadata_scheme = MetadataScheme::Https("google.com".into());

			// Setup collection with no Max issuance
			assert_ok!(Nft::create_collection(
				RawOrigin::Signed(collection_owner).into(),
				"My Collection".into(),
				0,
				None,
				None,
				metadata_scheme.clone(),
				None,
				CrossChainCompatibility::default(),
			));

			// Sanity check
			assert_eq!(
				CollectionInfo::<Test>::get(collection_id).unwrap().metadata_scheme,
				metadata_scheme
			);

			let new_metadata_scheme: Vec<u8> = "http://zeeshan.com".into();
			assert_ok!(Nft::set_base_uri(
				RawOrigin::Signed(collection_owner).into(),
				collection_id,
				new_metadata_scheme.clone()
			));

			// Storage updated
			assert_eq!(
				CollectionInfo::<Test>::get(collection_id).unwrap().metadata_scheme,
				MetadataScheme::Http("zeeshan.com".into())
			);

			// Event thrown
			assert!(has_event(Event::<Test>::BaseUriSet {
				collection_id,
				base_uri: new_metadata_scheme
			}));
		});
	}

	#[test]
	fn set_base_uri_all_variants_work() {
		TestExt::default().build().execute_with(|| {
			let collection_owner = create_account(10);
			let collection_id = setup_collection(collection_owner);

			// HTTP
			assert_ok!(Nft::set_base_uri(
				RawOrigin::Signed(collection_owner).into(),
				collection_id,
				"http://zeeshan.com".into()
			));
			assert_eq!(
				CollectionInfo::<Test>::get(collection_id).unwrap().metadata_scheme,
				MetadataScheme::Http("zeeshan.com".into())
			);

			// HTTPS
			assert_ok!(Nft::set_base_uri(
				RawOrigin::Signed(collection_owner).into(),
				collection_id,
				"https://zeeshan.com".into()
			));
			assert_eq!(
				CollectionInfo::<Test>::get(collection_id).unwrap().metadata_scheme,
				MetadataScheme::Https("zeeshan.com".into())
			);

			// IPFS
			assert_ok!(Nft::set_base_uri(
				RawOrigin::Signed(collection_owner).into(),
				collection_id,
				"ipfs://zeeshan.com".into()
			));
			assert_eq!(
				CollectionInfo::<Test>::get(collection_id).unwrap().metadata_scheme,
				MetadataScheme::Ipfs("zeeshan.com".into())
			);

			// Ethereum
			assert_ok!(Nft::set_base_uri(
				RawOrigin::Signed(collection_owner).into(),
				collection_id,
				"ethereum://E04CC55ebEE1cBCE552f250e85c57B70B2E2625b".into()
			));
			assert_eq!(
				CollectionInfo::<Test>::get(collection_id).unwrap().metadata_scheme,
				MetadataScheme::Ethereum(H160::from_slice(
					&hex::decode("E04CC55ebEE1cBCE552f250e85c57B70B2E2625b").unwrap()
				))
			);
		});
	}

	#[test]
	fn set_base_uri_no_collection_fails() {
		TestExt::default().build().execute_with(|| {
			let collection_owner = create_account(10);
			let collection_id = 1;
			let new_metadata_scheme: Vec<u8> = "http://zeeshan.com".into();

			// Call to unknown collection should fail
			assert_noop!(
				Nft::set_base_uri(
					RawOrigin::Signed(collection_owner).into(),
					collection_id,
					new_metadata_scheme.clone()
				),
				Error::<Test>::NoCollectionFound
			);
		});
	}

	#[test]
	fn set_base_uri_not_owner_fails() {
		TestExt::default().build().execute_with(|| {
			let collection_owner = create_account(10);
			let collection_id = setup_collection(collection_owner);
			let new_metadata_scheme: Vec<u8> = "http://zeeshan.com".into();

			// Call from not owner should fail
			let bob = create_account(11);
			assert_noop!(
				Nft::set_base_uri(
					RawOrigin::Signed(bob).into(),
					collection_id,
					new_metadata_scheme.clone()
				),
				Error::<Test>::NotCollectionOwner
			);
		});
	}

	#[test]
	fn set_base_uri_invalid_path_fails() {
		TestExt::default().build().execute_with(|| {
			let collection_owner = create_account(10);
			let collection_id = setup_collection(collection_owner);

			// Calls with invalid path should fail
			assert_noop!(
				Nft::set_base_uri(
					RawOrigin::Signed(collection_owner).into(),
					collection_id,
					"tcp://notarealCIDblah".into()
				),
				Error::<Test>::InvalidMetadataPath
			);

			assert_noop!(
				Nft::set_base_uri(
					RawOrigin::Signed(collection_owner).into(),
					collection_id,
					"notarealCIDblah".into()
				),
				Error::<Test>::InvalidMetadataPath
			);

			assert_noop!(
				Nft::set_base_uri(
					RawOrigin::Signed(collection_owner).into(),
					collection_id,
					"".into()
				),
				Error::<Test>::InvalidMetadataPath
			);

			assert_noop!(
				Nft::set_base_uri(
					RawOrigin::Signed(collection_owner).into(),
					collection_id,
					"https://".into()
				),
				Error::<Test>::InvalidMetadataPath
			);
		});
	}
}<|MERGE_RESOLUTION|>--- conflicted
+++ resolved
@@ -27,11 +27,7 @@
 	traits::{fungibles::Inspect, OnInitialize},
 };
 use frame_system::RawOrigin;
-<<<<<<< HEAD
-use seed_primitives::{TokenCount, TokenId};
-=======
-use seed_primitives::{AccountId, MetadataScheme, TokenId};
->>>>>>> 8406a368
+use seed_primitives::{AccountId, MetadataScheme, TokenCount, TokenId};
 use sp_core::H160;
 use sp_runtime::{BoundedVec, DispatchError::BadOrigin, Permill};
 
@@ -370,14 +366,7 @@
 			Nft::owned_tokens(collection_id, &token_owner, 0, 1000),
 			(0_u32, 5, vec![0, 1, 2, 3, 4])
 		);
-<<<<<<< HEAD
-		assert_eq!(
-			Nft::owned_tokens(collection_id, &(token_owner + 1), 0, 1000),
-			(0_u32, 3, vec![5, 6, 7])
-		);
-=======
-		assert_eq!(Nft::owned_tokens(collection_id, &(new_owner), 0, 1000), (0_u32, vec![5, 6, 7]));
->>>>>>> 8406a368
+		assert_eq!(Nft::owned_tokens(collection_id, &(new_owner), 0, 1000), (0_u32, 3, vec![5, 6, 7]));
 		assert_eq!(
 			Nft::collection_info(collection_id).unwrap().collection_issuance,
 			quantity + additional_quantity
