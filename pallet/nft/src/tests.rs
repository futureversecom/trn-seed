--- conflicted
+++ resolved
@@ -22,13 +22,9 @@
 	traits::{fungibles::Inspect, OnInitialize},
 };
 use frame_system::RawOrigin;
-<<<<<<< HEAD
 use seed_primitives::{
 	AccountId, MetadataScheme, OriginChain, RoyaltiesSchedule, TokenCount, TokenId,
 };
-=======
-use seed_primitives::{AccountId, MetadataScheme, TokenCount, TokenId};
->>>>>>> 2c9f1e69
 use sp_core::H160;
 use sp_runtime::{BoundedVec, DispatchError::BadOrigin, Permill};
 
@@ -44,13 +40,8 @@
 // Returns the created `collection_id`
 fn setup_collection(owner: AccountId) -> CollectionUuid {
 	let collection_id = Nft::next_collection_uuid().unwrap();
-<<<<<<< HEAD
 	let collection_name = bounded_string("test-collection");
-	let metadata_scheme = MetadataScheme::Ipfs(b"<CID>".to_vec());
-=======
-	let collection_name = b"test-collection".to_vec();
 	let metadata_scheme = MetadataScheme::try_from(b"<CID>".as_slice()).unwrap();
->>>>>>> 2c9f1e69
 	assert_ok!(Nft::create_collection(
 		Some(owner).into(),
 		collection_name,
@@ -82,13 +73,8 @@
 ) -> (CollectionUuid, TokenId, AccountId) {
 	let collection_owner = create_account(1);
 	let collection_id = Nft::next_collection_uuid().unwrap();
-<<<<<<< HEAD
 	let collection_name = bounded_string("test-collection");
-	let metadata_scheme = MetadataScheme::Ipfs(b"<CID>".to_vec());
-=======
-	let collection_name = b"test-collection".to_vec();
 	let metadata_scheme = MetadataScheme::try_from(b"<CID>".as_slice()).unwrap();
->>>>>>> 2c9f1e69
 	assert_ok!(Nft::create_collection(
 		Some(collection_owner).into(),
 		collection_name,
@@ -302,7 +288,7 @@
 		let expected_tokens = create_owned_tokens(vec![(token_owner, vec![0, 1, 2, 3, 4])]);
 		let expected_info = CollectionInformation {
 			owner: collection_owner,
-			name: b"test-collection".to_vec(),
+			name: bounded_string("test-collection"),
 			metadata_scheme: MetadataScheme::try_from(b"https://example.com/metadata".as_slice())
 				.unwrap(),
 			royalties_schedule: Some(royalties_schedule.clone()),
@@ -316,15 +302,9 @@
 
 		// mint token Ids 0-4
 		assert_ok!(Nft::create_collection(
-<<<<<<< HEAD
-			Some(collection_owner).into(),
-			bounded_string("test-collection"),
-			quantity,
-=======
 			Some(expected_info.owner).into(),
 			expected_info.name.clone(),
 			expected_info.next_serial_number.clone(),
->>>>>>> 2c9f1e69
 			None,
 			Some(token_owner),
 			expected_info.metadata_scheme.clone(),
@@ -332,27 +312,7 @@
 			expected_info.cross_chain_compatibility.clone(),
 		));
 
-<<<<<<< HEAD
-		let expected_tokens = create_owned_tokens(vec![(token_owner, vec![0, 1, 2, 3, 4])]);
-
-		assert_eq!(
-			Nft::collection_info(collection_id).unwrap(),
-			CollectionInformation {
-				owner: collection_owner,
-				name: bounded_string("test-collection"),
-				metadata_scheme: MetadataScheme::Https(b"example.com/metadata".to_vec()),
-				royalties_schedule: Some(royalties_schedule.clone()),
-				max_issuance: None,
-				origin_chain: OriginChain::Root,
-				next_serial_number: quantity,
-				collection_issuance: quantity,
-				owned_tokens: expected_tokens,
-				cross_chain_compatibility: CrossChainCompatibility::default(),
-			}
-		);
-=======
 		assert_eq!(Nft::collection_info(collection_id).unwrap(), expected_info);
->>>>>>> 2c9f1e69
 
 		// EVM pallet should have account code for collection
 		assert!(!pallet_evm::Pallet::<Test>::is_account_empty(
@@ -428,9 +388,6 @@
 fn create_collection_invalid_name() {
 	TestExt::default().build().execute_with(|| {
 		let collection_owner = create_account(1);
-<<<<<<< HEAD
-		let metadata_scheme = MetadataScheme::Ipfs(b"<CID>".to_vec());
-=======
 		let bad_collection_name =
 			b"someidentifierthatismuchlongerthanthe32bytelimitsoshouldfail".to_vec();
 		let metadata_scheme = MetadataScheme::try_from(b"<CID>".as_slice()).unwrap();
@@ -447,7 +404,6 @@
 			),
 			Error::<Test>::CollectionNameInvalid
 		);
->>>>>>> 2c9f1e69
 
 		// empty name
 		assert_noop!(
@@ -487,13 +443,8 @@
 fn create_collection_royalties_invalid() {
 	TestExt::default().build().execute_with(|| {
 		let owner = create_account(1);
-<<<<<<< HEAD
 		let name = bounded_string("test-collection");
-		let metadata_scheme = MetadataScheme::Ipfs(b"<CID>".to_vec());
-=======
-		let name = b"test-collection".to_vec();
 		let metadata_scheme = MetadataScheme::try_from(b"<CID>".as_slice()).unwrap();
->>>>>>> 2c9f1e69
 
 		// Too big royalties should fail
 		let royalty_schedule = RoyaltiesSchedule::<AccountId> {
@@ -2290,40 +2241,14 @@
 #[test]
 fn mint_over_mint_limit_fails() {
 	TestExt::default().build().execute_with(|| {
-<<<<<<< HEAD
-		let owner = create_account(1);
-		let quantity = 5;
-		let mut collection_id = Nft::next_collection_uuid().unwrap();
-		// mint token Ids
-		assert_ok!(Nft::create_collection(
-			Some(owner).into(),
-			bounded_string("test-collection"),
-			quantity,
-			None,
-			None,
-			MetadataScheme::Https(b"example.com/metadata/".to_vec()),
-			None,
-			CrossChainCompatibility::default(),
-		));
-
-		assert_eq!(Nft::token_uri((collection_id, 0)), b"https://example.com/metadata/0".to_vec(),);
-		assert_eq!(Nft::token_uri((collection_id, 1)), b"https://example.com/metadata/1".to_vec(),);
-=======
 		let collection_owner = create_account(1);
 		let collection_id = Nft::next_collection_uuid().unwrap();
->>>>>>> 2c9f1e69
 
 		// mint token Ids 0-4
 		assert_ok!(Nft::create_collection(
-<<<<<<< HEAD
-			Some(owner).into(),
+			Some(collection_owner).into(),
 			bounded_string("test-collection"),
-			quantity,
-=======
-			Some(collection_owner).into(),
-			b"test-collection".to_vec(),
 			5,
->>>>>>> 2c9f1e69
 			None,
 			None,
 			MetadataScheme::try_from(b"https://example.com/metadata".as_slice()).unwrap(),
@@ -2331,22 +2256,6 @@
 			CrossChainCompatibility::default(),
 		));
 
-<<<<<<< HEAD
-		assert_eq!(
-			Nft::token_uri((collection_id, 1)),
-			b"http://test.example.com/metadata/1".to_vec(),
-		);
-
-		collection_id = Nft::next_collection_uuid().unwrap();
-		assert_ok!(Nft::create_collection(
-			Some(owner).into(),
-			bounded_string("test-collection"),
-			quantity,
-			None,
-			None,
-			MetadataScheme::Ipfs(
-				b"bafybeigdyrzt5sfp7udm7hu76uh7y26nf3efuylqabf3oclgtqy55fbzdi/".to_vec()
-=======
 		// Should fail attempting to mint MintLimit + 1
 		assert_noop!(
 			Nft::mint(
@@ -2354,24 +2263,12 @@
 				collection_id,
 				<Test as Config>::MintLimit::get() + 1,
 				None
->>>>>>> 2c9f1e69
 			),
 			Error::<Test>::MintLimitExceeded
 		);
 	});
 }
 
-<<<<<<< HEAD
-		collection_id = Nft::next_collection_uuid().unwrap();
-		assert_ok!(Nft::create_collection(
-			Some(owner).into(),
-			bounded_string("test-collection"),
-			quantity,
-			None,
-			None,
-			MetadataScheme::Ipfs(
-				b"bafybeigdyrzt5sfp7udm7hu76uh7y26nf3efuylqabf3oclgtqy55fbzdi/".to_vec()
-=======
 #[test]
 fn create_collection_over_mint_limit_fails() {
 	TestExt::default().build().execute_with(|| {
@@ -2381,14 +2278,13 @@
 		assert_noop!(
 			Nft::create_collection(
 				Some(collection_owner).into(),
-				b"test-collection".to_vec(),
+				bounded_string("test-collection"),
 				<Test as Config>::MintLimit::get() + 1,
 				None,
 				None,
 				MetadataScheme::try_from(b"https://example.com/metadata".as_slice()).unwrap(),
 				None,
 				CrossChainCompatibility::default(),
->>>>>>> 2c9f1e69
 			),
 			Error::<Test>::MintLimitExceeded
 		);
@@ -3500,13 +3396,8 @@
 fn create_xls20_collection_with_initial_issuance_fails() {
 	TestExt::default().build().execute_with(|| {
 		let collection_owner = create_account(10);
-<<<<<<< HEAD
 		let collection_name = bounded_string("test-xls20-collection");
-		let metadata_scheme = MetadataScheme::Https(b"example.com".to_vec());
-=======
-		let collection_name = b"test-xls20-collection".to_vec();
 		let metadata_scheme = MetadataScheme::try_from(b"https://example.com".as_slice()).unwrap();
->>>>>>> 2c9f1e69
 		let cross_chain_compatibility = CrossChainCompatibility { xrpl: true };
 		let initial_issuance: TokenCount = 1;
 
