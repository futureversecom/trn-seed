--- conflicted
+++ resolved
@@ -1981,95 +1981,6 @@
 	}
 }
 
-<<<<<<< HEAD
-mod set_mint_fee {
-	use super::*;
-
-	#[test]
-	fn set_mint_fee_works() {
-		TestExt::default().build().execute_with(|| {
-			let collection_owner = create_account(10);
-			let collection_id = setup_collection(collection_owner);
-			let pricing_details: (AssetId, Balance) = (1, 100);
-
-			assert_ok!(Nft::set_mint_fee(
-				RawOrigin::Signed(collection_owner).into(),
-				collection_id,
-				Some(pricing_details)
-			));
-
-			let expected_mint_info =
-				PublicMintInformation { enabled: false, pricing_details: Some(pricing_details) };
-			assert_eq!(PublicMintInfo::<Test>::get(collection_id).unwrap(), expected_mint_info);
-
-			// Setting to different value works
-			let pricing_details: (AssetId, Balance) = (2, 234);
-
-			assert_ok!(Nft::set_mint_fee(
-				RawOrigin::Signed(collection_owner).into(),
-				collection_id,
-				Some(pricing_details)
-			));
-
-			let expected_mint_info =
-				PublicMintInformation { enabled: false, pricing_details: Some(pricing_details) };
-			assert_eq!(PublicMintInfo::<Test>::get(collection_id).unwrap(), expected_mint_info);
-
-			// Setting to None removes from storage
-			assert_ok!(Nft::set_mint_fee(
-				RawOrigin::Signed(collection_owner).into(),
-				collection_id,
-				None
-			));
-			assert_eq!(PublicMintInfo::<Test>::get(collection_id), None);
-		});
-	}
-
-	#[test]
-	fn set_mint_fee_should_keep_enabled_flag_intact() {
-		TestExt::default().build().execute_with(|| {
-			let collection_owner = create_account(10);
-			let collection_id = setup_collection(collection_owner);
-			let pricing_details: (AssetId, Balance) = (1, 100);
-
-			// Toggle mint should set enabled to true
-			assert_ok!(Nft::toggle_public_mint(
-				RawOrigin::Signed(collection_owner).into(),
-				collection_id,
-				true
-			));
-
-			// Set mint price should update pricing details but keep enabled as true
-			assert_ok!(Nft::set_mint_fee(
-				RawOrigin::Signed(collection_owner).into(),
-				collection_id,
-				Some(pricing_details)
-			));
-
-			let expected_mint_info =
-				PublicMintInformation { enabled: true, pricing_details: Some(pricing_details) };
-			assert_eq!(PublicMintInfo::<Test>::get(collection_id).unwrap(), expected_mint_info);
-		});
-	}
-
-	#[test]
-	fn set_mint_fee_emits_event() {
-		TestExt::default().build().execute_with(|| {
-			let collection_owner = create_account(10);
-			let collection_id = setup_collection(collection_owner);
-			let pricing_details: (AssetId, Balance) = (1, 100);
-
-			assert_ok!(Nft::set_mint_fee(
-				RawOrigin::Signed(collection_owner).into(),
-				collection_id,
-				Some(pricing_details)
-			));
-
-			assert!(has_event(Event::<Test>::MintPriceSet {
-				collection_id,
-				payment_asset: Some(pricing_details.0),
-				mint_price: Some(pricing_details.1),
-=======
 mod set_royalties_schedule {
 	use super::*;
 
@@ -2116,28 +2027,11 @@
 			assert!(has_event(Event::<Test>::RoyaltiesScheduleSet {
 				collection_id,
 				royalties_schedule
->>>>>>> e033dffd
 			}));
 		});
 	}
 
 	#[test]
-<<<<<<< HEAD
-	fn set_mint_fee_not_collection_owner_fails() {
-		TestExt::default().build().execute_with(|| {
-			let collection_owner = create_account(10);
-			let collection_id = setup_collection(collection_owner);
-			let pricing_details: (AssetId, Balance) = (1, 100);
-			let bobby = create_account(11);
-
-			assert_noop!(
-				Nft::set_mint_fee(
-					RawOrigin::Signed(bobby).into(),
-					collection_id,
-					Some(pricing_details)
-				),
-				Error::<Test>::NotCollectionOwner
-=======
 	fn set_royalties_no_collection_fails() {
 		TestExt::default().build().execute_with(|| {
 			let collection_owner = create_account(10);
@@ -2154,13 +2048,170 @@
 					royalties_schedule.clone()
 				),
 				Error::<Test>::NoCollectionFound
->>>>>>> e033dffd
-			);
-		});
-	}
-
-	#[test]
-<<<<<<< HEAD
+			);
+		});
+	}
+
+	#[test]
+	fn set_royalties_not_owner_fails() {
+		TestExt::default().build().execute_with(|| {
+			let collection_owner = create_account(10);
+			let collection_id = setup_collection(collection_owner);
+			let royalties_schedule = RoyaltiesSchedule {
+				entitlements: BoundedVec::truncate_from(vec![(collection_owner, Permill::one())]),
+			};
+
+			// Call from not owner should fail
+			let bob = create_account(11);
+			assert_noop!(
+				Nft::set_royalties_schedule(
+					RawOrigin::Signed(bob).into(),
+					collection_id,
+					royalties_schedule.clone()
+				),
+				Error::<Test>::NotCollectionOwner
+			);
+		});
+	}
+
+	#[test]
+	fn set_royalties_invalid_royalties_fails() {
+		TestExt::default().build().execute_with(|| {
+			let collection_owner = create_account(10);
+			let collection_id = setup_collection(collection_owner);
+
+			// Too big royalties should fail
+			let royalties_schedule = RoyaltiesSchedule::<AccountId> {
+				entitlements: BoundedVec::truncate_from(vec![
+					(create_account(3), Permill::from_float(1.2)),
+					(create_account(4), Permill::from_float(3.3)),
+				]),
+			};
+
+			// Calls with invalid royalties should fail
+			assert_noop!(
+				Nft::set_royalties_schedule(
+					RawOrigin::Signed(collection_owner).into(),
+					collection_id,
+					royalties_schedule.clone()
+				),
+				Error::<Test>::RoyaltiesInvalid
+			);
+		});
+	}
+}
+
+mod set_mint_fee {
+	use super::*;
+
+	#[test]
+	fn set_mint_fee_works() {
+		TestExt::default().build().execute_with(|| {
+			let collection_owner = create_account(10);
+			let collection_id = setup_collection(collection_owner);
+			let pricing_details: (AssetId, Balance) = (1, 100);
+
+			assert_ok!(Nft::set_mint_fee(
+				RawOrigin::Signed(collection_owner).into(),
+				collection_id,
+				Some(pricing_details)
+			));
+
+			let expected_mint_info =
+				PublicMintInformation { enabled: false, pricing_details: Some(pricing_details) };
+			assert_eq!(PublicMintInfo::<Test>::get(collection_id).unwrap(), expected_mint_info);
+
+			// Setting to different value works
+			let pricing_details: (AssetId, Balance) = (2, 234);
+
+			assert_ok!(Nft::set_mint_fee(
+				RawOrigin::Signed(collection_owner).into(),
+				collection_id,
+				Some(pricing_details)
+			));
+
+			let expected_mint_info =
+				PublicMintInformation { enabled: false, pricing_details: Some(pricing_details) };
+			assert_eq!(PublicMintInfo::<Test>::get(collection_id).unwrap(), expected_mint_info);
+
+			// Setting to None removes from storage
+			assert_ok!(Nft::set_mint_fee(
+				RawOrigin::Signed(collection_owner).into(),
+				collection_id,
+				None
+			));
+			assert_eq!(PublicMintInfo::<Test>::get(collection_id), None);
+		});
+	}
+
+	#[test]
+	fn set_mint_fee_should_keep_enabled_flag_intact() {
+		TestExt::default().build().execute_with(|| {
+			let collection_owner = create_account(10);
+			let collection_id = setup_collection(collection_owner);
+			let pricing_details: (AssetId, Balance) = (1, 100);
+
+			// Toggle mint should set enabled to true
+			assert_ok!(Nft::toggle_public_mint(
+				RawOrigin::Signed(collection_owner).into(),
+				collection_id,
+				true
+			));
+
+			// Set mint price should update pricing details but keep enabled as true
+			assert_ok!(Nft::set_mint_fee(
+				RawOrigin::Signed(collection_owner).into(),
+				collection_id,
+				Some(pricing_details)
+			));
+
+			let expected_mint_info =
+				PublicMintInformation { enabled: true, pricing_details: Some(pricing_details) };
+			assert_eq!(PublicMintInfo::<Test>::get(collection_id).unwrap(), expected_mint_info);
+		});
+	}
+
+	#[test]
+	fn set_mint_fee_emits_event() {
+		TestExt::default().build().execute_with(|| {
+			let collection_owner = create_account(10);
+			let collection_id = setup_collection(collection_owner);
+			let pricing_details: (AssetId, Balance) = (1, 100);
+
+			assert_ok!(Nft::set_mint_fee(
+				RawOrigin::Signed(collection_owner).into(),
+				collection_id,
+				Some(pricing_details)
+			));
+
+			assert!(has_event(Event::<Test>::MintPriceSet {
+				collection_id,
+				payment_asset: Some(pricing_details.0),
+				mint_price: Some(pricing_details.1),
+			}));
+		});
+	}
+
+	#[test]
+	fn set_mint_fee_not_collection_owner_fails() {
+		TestExt::default().build().execute_with(|| {
+			let collection_owner = create_account(10);
+			let collection_id = setup_collection(collection_owner);
+			let pricing_details: (AssetId, Balance) = (1, 100);
+			let bobby = create_account(11);
+
+			assert_noop!(
+				Nft::set_mint_fee(
+					RawOrigin::Signed(bobby).into(),
+					collection_id,
+					Some(pricing_details)
+				),
+				Error::<Test>::NotCollectionOwner
+			);
+		});
+	}
+
+	#[test]
 	fn set_mint_fee_no_collection_fails() {
 		TestExt::default().build().execute_with(|| {
 			let collection_owner = create_account(10);
@@ -2512,52 +2563,4 @@
 				assert_eq!(token_owner_balance_before, token_owner_balance_after);
 			});
 	}
-=======
-	fn set_royalties_not_owner_fails() {
-		TestExt::default().build().execute_with(|| {
-			let collection_owner = create_account(10);
-			let collection_id = setup_collection(collection_owner);
-			let royalties_schedule = RoyaltiesSchedule {
-				entitlements: BoundedVec::truncate_from(vec![(collection_owner, Permill::one())]),
-			};
-
-			// Call from not owner should fail
-			let bob = create_account(11);
-			assert_noop!(
-				Nft::set_royalties_schedule(
-					RawOrigin::Signed(bob).into(),
-					collection_id,
-					royalties_schedule.clone()
-				),
-				Error::<Test>::NotCollectionOwner
-			);
-		});
-	}
-
-	#[test]
-	fn set_royalties_invalid_royalties_fails() {
-		TestExt::default().build().execute_with(|| {
-			let collection_owner = create_account(10);
-			let collection_id = setup_collection(collection_owner);
-
-			// Too big royalties should fail
-			let royalties_schedule = RoyaltiesSchedule::<AccountId> {
-				entitlements: BoundedVec::truncate_from(vec![
-					(create_account(3), Permill::from_float(1.2)),
-					(create_account(4), Permill::from_float(3.3)),
-				]),
-			};
-
-			// Calls with invalid royalties should fail
-			assert_noop!(
-				Nft::set_royalties_schedule(
-					RawOrigin::Signed(collection_owner).into(),
-					collection_id,
-					royalties_schedule.clone()
-				),
-				Error::<Test>::RoyaltiesInvalid
-			);
-		});
-	}
->>>>>>> e033dffd
 }