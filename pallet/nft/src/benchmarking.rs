--- conflicted
+++ resolved
@@ -90,12 +90,8 @@
 
 	set_base_uri {
 		let collection_id = build_collection::<T>(None);
-<<<<<<< HEAD
-		let metadata_uri: Vec<u8> = "https://example.com/tokens/".into();
-=======
 		let string_limit = T::StringLimit::get();
 		let metadata_uri: Vec<u8> = vec![b'a'; string_limit as usize];
->>>>>>> 4e90e070
 	}: _(origin::<T>(&account::<T>("Alice")), collection_id, metadata_uri.clone())
 	verify {
 		let collection_info = CollectionInfo::<T>::get(collection_id).unwrap();
@@ -105,12 +101,8 @@
 
 	set_name {
 		let collection_id = build_collection::<T>(None);
-<<<<<<< HEAD
-		let name = BoundedVec::truncate_from("New Name".encode());
-=======
 		let string_limit = T::StringLimit::get();
 		let name = max_bounded_vec::<T::StringLimit>();
->>>>>>> 4e90e070
 	}: _(origin::<T>(&account::<T>("Alice")), collection_id, name.clone())
 	verify {
 		let collection_info = CollectionInfo::<T>::get(collection_id).unwrap();
@@ -132,11 +124,6 @@
 	create_collection {
 		let p in 1 .. (500);
 		let collection_id = Nft::<T>::next_collection_uuid().unwrap();
-<<<<<<< HEAD
-		let metadata = MetadataScheme::try_from(b"https://google.com/".as_slice()).unwrap();
-		let ccc = CrossChainCompatibility { xrpl: false };
-	}: _(origin::<T>(&account::<T>("Alice")), BoundedVec::truncate_from("Collection".encode()), p, None, None, metadata, None, ccc)
-=======
 		let string_limit = METADATA_SCHEME_LIMIT;
 		let metadata_uri: Vec<u8> = vec![b'a'; string_limit as usize];
 		let metadata = MetadataScheme::try_from(metadata_uri.as_slice()).unwrap();
@@ -144,7 +131,6 @@
 		let string_limit = T::StringLimit::get();
 		let name = max_bounded_vec::<T::StringLimit>();
 	}: _(origin::<T>(&account::<T>("Alice")), name, p, None, None, metadata, None, ccc)
->>>>>>> 4e90e070
 	verify {
 		let collection_info = CollectionInfo::<T>::get(collection_id);
 		assert_eq!(collection_info.unwrap().collection_issuance, p);
@@ -189,15 +175,9 @@
 		assert_ok!(T::MultiCurrency::mint_into(asset_id, &minter, mint_fee * 5u128 * p as u128));
 	}: _(origin::<T>(&minter), collection_id, p, Some(minter.clone()))
 	verify {
-<<<<<<< HEAD
 		assert_eq!(Nft::<T>::token_balance_of(&minter, collection_id), p);
 		for i in 1..=p {
 			assert_eq!(TokenInfo::<T>::get(collection_id, i).unwrap().owner, minter);
-=======
-		let collection_info = CollectionInfo::<T>::get(collection_id).expect("Collection not found");
-		for serial_number in 1..=p {
-			assert!(collection_info.is_token_owner(&minter, serial_number));
->>>>>>> 4e90e070
 		}
 	}
 
@@ -221,19 +201,10 @@
 
 	burn {
 		let collection_id = build_collection::<T>(None);
-<<<<<<< HEAD
 		assert!(TokenInfo::<T>::get(collection_id, 0).is_some());
 	}: _(origin::<T>(&account::<T>("Alice")), TokenId::from((collection_id, 0)))
 	verify {
 		assert!(TokenInfo::<T>::get(collection_id, 0).is_none());
-=======
-		let collection_info = CollectionInfo::<T>::get(collection_id).expect("Collection not found");
-		assert!(collection_info.token_exists(0));
-	}: _(origin::<T>(&account::<T>("Alice")), TokenId::from((collection_id, 0)))
-	verify {
-		let collection_info = CollectionInfo::<T>::get(collection_id).expect("Collection not found");
-		assert!(!collection_info.token_exists(0));
->>>>>>> 4e90e070
 	}
 
 	set_utility_flags {
@@ -258,15 +229,16 @@
 
 	issue_soulbound {
 		let collection_id = build_collection::<T>(None);
-		let issuance_id = NextIssuanceId::<T>::get();
 	}: _(origin::<T>(&account::<T>("Alice")), collection_id, 1, account::<T>("Bob"), TokenBurnAuthority::Both)
 	verify {
+		let collection_issuances =
+			PendingIssuances::<T>::get(collection_id).pending_issuances;
+
+		let pending_issuances = &collection_issuances[0].1;
+
 		assert_eq!(
-			PendingIssuances::<T>::get((collection_id, &account::<T>("Bob"), issuance_id)).unwrap(),
-			PendingIssuance {
-				quantity: 1,
-				burn_authority: TokenBurnAuthority::Both,
-			},
+			pending_issuances.len(),
+			1,
 		)
 	}
 
