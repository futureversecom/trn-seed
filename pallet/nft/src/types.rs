// Copyright 2022-2023 Futureverse Corporation Limited
//
// Licensed under the Apache License, Version 2.0 (the "License");
// you may not use this file except in compliance with the License.
// You may obtain a copy of the License at
//
//     http://www.apache.org/licenses/LICENSE-2.0
//
// Unless required by applicable law or agreed to in writing, software
// distributed under the License is distributed on an "AS IS" BASIS,
// WITHOUT WARRANTIES OR CONDITIONS OF ANY KIND, either express or implied.
// See the License for the specific language governing permissions and
// limitations under the License.
// You may obtain a copy of the License at the root of this project source code

//! NFT module types

use codec::{Decode, Encode, MaxEncodedLen};
use frame_support::{traits::Get, CloneNoBound, PartialEqNoBound, RuntimeDebugNoBound};
use scale_info::TypeInfo;
use seed_primitives::{
	CrossChainCompatibility, MetadataScheme, OriginChain, RoyaltiesSchedule, SerialNumber,
	TokenCount,
};
use sp_runtime::BoundedVec;
use sp_std::{fmt::Debug, prelude::*};

#[derive(Decode, Encode, Debug, Clone, Copy, PartialEq, TypeInfo)]
pub enum TokenOwnershipError {
	TokenLimitExceeded,
}

/// Struct that represents the owned serial numbers within a collection of an individual account
#[derive(
	PartialEqNoBound, RuntimeDebugNoBound, Decode, Encode, CloneNoBound, TypeInfo, MaxEncodedLen,
)]
#[codec(mel_bound(AccountId: MaxEncodedLen))]
#[scale_info(skip_type_params(MaxTokensPerCollection))]
pub struct TokenOwnership<AccountId, MaxTokensPerCollection>
where
	AccountId: Debug + PartialEq + Clone,
	MaxTokensPerCollection: Get<u32>,
{
	pub owner: AccountId,
	pub owned_serials: BoundedVec<SerialNumber, MaxTokensPerCollection>,
}

impl<AccountId, MaxTokensPerCollection> TokenOwnership<AccountId, MaxTokensPerCollection>
where
	AccountId: Debug + PartialEq + Clone,
	MaxTokensPerCollection: Get<u32>,
{
	/// Creates a new TokenOwnership with the given owner and serial numbers
	pub fn new(
		owner: AccountId,
		serial_numbers: BoundedVec<SerialNumber, MaxTokensPerCollection>,
	) -> Self {
		let mut owned_serials = serial_numbers.clone();
		owned_serials.sort();
		Self { owner, owned_serials }
	}

	/// Adds a serial to owned_serials and sorts the vec
	pub fn add(&mut self, serial_number: SerialNumber) -> Result<(), TokenOwnershipError> {
		self.owned_serials
			.try_push(serial_number)
			.map_err(|_| TokenOwnershipError::TokenLimitExceeded)?;
		self.owned_serials.sort();
		Ok(())
	}

	/// Returns true if the serial number is containerd within owned_serials
	pub fn contains_serial(&self, serial_number: &SerialNumber) -> bool {
		self.owned_serials.contains(serial_number)
	}
}

<<<<<<< HEAD
/// Determines compatibility with external chains.
/// If compatible with XRPL, XLS-20 tokens will be minted with every newly minted
/// token on The Root Network
#[derive(Default, Debug, Clone, Encode, Decode, PartialEq, TypeInfo, Copy, MaxEncodedLen)]
pub struct CrossChainCompatibility {
	/// This collection is compatible with the XLS-20 standard on XRPL
	pub xrpl: bool,
}

=======
>>>>>>> 4ab9b180
/// Information related to a specific collection
#[derive(
	PartialEqNoBound, RuntimeDebugNoBound, CloneNoBound, Encode, Decode, TypeInfo, MaxEncodedLen,
)]
#[codec(mel_bound(AccountId: MaxEncodedLen))]
#[scale_info(skip_type_params(MaxTokensPerCollection, StringLimit))]
pub struct CollectionInformation<AccountId, MaxTokensPerCollection, StringLimit>
where
	AccountId: Debug + PartialEq + Clone,
	MaxTokensPerCollection: Get<u32>,
	StringLimit: Get<u32>,
{
	/// The owner of the collection
	pub owner: AccountId,
	/// A human friendly name
	pub name: BoundedVec<u8, StringLimit>,
	/// Collection metadata reference scheme
	pub metadata_scheme: MetadataScheme,
	/// configured royalties schedule
	pub royalties_schedule: Option<RoyaltiesSchedule<AccountId>>,
	/// Maximum number of tokens allowed in a collection
	pub max_issuance: Option<TokenCount>,
	/// The chain in which the collection was minted originally
	pub origin_chain: OriginChain,
	/// The next available serial_number
	pub next_serial_number: SerialNumber,
	/// the total count of tokens in this collection
	pub collection_issuance: TokenCount,
	/// This collections compatibility with other chains
	pub cross_chain_compatibility: CrossChainCompatibility,
	/// All serial numbers owned by an account in a collection
	pub owned_tokens:
		BoundedVec<TokenOwnership<AccountId, MaxTokensPerCollection>, MaxTokensPerCollection>,
}

impl<AccountId, MaxTokensPerCollection, StringLimit>
	CollectionInformation<AccountId, MaxTokensPerCollection, StringLimit>
where
	AccountId: Debug + PartialEq + Clone,
	MaxTokensPerCollection: Get<u32>,
	StringLimit: Get<u32>,
{
	/// Check whether a token has been minted in a collection
	pub fn token_exists(&self, serial_number: SerialNumber) -> bool {
		self.owned_tokens
			.iter()
			.any(|token_ownership| token_ownership.contains_serial(&serial_number))
	}

	/// Check whether who is the collection owner
	pub fn is_collection_owner(&self, who: &AccountId) -> bool {
		&self.owner == who
	}

	/// Check whether who owns the serial number in collection_info
	pub fn is_token_owner(&self, who: &AccountId, serial_number: SerialNumber) -> bool {
		self.owned_tokens.iter().any(|token_ownership| {
			if &token_ownership.owner == who {
				token_ownership.contains_serial(&serial_number)
			} else {
				false
			}
		})
	}

	/// Get's the token owner
	pub fn get_token_owner(&self, serial_number: SerialNumber) -> Option<AccountId> {
		let token = self.owned_tokens.iter().find(|x| x.contains_serial(&serial_number))?;
		Some(token.owner.clone())
	}

	/// Adds a list of tokens to a users balance in collection_info
	pub fn add_user_tokens(
		&mut self,
		token_owner: &AccountId,
		serial_numbers: BoundedVec<SerialNumber, MaxTokensPerCollection>,
	) -> Result<(), TokenOwnershipError> {
		if self
			.owned_tokens
			.iter()
			.any(|token_ownership| &token_ownership.owner == token_owner)
		{
			for token_ownership in self.owned_tokens.iter_mut() {
				if &token_ownership.owner != token_owner {
					continue;
				}
				// Add new serial numbers to existing owner
				for serial_number in serial_numbers.iter() {
					token_ownership.add(*serial_number)?;
				}
			}
		} else {
			// If token owner doesn't exist, create new entry
			let new_token_ownership = TokenOwnership::new(token_owner.clone(), serial_numbers);
			self.owned_tokens
				.try_push(new_token_ownership)
				.map_err(|_| TokenOwnershipError::TokenLimitExceeded)?;
		}
		Ok(())
	}

	/// Removes a list of tokens from a users balance in collection_info
	pub fn remove_user_tokens(
		&mut self,
		token_owner: &AccountId,
		serial_numbers: BoundedVec<SerialNumber, MaxTokensPerCollection>,
	) {
		let mut removing_all_tokens: bool = false;
		for token_ownership in self.owned_tokens.iter_mut() {
			if &token_ownership.owner != token_owner {
				continue;
			}
			token_ownership.owned_serials.retain(|serial| !serial_numbers.contains(serial));
			removing_all_tokens = token_ownership.owned_serials.is_empty();
			break;
		}
		// Check whether the owner has any tokens left, if not remove them from the collection
		if removing_all_tokens {
			self.owned_tokens
				.retain(|token_ownership| &token_ownership.owner != token_owner);
		}
	}
}<|MERGE_RESOLUTION|>--- conflicted
+++ resolved
@@ -75,18 +75,6 @@
 	}
 }
 
-<<<<<<< HEAD
-/// Determines compatibility with external chains.
-/// If compatible with XRPL, XLS-20 tokens will be minted with every newly minted
-/// token on The Root Network
-#[derive(Default, Debug, Clone, Encode, Decode, PartialEq, TypeInfo, Copy, MaxEncodedLen)]
-pub struct CrossChainCompatibility {
-	/// This collection is compatible with the XLS-20 standard on XRPL
-	pub xrpl: bool,
-}
-
-=======
->>>>>>> 4ab9b180
 /// Information related to a specific collection
 #[derive(
 	PartialEqNoBound, RuntimeDebugNoBound, CloneNoBound, Encode, Decode, TypeInfo, MaxEncodedLen,
