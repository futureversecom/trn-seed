// Copyright 2022-2023 Futureverse Corporation Limited
//
// Licensed under the Apache License, Version 2.0 (the "License");
// you may not use this file except in compliance with the License.
// You may obtain a copy of the License at
//
//     http://www.apache.org/licenses/LICENSE-2.0
//
// Unless required by applicable law or agreed to in writing, software
// distributed under the License is distributed on an "AS IS" BASIS,
// WITHOUT WARRANTIES OR CONDITIONS OF ANY KIND, either express or implied.
// See the License for the specific language governing permissions and
// limitations under the License.
// You may obtain a copy of the License at the root of this project source code

//! NFT module types

use codec::{Decode, Encode, MaxEncodedLen};
use frame_support::{traits::Get, CloneNoBound, PartialEqNoBound, RuntimeDebugNoBound};
use scale_info::TypeInfo;
<<<<<<< HEAD
use seed_primitives::{MetadataScheme, OriginChain, RoyaltiesSchedule, SerialNumber, TokenCount};
use serde::{ser::SerializeStruct, Deserialize, Serialize};
use sp_runtime::{BoundedVec, Permill};
=======
use seed_primitives::{
	CrossChainCompatibility, MetadataScheme, OriginChain, RoyaltiesSchedule, SerialNumber,
	TokenCount,
};
use sp_runtime::BoundedVec;
>>>>>>> da9d60bc
use sp_std::{fmt::Debug, prelude::*};

#[derive(Decode, Encode, Debug, Clone, Copy, PartialEq, TypeInfo)]
pub enum TokenOwnershipError {
	TokenLimitExceeded,
}

/// Struct that represents the owned serial numbers within a collection of an individual account
#[derive(
	PartialEqNoBound, RuntimeDebugNoBound, Decode, Encode, CloneNoBound, TypeInfo, MaxEncodedLen,
)]
#[codec(mel_bound(AccountId: MaxEncodedLen))]
#[scale_info(skip_type_params(MaxTokensPerCollection))]
pub struct TokenOwnership<AccountId, MaxTokensPerCollection>
where
	AccountId: Debug + PartialEq + Clone,
	MaxTokensPerCollection: Get<u32>,
{
	pub owner: AccountId,
	pub owned_serials: BoundedVec<SerialNumber, MaxTokensPerCollection>,
}

impl<AccountId, MaxTokensPerCollection> TokenOwnership<AccountId, MaxTokensPerCollection>
where
	AccountId: Debug + PartialEq + Clone,
	MaxTokensPerCollection: Get<u32>,
{
	/// Creates a new TokenOwnership with the given owner and serial numbers
	pub fn new(
		owner: AccountId,
		serial_numbers: BoundedVec<SerialNumber, MaxTokensPerCollection>,
	) -> Self {
		let mut owned_serials = serial_numbers.clone();
		owned_serials.sort();
		Self { owner, owned_serials }
	}

	/// Adds a serial to owned_serials and sorts the vec
	pub fn add(&mut self, serial_number: SerialNumber) -> Result<(), TokenOwnershipError> {
		self.owned_serials
			.try_push(serial_number)
			.map_err(|_| TokenOwnershipError::TokenLimitExceeded)?;
		self.owned_serials.sort();
		Ok(())
	}

	/// Returns true if the serial number is containerd within owned_serials
	pub fn contains_serial(&self, serial_number: &SerialNumber) -> bool {
		self.owned_serials.contains(serial_number)
	}
}

<<<<<<< HEAD
/// Determines compatibility with external chains.
/// If compatible with XRPL, XLS-20 tokens will be minted with every newly minted
/// token on The Root Network
#[derive(Debug, Clone, Encode, Decode, Deserialize, PartialEq, TypeInfo, Copy, MaxEncodedLen)]
pub struct CrossChainCompatibility {
	/// This collection is compatible with the XLS-20 standard on XRPL
	pub xrpl: bool,
}

impl Serialize for CrossChainCompatibility {
	fn serialize<S>(&self, serializer: S) -> Result<S::Ok, S::Error>
	where
		S: serde::Serializer,
	{
		let mut s = serializer.serialize_struct("CrossChainCompatibility", 1)?;
		s.serialize_field("xrpl", &self.xrpl)?;
		s.end()
	}
}

impl Default for CrossChainCompatibility {
	fn default() -> Self {
		Self { xrpl: false }
	}
}

=======
>>>>>>> da9d60bc
/// Information related to a specific collection
/// Need for separate collection structure from CollectionInformation for RPC call is cause
/// of complexity of deserialization/serialization BoundedVec
#[derive(
	PartialEqNoBound,
	RuntimeDebugNoBound,
	CloneNoBound,
	Encode,
	Serialize,
	Deserialize,
	Decode,
	TypeInfo,
)]
#[codec(mel_bound(AccountId: MaxEncodedLen))]
pub struct CollectionDetail<AccountId>
where
	AccountId: Debug + PartialEq + Clone,
{
	/// The owner of the collection
	pub owner: AccountId,
	/// A human friendly name
	pub name: Vec<u8>,
	/// Collection metadata reference scheme
	pub metadata_scheme: Vec<u8>,
	/// configured royalties schedule
	pub royalties_schedule: Option<Vec<(AccountId, Permill)>>,
	/// Maximum number of tokens allowed in a collection
	pub max_issuance: Option<TokenCount>,
	/// The chain in which the collection was minted originally
	pub origin_chain: OriginChain,
	/// The next available serial_number
	pub next_serial_number: SerialNumber,
	/// the total count of tokens in this collection
	pub collection_issuance: TokenCount,
	/// This collections compatibility with other chains
	pub cross_chain_compatibility: CrossChainCompatibility,
}

/// Information related to a specific collection
#[derive(
	PartialEqNoBound, RuntimeDebugNoBound, CloneNoBound, Encode, Decode, TypeInfo, MaxEncodedLen,
)]
#[codec(mel_bound(AccountId: MaxEncodedLen))]
#[scale_info(skip_type_params(MaxTokensPerCollection, StringLimit))]
pub struct CollectionInformation<AccountId, MaxTokensPerCollection, StringLimit>
where
	AccountId: Debug + PartialEq + Clone,
	MaxTokensPerCollection: Get<u32>,
	StringLimit: Get<u32>,
{
	/// The owner of the collection
	pub owner: AccountId,
	/// A human friendly name
	pub name: BoundedVec<u8, StringLimit>,
	/// Collection metadata reference scheme
	pub metadata_scheme: MetadataScheme,
	/// configured royalties schedule
	pub royalties_schedule: Option<RoyaltiesSchedule<AccountId>>,
	/// Maximum number of tokens allowed in a collection
	pub max_issuance: Option<TokenCount>,
	/// The chain in which the collection was minted originally
	pub origin_chain: OriginChain,
	/// The next available serial_number
	pub next_serial_number: SerialNumber,
	/// the total count of tokens in this collection
	pub collection_issuance: TokenCount,
	/// This collections compatibility with other chains
	pub cross_chain_compatibility: CrossChainCompatibility,
	/// All serial numbers owned by an account in a collection
	pub owned_tokens:
		BoundedVec<TokenOwnership<AccountId, MaxTokensPerCollection>, MaxTokensPerCollection>,
}

impl<AccountId, MaxTokensPerCollection, StringLimit>
	CollectionInformation<AccountId, MaxTokensPerCollection, StringLimit>
where
	AccountId: Debug + PartialEq + Clone,
	MaxTokensPerCollection: Get<u32>,
	StringLimit: Get<u32>,
{
	/// Check whether a token has been minted in a collection
	pub fn token_exists(&self, serial_number: SerialNumber) -> bool {
		self.owned_tokens
			.iter()
			.any(|token_ownership| token_ownership.contains_serial(&serial_number))
	}

	/// Check whether who is the collection owner
	pub fn is_collection_owner(&self, who: &AccountId) -> bool {
		&self.owner == who
	}

	/// Check whether who owns the serial number in collection_info
	pub fn is_token_owner(&self, who: &AccountId, serial_number: SerialNumber) -> bool {
		self.owned_tokens.iter().any(|token_ownership| {
			if &token_ownership.owner == who {
				token_ownership.contains_serial(&serial_number)
			} else {
				false
			}
		})
	}

	/// Get's the token owner
	pub fn get_token_owner(&self, serial_number: SerialNumber) -> Option<AccountId> {
		let token = self.owned_tokens.iter().find(|x| x.contains_serial(&serial_number))?;
		Some(token.owner.clone())
	}

	/// Adds a list of tokens to a users balance in collection_info
	pub fn add_user_tokens(
		&mut self,
		token_owner: &AccountId,
		serial_numbers: BoundedVec<SerialNumber, MaxTokensPerCollection>,
	) -> Result<(), TokenOwnershipError> {
		if self
			.owned_tokens
			.iter()
			.any(|token_ownership| &token_ownership.owner == token_owner)
		{
			for token_ownership in self.owned_tokens.iter_mut() {
				if &token_ownership.owner != token_owner {
					continue;
				}
				// Add new serial numbers to existing owner
				for serial_number in serial_numbers.iter() {
					token_ownership.add(*serial_number)?;
				}
			}
		} else {
			// If token owner doesn't exist, create new entry
			let new_token_ownership = TokenOwnership::new(token_owner.clone(), serial_numbers);
			self.owned_tokens
				.try_push(new_token_ownership)
				.map_err(|_| TokenOwnershipError::TokenLimitExceeded)?;
		}
		Ok(())
	}

	/// Removes a list of tokens from a users balance in collection_info
	pub fn remove_user_tokens(
		&mut self,
		token_owner: &AccountId,
		serial_numbers: BoundedVec<SerialNumber, MaxTokensPerCollection>,
	) {
		let mut removing_all_tokens: bool = false;
		for token_ownership in self.owned_tokens.iter_mut() {
			if &token_ownership.owner != token_owner {
				continue;
			}
			token_ownership.owned_serials.retain(|serial| !serial_numbers.contains(serial));
			removing_all_tokens = token_ownership.owned_serials.is_empty();
			break;
		}
		// Check whether the owner has any tokens left, if not remove them from the collection
		if removing_all_tokens {
			self.owned_tokens
				.retain(|token_ownership| &token_ownership.owner != token_owner);
		}
	}
}<|MERGE_RESOLUTION|>--- conflicted
+++ resolved
@@ -18,17 +18,12 @@
 use codec::{Decode, Encode, MaxEncodedLen};
 use frame_support::{traits::Get, CloneNoBound, PartialEqNoBound, RuntimeDebugNoBound};
 use scale_info::TypeInfo;
-<<<<<<< HEAD
-use seed_primitives::{MetadataScheme, OriginChain, RoyaltiesSchedule, SerialNumber, TokenCount};
-use serde::{ser::SerializeStruct, Deserialize, Serialize};
-use sp_runtime::{BoundedVec, Permill};
-=======
 use seed_primitives::{
 	CrossChainCompatibility, MetadataScheme, OriginChain, RoyaltiesSchedule, SerialNumber,
 	TokenCount,
 };
-use sp_runtime::BoundedVec;
->>>>>>> da9d60bc
+use serde::{ser::SerializeStruct, Deserialize, Serialize};
+use sp_runtime::{BoundedVec, Permill};
 use sp_std::{fmt::Debug, prelude::*};
 
 #[derive(Decode, Encode, Debug, Clone, Copy, PartialEq, TypeInfo)]
@@ -81,7 +76,6 @@
 	}
 }
 
-<<<<<<< HEAD
 /// Determines compatibility with external chains.
 /// If compatible with XRPL, XLS-20 tokens will be minted with every newly minted
 /// token on The Root Network
@@ -108,8 +102,6 @@
 	}
 }
 
-=======
->>>>>>> da9d60bc
 /// Information related to a specific collection
 /// Need for separate collection structure from CollectionInformation for RPC call is cause
 /// of complexity of deserialization/serialization BoundedVec
