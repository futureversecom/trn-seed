// Copyright 2023-2024 Futureverse Corporation Limited
//
// Licensed under the Apache License, Version 2.0 (the "License");
// you may not use this file except in compliance with the License.
// You may obtain a copy of the License at
//
//     http://www.apache.org/licenses/LICENSE-2.0
//
// Unless required by applicable law or agreed to in writing, software
// distributed under the License is distributed on an "AS IS" BASIS,
// WITHOUT WARRANTIES OR CONDITIONS OF ANY KIND, either express or implied.
// See the License for the specific language governing permissions and
// limitations under the License.
// You may obtain a copy of the License at the root of this project source code

#![cfg_attr(not(feature = "std"), no_std)]
extern crate alloc;

pub use pallet::*;

use frame_support::pallet_prelude::*;
use frame_system::pallet_prelude::*;
use sp_core::{ecdsa, H160};
use sp_io::hashing::keccak_256;
use sp_runtime::FixedPointOperand;

use alloc::{boxed::Box, string::String, vec::Vec};
use doughnut_rs::{
	doughnut::Doughnut,
	signature::{crypto::verify_signature, SignatureVersion},
	traits::{DoughnutApi, DoughnutVerify},
	Topping,
};
use frame_support::{
	dispatch::{DispatchInfo, GetDispatchInfo, PostDispatchInfo},
	traits::{GetCallMetadata, IsSubType},
};
use frame_system::{CheckNonZeroSender, CheckNonce, CheckWeight};
use pallet_transaction_payment::{ChargeTransactionPayment, OnChargeTransaction};
use seed_pallet_common::{log, ExtrinsicChecker};
use seed_primitives::AccountId20;
use sp_runtime::{
	traits::{
		DispatchInfoOf, Dispatchable, PostDispatchInfoOf, SignedExtension, StaticLookup, Zero,
	},
	transaction_validity::ValidTransactionBuilder,
};

pub mod weights;
pub use weights::WeightInfo;

#[cfg(feature = "runtime-benchmarks")]
mod benchmarking;
#[cfg(test)]
mod mock;
#[cfg(test)]
mod test;

const TRN_PERMISSION_DOMAIN: &str = "trn";
/// The logging target for this pallet
#[allow(dead_code)]
pub(crate) const LOG_TARGET: &str = "doughnut";

/// Checks performed on a fee payer of a Doughnut transaction
pub type DoughnutFeePayerValidations<T> =
	(pallet_transaction_payment::ChargeTransactionPayment<T>,);

/// Checks performed on a sender of a Doughnut transaction
pub type DoughnutSenderValidations<T> = (
	frame_system::CheckNonZeroSender<T>,
	frame_system::CheckNonce<T>,
	frame_system::CheckWeight<T>,
);

impl<T> Call<T>
where
	T: Send + Sync + Config,
	<T as frame_system::Config>::RuntimeCall: Dispatchable<Info = DispatchInfo, PostInfo = PostDispatchInfo>,
	<T as frame_system::Config>::Nonce: Into<u32>,
	T::AccountId: From<H160> + Into<H160>,
	T: pallet_transaction_payment::Config,
	<<T as pallet_transaction_payment::Config>::OnChargeTransaction as OnChargeTransaction<T>>::Balance:
		Send + Sync + FixedPointOperand + From<u64>,
	<T as frame_system::Config>::RuntimeCall: From<<T as Config>::RuntimeCall>,
	PostDispatchInfo: From<<<T as Config>::RuntimeCall as Dispatchable>::PostInfo>,
	<T as frame_system::Config>::Nonce: From<u32>,
	<T as Config>::RuntimeCall: GetCallMetadata,
{
	pub fn is_self_contained(&self) -> bool {
		matches!(self, Call::transact { .. })
	}

	pub fn check_self_contained(&self) -> Option<Result<H160, TransactionValidityError>> {
		if let Call::transact { call, doughnut, nonce, genesis_hash, tip, signature } = self {
			let check = || {
				// run doughnut common validations
				let Ok(Doughnut::V1(doughnut_v1)) = Pallet::<T>::run_doughnut_common_validations(doughnut.clone())
				else {
					return Err(TransactionValidityError::Invalid(InvalidTransaction::BadProof));
				};

				// Validate doughnut - expiry
				doughnut_v1.validate(doughnut_v1.holder, frame_system::Pallet::<T>::block_number()).map_err(|e| {
					log!(info, "🍩 failed to validate doughnut expiry: {:?}", e);
					TransactionValidityError::Invalid(InvalidTransaction::BadProof)
				})?;

				// Verify doughnut signature
				doughnut_v1.verify().map_err(|e| {
					log!(info, "🍩 failed to verify doughnut signature: {:?}", e);
					TransactionValidityError::Invalid(InvalidTransaction::BadProof)
				})?;

				// Retrieve holder address
				let Ok(holder_address) = crate::Pallet::<T>::get_address(doughnut_v1.holder) else {
					log!(info, "🍩 failed to get holder address: {:?}", doughnut_v1.holder);
					return Err(TransactionValidityError::Invalid(InvalidTransaction::BadSigner));
				};

				// Verify outer signature against holder address
				let outer_call: Call<T> = Call::transact {
					call: call.clone(),
					doughnut: doughnut.clone(),
					nonce: *nonce,
					genesis_hash: *genesis_hash,
					tip: *tip,
					signature: Vec::<u8>::new(),
				};

				verify_signature(
					SignatureVersion::EIP191 as u8,
					signature,
					&doughnut_v1.holder(),
					outer_call.encode().as_slice(),
				)
				.map_err(|e| {
					log!(info, "🍩 failed to verify outer signature: {:?}", e);
					TransactionValidityError::Invalid(InvalidTransaction::BadProof)
				})?;

				// Resolve to holder address
				Ok(holder_address.into())
			};

			Some(check())
		} else {
			None
		}
	}

	pub fn pre_dispatch_self_contained(
		&self,
		_origin: &H160,
		_dispatch_info: &DispatchInfoOf<<T as frame_system::Config>::RuntimeCall>,
		_len: usize,
	) -> Option<Result<(), TransactionValidityError>> {
		if let Call::transact { .. } = self {
			// pre dispatch will be done within the "apply_self_contained" below.
			Ok(()).into()
		} else {
			None
		}
	}

	pub fn validate_self_contained(
		&self,
		origin: &H160,
		dispatch_info: &DispatchInfoOf<<T as frame_system::Config>::RuntimeCall>,
		len: usize,
	) -> Option<TransactionValidity> {
		if let Call::transact { call: inner_call, doughnut, genesis_hash, nonce, tip, .. } = self {
<<<<<<< HEAD
			let fee_payer_address = Self::validate_params(doughnut, genesis_hash, inner_call).ok()?;
			let sender_address = T::AccountId::from(*origin);

			// construct the validation instances
			let validations_fee_payer: DoughnutFeePayerValidations<T> =
				(ChargeTransactionPayment::<T>::from((*tip).into()),);
			let validations_sender: DoughnutSenderValidations<T> =
				(CheckNonZeroSender::new(), CheckNonce::from((*nonce).into()), CheckWeight::new());

			SignedExtension::validate(
				&validations_sender,
				&sender_address,
				&(**inner_call).clone().into(),
				dispatch_info,
				len,
			)
			.ok()?;
			SignedExtension::validate(
				&validations_fee_payer,
				&fee_payer_address,
				&(**inner_call).clone().into(),
				dispatch_info,
				len,
			)
			.ok()?;

			// priority is based on the provided tip in the doughnut transaction data
			let priority = ChargeTransactionPayment::<T>::get_priority(dispatch_info, len, (*tip).into(), 0.into());
			let who: T::AccountId = (*origin).into();
			let account = frame_system::Account::<T>::get(who.clone());
			let transaction_nonce = { *nonce };
			let mut builder =
				ValidTransactionBuilder::default().and_provides((origin, transaction_nonce)).priority(priority);

			// In the context of the pool, a transaction with
			// too high a nonce is still considered valid
			if transaction_nonce > account.nonce.into() {
				if let Some(prev_nonce) = transaction_nonce.checked_sub(1) {
					builder = builder.and_requires((origin, prev_nonce))
=======
			let validate = || -> TransactionValidity {
				let fee_payer_address = Self::validate_params(doughnut, genesis_hash, inner_call).map_err(|_| {
					InvalidTransaction::Call
				})?;
				let sender_address = T::AccountId::from(*origin);

				// construct the validation instances
				let validations_fee_payer: DoughnutFeePayerValidations<T> =
					(ChargeTransactionPayment::<T>::from((*tip).into()),);
				let validations_sender: DoughnutSenderValidations<T> =
					(CheckNonZeroSender::new(), CheckNonce::from(nonce.clone().into()), CheckWeight::new());

				SignedExtension::validate(
					&validations_sender,
					&sender_address,
					&(**inner_call).clone().into(),
					dispatch_info,
					len,
				)?;
				SignedExtension::validate(
					&validations_fee_payer,
					&fee_payer_address,
					&(**inner_call).clone().into(),
					dispatch_info,
					len,
				)?;

				// priority is based on the provided tip in the doughnut transaction data
				let priority = ChargeTransactionPayment::<T>::get_priority(&dispatch_info, len, (*tip).into(), 0.into());
				let who: T::AccountId = (*origin).into();
				let account = frame_system::Account::<T>::get(who.clone());
				let transaction_nonce = *nonce as u32;
				let mut builder =
					ValidTransactionBuilder::default().and_provides((origin, transaction_nonce)).priority(priority);

				// In the context of the pool, a transaction with
				// too high a nonce is still considered valid
				if transaction_nonce > account.nonce.clone().into() {
					if let Some(prev_nonce) = transaction_nonce.checked_sub(1) {
						builder = builder.and_requires((origin, prev_nonce))
					}
>>>>>>> 4ab9b180
				}

				builder.build()
			};

			Some(validate())
		} else {
			None
		}
	}

	pub fn apply_self_contained(
		call: <T as Config>::RuntimeCall,
		info: &H160,
		dispatch_info: &DispatchInfoOf<<T as frame_system::Config>::RuntimeCall>,
		len: usize,
	) -> Option<sp_runtime::DispatchResultWithInfo<PostDispatchInfoOf<<T as Config>::RuntimeCall>>> {
		if let Some(Call::transact { call: inner_call, doughnut, genesis_hash, nonce, tip, .. }) = call.is_sub_type() {
			let fee_payer_address = Self::validate_params(doughnut, genesis_hash, inner_call).ok()?;
			let sender_address = T::AccountId::from(*info);

			// Pre dispatch
			// Create the validation instances for this extrinsic
			let validations_fee_payer: DoughnutFeePayerValidations<T> =
				(ChargeTransactionPayment::<T>::from((*tip).into()),);
			let validations_sender: DoughnutSenderValidations<T> =
				(CheckNonZeroSender::new(), CheckNonce::from((*nonce).into()), CheckWeight::new());

			let pre_sender = SignedExtension::pre_dispatch(
				validations_sender,
				&sender_address,
				&(**inner_call).clone().into(),
				dispatch_info,
				len,
			)
			.ok()?;
			let pre_issuer = SignedExtension::pre_dispatch(
				validations_fee_payer,
				&fee_payer_address,
				&(**inner_call).clone().into(),
				dispatch_info,
				len,
			)
			.ok()?;

			// Dispatch the outer call. i.e Doughnut::transact() with None as the origin
			let res = call.dispatch(frame_system::RawOrigin::None.into());
			let post_info = res.unwrap_or_else(|err| err.post_info);

			// post dispatch
			<DoughnutFeePayerValidations<T> as SignedExtension>::post_dispatch(
				Some(pre_issuer),
				dispatch_info,
				&post_info.into(),
				len,
				&res.map(|_| ()).map_err(|e| e.error),
			)
			.ok()?;
			<DoughnutSenderValidations<T> as SignedExtension>::post_dispatch(
				Some(pre_sender),
				dispatch_info,
				&post_info.into(),
				len,
				&res.map(|_| ()).map_err(|e| e.error),
			)
			.ok()?;

			return Some(res);
		}
		None
	}

	fn validate_params(
		doughnut: &[u8],
		genesis_hash: &T::Hash,
		call: &<T as Config>::RuntimeCall,
	) -> Result<T::AccountId, String> {
		// Genesis hash check
		let genesis_hash_onchain: T::Hash = frame_system::Pallet::<T>::block_hash(BlockNumberFor::<T>::zero());
		if *genesis_hash != genesis_hash_onchain {
			log!(info, "🍩 genesis hash mismatch: {:?}", genesis_hash);
			return Err("🍩 genesis hash mismatch".into());
		}

		// Doughnut work
		// run doughnut common validations
		let Ok(Doughnut::V1(doughnut_v1)) = crate::Pallet::<T>::run_doughnut_common_validations(doughnut.to_vec())
		else {
			return Err("🍩 Doughnut validation failed.".into());
		};
		// No need to do the doughnut verification again since already did in check_self_contained()
		let Ok(fee_payer_doughnut) = crate::Pallet::<T>::get_address(doughnut_v1.fee_payer()) else {
			log!(info, "🍩 failed to get fee payer address: {:?}", doughnut_v1.fee_payer());
			return Err("🍩 failed to get fee payer address".into());
		};
		let mut fee_payer_address = fee_payer_doughnut;
		// Futurepass check
		if <T as Config>::FuturepassLookup::check_extrinsic(call, &()).is_ok() {
			let Ok(futurepass) = <T as Config>::FuturepassLookup::lookup(fee_payer_address.clone().into()) else {
				log!(info, "🍩 failed to retrieve futurepass address for the address: {:?}", fee_payer_address);
				return Err("🍩 failed to retrieve futurepass address for the address".into());
			};
			fee_payer_address = futurepass.into();
		}

		Ok(fee_payer_address)
	}
}

#[frame_support::pallet]
pub mod pallet {
	use super::*;

	const STORAGE_VERSION: StorageVersion = StorageVersion::new(0);

	#[pallet::pallet]
	#[pallet::storage_version(STORAGE_VERSION)]
	pub struct Pallet<T>(PhantomData<T>);

	#[pallet::config]
	pub trait Config: frame_system::Config
	where
		<Self as frame_system::Config>::AccountId: From<H160>,
	{
		/// The overarching event type
		type RuntimeEvent: From<Event<Self>> + IsType<<Self as frame_system::Config>::RuntimeEvent>;
		/// The overarching call type.
		type RuntimeCall: Parameter
			+ Dispatchable<RuntimeOrigin = Self::RuntimeOrigin>
			+ GetDispatchInfo
			+ From<frame_system::Call<Self>>
			+ IsSubType<Call<Self>>
			+ GetCallMetadata;
		/// Inner call validator
		type CallValidator: ExtrinsicChecker<
			Call = <Self as Config>::RuntimeCall,
			Extra = Topping,
			Result = DispatchResult,
		>;
		/// A lookup to get futurepass account id for a futurepass holder.
		type FuturepassLookup: StaticLookup<Source = H160, Target = H160>
			+ ExtrinsicChecker<
				Call = <Self as Config>::RuntimeCall,
				Extra = (),
				Result = DispatchResult,
			>;
		/// Weight information for the extrinsic call in this module.
		type WeightInfo: WeightInfo;
	}

	/// Storage map for revoked doughnut information
	#[pallet::storage]
	pub type BlockedDoughnuts<T: Config> = StorageMap<_, Twox64Concat, [u8; 32], bool, ValueQuery>;

	/// Double map from issuer to blocked holder
	#[pallet::storage]
	pub type BlockedHolders<T: Config> = StorageDoubleMap<
		_,
		Twox64Concat,
		T::AccountId,
		Twox64Concat,
		T::AccountId,
		bool,
		ValueQuery,
	>;

	/// Storage map for whitelisted holder information
	#[pallet::storage]
	pub type WhitelistedHolders<T: Config> =
		StorageMap<_, Twox64Concat, T::AccountId, bool, ValueQuery>;

	#[pallet::event]
	#[pallet::generate_deposit(pub (super) fn deposit_event)]
	pub enum Event<T: Config>
	where
		<T as frame_system::Config>::AccountId: From<H160>,
	{
		/// Doughnut transaction executed
		DoughnutCallExecuted {
			doughnut: Vec<u8>,
			call: <T as Config>::RuntimeCall,
			result: DispatchResult,
		},
		/// Whitelisted holders updated
		WhitelistedHoldersUpdated { holder: T::AccountId, enabled: bool },
		/// Doughnut revoke state updated
		DoughnutRevokeStateUpdated { doughnut_hash: [u8; 32], revoked: bool },
		/// Holder revocation updated
		HolderRevokeStateUpdated { issuer: T::AccountId, holder: T::AccountId, revoked: bool },
	}

	#[pallet::error]
	pub enum Error<T> {
		/// Doguhnut decode failed.
		DoughnutDecodeFailed,
		/// Unsupported doughnut version
		UnsupportedDoughnutVersion,
		/// Doughnut verify failed
		DoughnutVerifyFailed,
		/// Sender is not authorized to use the doughnut
		UnauthorizedSender,
		/// Cannot revoke doughnut that does was issued by another account
		CallerNotIssuer,
		/// The doughnut has been revoked by the issuer
		DoughnutRevoked,
		/// The holder address has been revoked by the issuer
		HolderRevoked,
		/// Topping decode failed.
		ToppingDecodeFailed,
		/// Unable to find TRN domain.
		TRNDomainNotfound,
		/// Topping permissions denied.
		ToppingPermissionDenied,
		/// Inner call is not whitelisted
		UnsupportedInnerCall,
		/// Holder not whitelisted
		HolderNotWhitelisted,
	}

	#[pallet::hooks]
	impl<T: Config> Hooks<BlockNumberFor<T>> for Pallet<T> where
		<T as frame_system::Config>::AccountId: From<H160>
	{
	}

	#[pallet::call]
	impl<T: Config> Pallet<T>
	where
		<T as frame_system::Config>::AccountId: From<H160>,
		<T as Config>::RuntimeCall: GetCallMetadata,
	{
		#[pallet::call_index(0)]
		#[pallet::weight({
			let call_weight = call.get_dispatch_info().weight;
			T::WeightInfo::transact().saturating_add(call_weight)
		})]
		pub fn transact(
			origin: OriginFor<T>,
			call: Box<<T as Config>::RuntimeCall>,
			doughnut: Vec<u8>,
			_nonce: u32,
			_genesis_hash: T::Hash,
			_tip: u64,
			_signature: Vec<u8>,
		) -> DispatchResult {
			ensure_none(origin)?;

			// run doughnut common validations
			let Doughnut::V1(doughnut_v1) =
				Self::run_doughnut_common_validations(doughnut.clone())?
			else {
				return Err(Error::<T>::UnsupportedDoughnutVersion)?;
			};

			// verify the doughnut
			doughnut_v1.verify().map_err(|_| Error::<T>::DoughnutVerifyFailed)?;

			// Check holder == sender
			let issuer_address = Self::get_address(doughnut_v1.issuer)?;
			let holder_address = Self::get_address(doughnut_v1.holder)?;

			// check whitelisted holder
			ensure!(
				WhitelistedHolders::<T>::get(holder_address.clone()),
				Error::<T>::HolderNotWhitelisted
			);

			// Ensure doughnut is not revoked
			let doughnut_hash = keccak_256(&doughnut);
			ensure!(!BlockedDoughnuts::<T>::get(doughnut_hash), Error::<T>::DoughnutRevoked);

			// Ensure holder is not revoked
			ensure!(
				!BlockedHolders::<T>::get(issuer_address.clone(), holder_address.clone()),
				Error::<T>::HolderRevoked
			);

			// permission domain - topping validations
			let Some(mut topping_payload) = doughnut_v1.get_topping(TRN_PERMISSION_DOMAIN) else {
				return Err(Error::<T>::TRNDomainNotfound)?;
			};
			let topping = Topping::decode(&mut topping_payload)
				.map_err(|_| Error::<T>::ToppingDecodeFailed)?;

			// check topping permissions
			T::CallValidator::check_extrinsic(&(*call), &topping)?;

			// dispatch the inner call
			let issuer_origin = frame_system::RawOrigin::Signed(issuer_address).into();
			let e = call.clone().dispatch(issuer_origin);
			Self::deposit_event(Event::<T>::DoughnutCallExecuted {
				doughnut,
				call: *call,
				result: e.map(|_| ()).map_err(|e| e.error),
			});

			Ok(())
		}

		/// Block a specific doughnut to be used
		#[pallet::call_index(1)]
		#[pallet::weight(T::WeightInfo::revoke_doughnut())]
		pub fn revoke_doughnut(
			origin: OriginFor<T>,
			doughnut: Vec<u8>,
			revoke: bool,
		) -> DispatchResult {
			let who = ensure_signed(origin.clone())?;
			// run doughnut common validations
			let Ok(Doughnut::V1(doughnut_v1)) =
				Self::run_doughnut_common_validations(doughnut.clone())
			else {
				return Err(Error::<T>::UnsupportedDoughnutVersion)?;
			};
			// Only the issuer of the doughnut can revoke the doughnut
			ensure!(who == Self::get_address(doughnut_v1.issuer)?, Error::<T>::CallerNotIssuer);
			let doughnut_hash = keccak_256(&doughnut);
			match revoke {
				true => BlockedDoughnuts::<T>::insert(doughnut_hash, true),
				false => BlockedDoughnuts::<T>::remove(doughnut_hash),
			}
			Self::deposit_event(Event::<T>::DoughnutRevokeStateUpdated {
				doughnut_hash,
				revoked: revoke,
			});
			Ok(())
		}

		/// Block a holder from executing any doughnuts from a specific issuer
		#[pallet::call_index(2)]
		#[pallet::weight(T::WeightInfo::revoke_holder())]
		pub fn revoke_holder(
			origin: OriginFor<T>,
			holder: T::AccountId,
			revoke: bool,
		) -> DispatchResult {
			let who = ensure_signed(origin.clone())?;
			match revoke {
				true => BlockedHolders::<T>::insert(who.clone(), holder.clone(), true),
				false => BlockedHolders::<T>::remove(who.clone(), holder.clone()),
			}
			Self::deposit_event(Event::<T>::HolderRevokeStateUpdated {
				issuer: who,
				holder,
				revoked: revoke,
			});
			Ok(())
		}

		/// Update whitelisted holders list
		// Note: this is for temporary purpose. Might change in the future
		#[pallet::call_index(3)]
		#[pallet::weight(T::WeightInfo::update_whitelisted_holders())]
		pub fn update_whitelisted_holders(
			origin: OriginFor<T>,
			holder: T::AccountId,
			add: bool,
		) -> DispatchResult {
			ensure_root(origin)?;
			WhitelistedHolders::<T>::set(holder.clone(), add);
			Self::deposit_event(Event::<T>::WhitelistedHoldersUpdated { holder, enabled: add });
			Ok(())
		}
	}
}

impl<T: Config> Pallet<T>
where
	<T as frame_system::Config>::AccountId: From<H160>,
{
	fn get_address(raw_pub_key: [u8; 33]) -> Result<T::AccountId, DispatchError> {
		let account_id_20 =
			AccountId20::try_from(ecdsa::Public::from_raw(raw_pub_key)).map_err(|e| {
				log!(info, "🍩 failed to convert pubkey to account id: {:?}", e);
				Error::<T>::UnauthorizedSender
			})?;
		Ok(T::AccountId::from(H160::from_slice(&account_id_20.0)))
	}

	fn run_doughnut_common_validations(
		doughnut_payload: Vec<u8>,
	) -> Result<Doughnut, DispatchError> {
		// decode the doughnut
		let doughnut_decoded = Doughnut::decode(&mut &doughnut_payload[..]).map_err(|e| {
			log!(info, "🍩 failed to decode doughnut: {:?}", e);
			Error::<T>::DoughnutDecodeFailed
		})?;

		// only supports v1 for now
		let Doughnut::V1(_) = doughnut_decoded.clone() else {
			log!(info, "🍩 unsupported doughnut version");
			return Err(Error::<T>::UnsupportedDoughnutVersion)?;
		};

		Ok(doughnut_decoded)
	}
}<|MERGE_RESOLUTION|>--- conflicted
+++ resolved
@@ -169,58 +169,17 @@
 		len: usize,
 	) -> Option<TransactionValidity> {
 		if let Call::transact { call: inner_call, doughnut, genesis_hash, nonce, tip, .. } = self {
-<<<<<<< HEAD
-			let fee_payer_address = Self::validate_params(doughnut, genesis_hash, inner_call).ok()?;
-			let sender_address = T::AccountId::from(*origin);
+			let validate = || -> TransactionValidity {
+				let fee_payer_address = Self::validate_params(doughnut, genesis_hash, inner_call).map_err(|_| {
+					InvalidTransaction::Call
+				})?;
+				let sender_address = T::AccountId::from(*origin);
 
 			// construct the validation instances
 			let validations_fee_payer: DoughnutFeePayerValidations<T> =
 				(ChargeTransactionPayment::<T>::from((*tip).into()),);
 			let validations_sender: DoughnutSenderValidations<T> =
 				(CheckNonZeroSender::new(), CheckNonce::from((*nonce).into()), CheckWeight::new());
-
-			SignedExtension::validate(
-				&validations_sender,
-				&sender_address,
-				&(**inner_call).clone().into(),
-				dispatch_info,
-				len,
-			)
-			.ok()?;
-			SignedExtension::validate(
-				&validations_fee_payer,
-				&fee_payer_address,
-				&(**inner_call).clone().into(),
-				dispatch_info,
-				len,
-			)
-			.ok()?;
-
-			// priority is based on the provided tip in the doughnut transaction data
-			let priority = ChargeTransactionPayment::<T>::get_priority(dispatch_info, len, (*tip).into(), 0.into());
-			let who: T::AccountId = (*origin).into();
-			let account = frame_system::Account::<T>::get(who.clone());
-			let transaction_nonce = { *nonce };
-			let mut builder =
-				ValidTransactionBuilder::default().and_provides((origin, transaction_nonce)).priority(priority);
-
-			// In the context of the pool, a transaction with
-			// too high a nonce is still considered valid
-			if transaction_nonce > account.nonce.into() {
-				if let Some(prev_nonce) = transaction_nonce.checked_sub(1) {
-					builder = builder.and_requires((origin, prev_nonce))
-=======
-			let validate = || -> TransactionValidity {
-				let fee_payer_address = Self::validate_params(doughnut, genesis_hash, inner_call).map_err(|_| {
-					InvalidTransaction::Call
-				})?;
-				let sender_address = T::AccountId::from(*origin);
-
-				// construct the validation instances
-				let validations_fee_payer: DoughnutFeePayerValidations<T> =
-					(ChargeTransactionPayment::<T>::from((*tip).into()),);
-				let validations_sender: DoughnutSenderValidations<T> =
-					(CheckNonZeroSender::new(), CheckNonce::from(nonce.clone().into()), CheckWeight::new());
 
 				SignedExtension::validate(
 					&validations_sender,
@@ -237,22 +196,21 @@
 					len,
 				)?;
 
-				// priority is based on the provided tip in the doughnut transaction data
-				let priority = ChargeTransactionPayment::<T>::get_priority(&dispatch_info, len, (*tip).into(), 0.into());
-				let who: T::AccountId = (*origin).into();
-				let account = frame_system::Account::<T>::get(who.clone());
-				let transaction_nonce = *nonce as u32;
-				let mut builder =
-					ValidTransactionBuilder::default().and_provides((origin, transaction_nonce)).priority(priority);
-
-				// In the context of the pool, a transaction with
-				// too high a nonce is still considered valid
-				if transaction_nonce > account.nonce.clone().into() {
-					if let Some(prev_nonce) = transaction_nonce.checked_sub(1) {
-						builder = builder.and_requires((origin, prev_nonce))
-					}
->>>>>>> 4ab9b180
+			// priority is based on the provided tip in the doughnut transaction data
+			let priority = ChargeTransactionPayment::<T>::get_priority(dispatch_info, len, (*tip).into(), 0.into());
+			let who: T::AccountId = (*origin).into();
+			let account = frame_system::Account::<T>::get(who.clone());
+			let transaction_nonce = { *nonce };
+			let mut builder =
+				ValidTransactionBuilder::default().and_provides((origin, transaction_nonce)).priority(priority);
+
+			// In the context of the pool, a transaction with
+			// too high a nonce is still considered valid
+			if transaction_nonce > account.nonce.into() {
+				if let Some(prev_nonce) = transaction_nonce.checked_sub(1) {
+					builder = builder.and_requires((origin, prev_nonce))
 				}
+			}
 
 				builder.build()
 			};
