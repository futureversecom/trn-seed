// Copyright 2022-2023 Futureverse Corporation Limited
//
// Licensed under the LGPL, Version 3.0 (the "License");
// you may not use this file except in compliance with the License.
// Unless required by applicable law or agreed to in writing, software
// distributed under the License is distributed on an "AS IS" BASIS,
// WITHOUT WARRANTIES OR CONDITIONS OF ANY KIND, either express or implied.
// See the License for the specific language governing permissions and
// limitations under the License.
// You may obtain a copy of the License at the root of this project source code

use crate::*;
use codec::{Decode, Encode, MaxEncodedLen};
use core::fmt::Write;
use scale_info::TypeInfo;
use sp_runtime::{traits::ConstU32, BoundedVec, PerThing, Permill};
use sp_std::prelude::*;

/// The max. number of entitlements any royalties schedule can have
/// just a sensible upper bound
pub const MAX_ENTITLEMENTS: u32 = 8;

/// Describes the chain that the bridged resource originated from
#[derive(Decode, Encode, Debug, Clone, PartialEq, TypeInfo, MaxEncodedLen)]
pub enum OriginChain {
	Ethereum,
	Root,
}

/// Defines the length limit of the type MetadataScheme.
/// To avoid overly complex primitives, local const is used here instead of a runtime configurable
/// constant
const METADATA_SCHEME_LIMIT: u32 = 200;

/// The max. number of entitlements any royalties schedule can have
/// just a sensible upper bound
pub const MAX_ENTITLEMENTS: u32 = 8;

pub type MaxEntitlements = ConstU32<MAX_ENTITLEMENTS>;

/// Unique Id for a listing
pub type ListingId = u128;

/// Describes the chain that the bridged resource originated from
#[derive(Decode, Encode, Debug, Clone, PartialEq, TypeInfo)]
pub enum OriginChain {
	Ethereum,
	Root,
}

/// Reason for an NFT being locked (un-transferrable)
#[derive(Decode, Encode, Debug, Clone, Eq, PartialEq, TypeInfo)]
pub enum TokenLockReason {
	/// Token is listed for sale
	Listed(ListingId),
}

/// Denotes the metadata URI referencing scheme used by a collection
/// MetadataScheme guarantees the data length not exceed the given limit, and the content won't be
/// checked and needs to be taken care by callers
#[derive(Decode, Encode, Debug, Clone, PartialEq, TypeInfo, MaxEncodedLen)]
pub struct MetadataScheme(BoundedVec<u8, ConstU32<METADATA_SCHEME_LIMIT>>);

impl MetadataScheme {
	/// This function simply concatenates the stored data with the given serial_number
	/// Returns the full token_uri for a token
	pub fn construct_token_uri(&self, serial_number: SerialNumber) -> Vec<u8> {
		let mut token_uri = sp_std::Writer::default();
		write!(&mut token_uri, "{}{}", core::str::from_utf8(&self.0).unwrap_or(""), serial_number)
			.expect("Not written");
		token_uri.inner().clone()
	}
}

impl TryFrom<&[u8]> for MetadataScheme {
	type Error = &'static str;

	fn try_from(value: &[u8]) -> Result<Self, Self::Error> {
		let bounded_vec: BoundedVec<u8, ConstU32<METADATA_SCHEME_LIMIT>> =
			BoundedVec::try_from(value.to_vec()).map_err(|_| "Too large input vec")?;

		Ok(MetadataScheme(bounded_vec))
	}
}

/// Describes the royalty scheme for secondary sales for an NFT collection/token
#[derive(Debug, Clone, Encode, Decode, PartialEq, Eq, TypeInfo, MaxEncodedLen)]
pub struct RoyaltiesSchedule<AccountId> {
	/// Entitlements on all secondary sales, (beneficiary, % of sale price)
<<<<<<< HEAD
	pub entitlements: BoundedVec<(AccountId, Permill), MaxEntitlements>,
=======
	pub entitlements: BoundedVec<(AccountId, Permill), ConstU32<MAX_ENTITLEMENTS>>,
>>>>>>> c87b17b7
}

impl<AccountId> RoyaltiesSchedule<AccountId> {
	/// True if entitlements are within valid parameters
	/// - not overcommitted (> 100%)
	/// - < MAX_ENTITLEMENTS
	pub fn validate(&self) -> bool {
		!self.entitlements.is_empty() &&
			self.entitlements.len() <= MAX_ENTITLEMENTS as usize &&
			self.entitlements
				.iter()
				.map(|(_who, share)| share.deconstruct() as u32)
				.sum::<u32>() <= Permill::ACCURACY
	}
	/// Calculate the total % entitled for royalties
	/// It will return `0` if the `entitlements` are overcommitted
	pub fn calculate_total_entitlement(&self) -> Permill {
		// if royalties are in a strange state
		if !self.validate() {
			return Permill::zero()
		}
		Permill::from_parts(
			self.entitlements.iter().map(|(_who, share)| share.deconstruct()).sum::<u32>(),
		)
	}
}

impl<AccountId> Default for RoyaltiesSchedule<AccountId> {
	fn default() -> Self {
		Self { entitlements: BoundedVec::default() }
	}
}

#[cfg(test)]
mod test {
	use super::{MetadataScheme, RoyaltiesSchedule};
<<<<<<< HEAD
=======
	use sp_core::H160;
>>>>>>> c87b17b7
	use sp_runtime::{BoundedVec, Permill};

	#[test]
	fn valid_royalties_plan() {
		assert!(RoyaltiesSchedule::<u32> {
			entitlements: BoundedVec::truncate_from(vec![(1_u32, Permill::from_float(0.1))])
		}
		.validate());

		// explicitally specifying zero royalties is odd but fine
		assert!(RoyaltiesSchedule::<u32> {
			entitlements: BoundedVec::truncate_from(vec![(1_u32, Permill::from_float(0.0))])
		}
		.validate());

		let plan = RoyaltiesSchedule::<u32> {
			entitlements: BoundedVec::truncate_from(vec![
				(1_u32, Permill::from_float(1.01)), // saturates at 100%
			]),
		};
		assert_eq!(plan.entitlements[0].1, Permill::one());
		assert!(plan.validate());
	}

	#[test]
	fn invalid_royalties_plan() {
		// overcommits > 100% to royalties
		assert!(!RoyaltiesSchedule::<u32> {
			entitlements: BoundedVec::truncate_from(vec![
				(1_u32, Permill::from_float(0.2)),
				(2_u32, Permill::from_float(0.81)),
			]),
		}
		.validate());
	}

	#[test]
	fn test_construct_token_uri() {
		assert_eq!(
			MetadataScheme::try_from(b"http://test.com/defg/hijkl/".as_slice())
				.unwrap()
				.construct_token_uri(1),
			b"http://test.com/defg/hijkl/1".to_vec()
		);
	}

	#[test]
	fn test_try_from_succeeds() {
		assert_eq!(
			MetadataScheme::try_from(b"http://test.com/defg/hijkl/".as_slice())
				.unwrap()
				.0
				.to_vec(),
			b"http://test.com/defg/hijkl/".to_vec()
		)
	}

	#[test]
	fn test_try_from_fails() {
		assert!(MetadataScheme::try_from(vec![0; 1001].as_slice()).is_err())
	}
}<|MERGE_RESOLUTION|>--- conflicted
+++ resolved
@@ -16,17 +16,6 @@
 use sp_runtime::{traits::ConstU32, BoundedVec, PerThing, Permill};
 use sp_std::prelude::*;
 
-/// The max. number of entitlements any royalties schedule can have
-/// just a sensible upper bound
-pub const MAX_ENTITLEMENTS: u32 = 8;
-
-/// Describes the chain that the bridged resource originated from
-#[derive(Decode, Encode, Debug, Clone, PartialEq, TypeInfo, MaxEncodedLen)]
-pub enum OriginChain {
-	Ethereum,
-	Root,
-}
-
 /// Defines the length limit of the type MetadataScheme.
 /// To avoid overly complex primitives, local const is used here instead of a runtime configurable
 /// constant
@@ -36,13 +25,8 @@
 /// just a sensible upper bound
 pub const MAX_ENTITLEMENTS: u32 = 8;
 
-pub type MaxEntitlements = ConstU32<MAX_ENTITLEMENTS>;
-
-/// Unique Id for a listing
-pub type ListingId = u128;
-
 /// Describes the chain that the bridged resource originated from
-#[derive(Decode, Encode, Debug, Clone, PartialEq, TypeInfo)]
+#[derive(Decode, Encode, Debug, Clone, PartialEq, TypeInfo, MaxEncodedLen)]
 pub enum OriginChain {
 	Ethereum,
 	Root,
@@ -87,11 +71,7 @@
 #[derive(Debug, Clone, Encode, Decode, PartialEq, Eq, TypeInfo, MaxEncodedLen)]
 pub struct RoyaltiesSchedule<AccountId> {
 	/// Entitlements on all secondary sales, (beneficiary, % of sale price)
-<<<<<<< HEAD
-	pub entitlements: BoundedVec<(AccountId, Permill), MaxEntitlements>,
-=======
 	pub entitlements: BoundedVec<(AccountId, Permill), ConstU32<MAX_ENTITLEMENTS>>,
->>>>>>> c87b17b7
 }
 
 impl<AccountId> RoyaltiesSchedule<AccountId> {
@@ -128,10 +108,7 @@
 #[cfg(test)]
 mod test {
 	use super::{MetadataScheme, RoyaltiesSchedule};
-<<<<<<< HEAD
-=======
 	use sp_core::H160;
->>>>>>> c87b17b7
 	use sp_runtime::{BoundedVec, Permill};
 
 	#[test]
