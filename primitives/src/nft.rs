// Copyright 2022-2023 Futureverse Corporation Limited
//
// Licensed under the Apache License, Version 2.0 (the "License");
// you may not use this file except in compliance with the License.
// You may obtain a copy of the License at
//
//     http://www.apache.org/licenses/LICENSE-2.0
//
// Unless required by applicable law or agreed to in writing, software
// distributed under the License is distributed on an "AS IS" BASIS,
// WITHOUT WARRANTIES OR CONDITIONS OF ANY KIND, either express or implied.
// See the License for the specific language governing permissions and
// limitations under the License.
// You may obtain a copy of the License at the root of this project source code

use crate::*;
use codec::{Decode, Encode, MaxEncodedLen};
use core::fmt::Write;
use scale_info::TypeInfo;
use sp_runtime::{traits::ConstU32, BoundedVec, PerThing, Permill};
use sp_std::prelude::*;

/// The max. number of entitlements any royalties schedule can have
/// just a sensible upper bound
pub const MAX_ENTITLEMENTS: u32 = 8;

/// Describes the chain that the bridged resource originated from
#[derive(Decode, Encode, Debug, Clone, PartialEq, TypeInfo, MaxEncodedLen)]
pub enum OriginChain {
	Ethereum,
	Root,
}

/// Defines the length limit of the type MetadataScheme.
/// To avoid overly complex primitives, local const is used here instead of a runtime configurable
/// constant
const METADATA_SCHEME_LIMIT: u32 = 200;

/// The max. number of entitlements any royalties schedule can have
/// just a sensible upper bound
pub const MAX_ENTITLEMENTS: u32 = 8;

/// Unique Id for a listing
pub type ListingId = u128;

/// Describes the chain that the bridged resource originated from
#[derive(Decode, Encode, Debug, Clone, PartialEq, TypeInfo, MaxEncodedLen)]
pub enum OriginChain {
	Ethereum,
	Root,
}

/// Reason for an NFT being locked (un-transferrable)
#[derive(Decode, Encode, Debug, Clone, Eq, PartialEq, TypeInfo, MaxEncodedLen)]
pub enum TokenLockReason {
	/// Token is listed for sale
	Listed(ListingId),
}

/// Denotes the metadata URI referencing scheme used by a collection
/// MetadataScheme guarantees the data length not exceed the given limit, and the content won't be
/// checked and needs to be taken care by callers
#[derive(Decode, Encode, Debug, Clone, PartialEq, TypeInfo, MaxEncodedLen)]
<<<<<<< HEAD
pub struct MetadataScheme(BoundedVec<u8, ConstU32<METADATA_SCHEME_LIMIT>>);
=======
pub struct MetadataScheme(pub BoundedVec<u8, ConstU32<METADATA_SCHEME_LIMIT>>);
>>>>>>> c54a246f

impl MetadataScheme {
	/// This function simply concatenates the stored data with the given serial_number
	/// Returns the full token_uri for a token
	pub fn construct_token_uri(&self, serial_number: SerialNumber) -> Vec<u8> {
		let mut token_uri = sp_std::Writer::default();
		write!(&mut token_uri, "{}{}", core::str::from_utf8(&self.0).unwrap_or(""), serial_number)
			.expect("Not written");
		token_uri.inner().clone()
	}
}

impl TryFrom<&[u8]> for MetadataScheme {
	type Error = &'static str;

	fn try_from(value: &[u8]) -> Result<Self, Self::Error> {
		let bounded_vec: BoundedVec<u8, ConstU32<METADATA_SCHEME_LIMIT>> =
			BoundedVec::try_from(value.to_vec()).map_err(|_| "Too large input vec")?;

		Ok(MetadataScheme(bounded_vec))
	}
}

/// Describes the royalty scheme for secondary sales for an NFT collection/token
#[derive(Debug, Clone, Encode, Decode, PartialEq, Eq, TypeInfo, MaxEncodedLen)]
pub struct RoyaltiesSchedule<AccountId> {
	/// Entitlements on all secondary sales, (beneficiary, % of sale price)
	pub entitlements: BoundedVec<(AccountId, Permill), ConstU32<MAX_ENTITLEMENTS>>,
}

impl<AccountId> RoyaltiesSchedule<AccountId> {
	/// True if entitlements are within valid parameters
	/// - not overcommitted (> 100%)
	/// - < MAX_ENTITLEMENTS
	pub fn validate(&self) -> bool {
		!self.entitlements.is_empty() &&
			self.entitlements.len() <= MAX_ENTITLEMENTS as usize &&
			self.entitlements
				.iter()
				.map(|(_who, share)| share.deconstruct() as u32)
				.sum::<u32>() <= Permill::ACCURACY
	}
	/// Calculate the total % entitled for royalties
	/// It will return `0` if the `entitlements` are overcommitted
	pub fn calculate_total_entitlement(&self) -> Permill {
		// if royalties are in a strange state
		if !self.validate() {
			return Permill::zero()
		}
		Permill::from_parts(
			self.entitlements.iter().map(|(_who, share)| share.deconstruct()).sum::<u32>(),
		)
	}
}

impl<AccountId> Default for RoyaltiesSchedule<AccountId> {
	fn default() -> Self {
		Self { entitlements: BoundedVec::default() }
	}
}

#[cfg(test)]
mod test {
	use super::{MetadataScheme, RoyaltiesSchedule};
	use sp_runtime::{BoundedVec, Permill};

	#[test]
	fn valid_royalties_plan() {
		assert!(RoyaltiesSchedule::<u32> {
			entitlements: BoundedVec::truncate_from(vec![(1_u32, Permill::from_float(0.1))])
		}
		.validate());

		// explicitally specifying zero royalties is odd but fine
		assert!(RoyaltiesSchedule::<u32> {
			entitlements: BoundedVec::truncate_from(vec![(1_u32, Permill::from_float(0.0))])
		}
		.validate());

		let plan = RoyaltiesSchedule::<u32> {
			entitlements: BoundedVec::truncate_from(vec![
				(1_u32, Permill::from_float(1.01)), // saturates at 100%
			]),
		};
		assert_eq!(plan.entitlements[0].1, Permill::one());
		assert!(plan.validate());
	}

	#[test]
	fn invalid_royalties_plan() {
		// overcommits > 100% to royalties
		assert!(!RoyaltiesSchedule::<u32> {
			entitlements: BoundedVec::truncate_from(vec![
				(1_u32, Permill::from_float(0.2)),
				(2_u32, Permill::from_float(0.81)),
			]),
		}
		.validate());
	}

	#[test]
	fn test_construct_token_uri() {
		assert_eq!(
			MetadataScheme::try_from(b"http://test.com/defg/hijkl/".as_slice())
				.unwrap()
				.construct_token_uri(1),
			b"http://test.com/defg/hijkl/1".to_vec()
		);
	}

	#[test]
	fn test_try_from_succeeds() {
		assert_eq!(
			MetadataScheme::try_from(b"http://test.com/defg/hijkl/".as_slice())
				.unwrap()
				.0
				.to_vec(),
			b"http://test.com/defg/hijkl/".to_vec()
		)
	}

	#[test]
	fn test_try_from_fails() {
		assert!(MetadataScheme::try_from(vec![0; 1001].as_slice()).is_err())
	}
}<|MERGE_RESOLUTION|>--- conflicted
+++ resolved
@@ -19,17 +19,6 @@
 use scale_info::TypeInfo;
 use sp_runtime::{traits::ConstU32, BoundedVec, PerThing, Permill};
 use sp_std::prelude::*;
-
-/// The max. number of entitlements any royalties schedule can have
-/// just a sensible upper bound
-pub const MAX_ENTITLEMENTS: u32 = 8;
-
-/// Describes the chain that the bridged resource originated from
-#[derive(Decode, Encode, Debug, Clone, PartialEq, TypeInfo, MaxEncodedLen)]
-pub enum OriginChain {
-	Ethereum,
-	Root,
-}
 
 /// Defines the length limit of the type MetadataScheme.
 /// To avoid overly complex primitives, local const is used here instead of a runtime configurable
@@ -61,11 +50,7 @@
 /// MetadataScheme guarantees the data length not exceed the given limit, and the content won't be
 /// checked and needs to be taken care by callers
 #[derive(Decode, Encode, Debug, Clone, PartialEq, TypeInfo, MaxEncodedLen)]
-<<<<<<< HEAD
-pub struct MetadataScheme(BoundedVec<u8, ConstU32<METADATA_SCHEME_LIMIT>>);
-=======
 pub struct MetadataScheme(pub BoundedVec<u8, ConstU32<METADATA_SCHEME_LIMIT>>);
->>>>>>> c54a246f
 
 impl MetadataScheme {
 	/// This function simply concatenates the stored data with the given serial_number
