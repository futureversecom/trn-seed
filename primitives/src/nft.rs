// Copyright 2022-2023 Futureverse Corporation Limited
//
// Licensed under the LGPL, Version 3.0 (the "License");
// you may not use this file except in compliance with the License.
// Unless required by applicable law or agreed to in writing, software
// distributed under the License is distributed on an "AS IS" BASIS,
// WITHOUT WARRANTIES OR CONDITIONS OF ANY KIND, either express or implied.
// See the License for the specific language governing permissions and
// limitations under the License.
// You may obtain a copy of the License at the root of this project source code

use crate::*;
use codec::{Decode, Encode};
use core::fmt::Write;
use scale_info::TypeInfo;
<<<<<<< HEAD
use sp_core::H160;
use sp_runtime::{PerThing, Permill};
use sp_std::prelude::*;

/// The max. number of entitlements any royalties schedule can have
/// just a sensible upper bound
pub const MAX_ENTITLEMENTS: usize = 8;

/// Describes the chain that the bridged resource originated from
#[derive(Decode, Encode, Debug, Clone, PartialEq, TypeInfo)]
pub enum OriginChain {
	Ethereum,
	Root,
}
=======
use sp_runtime::{traits::ConstU32, BoundedVec};
use sp_std::prelude::*;

/// Defines the length limit of the type MetadataScheme.
/// To avoid overly complex primitives, local const is used here instead of a runtime configurable
/// constant
const METADATA_SCHEME_LIMIT: u32 = 200;
>>>>>>> 2c9f1e69

/// Denotes the metadata URI referencing scheme used by a collection
/// MetadataScheme guarantees the data length not exceed the given limit, and the content won't be
/// checked and needs to be taken care by callers
#[derive(Decode, Encode, Debug, Clone, PartialEq, TypeInfo)]
pub struct MetadataScheme(BoundedVec<u8, ConstU32<METADATA_SCHEME_LIMIT>>);

impl MetadataScheme {
	/// This function simply concatenates the stored data with the given serial_number
	/// Returns the full token_uri for a token
	pub fn construct_token_uri(&self, serial_number: SerialNumber) -> Vec<u8> {
		let mut token_uri = sp_std::Writer::default();
		write!(&mut token_uri, "{}{}", core::str::from_utf8(&self.0).unwrap_or(""), serial_number)
			.expect("Not written");
		token_uri.inner().clone()
	}
}

impl TryFrom<&[u8]> for MetadataScheme {
	type Error = &'static str;

	fn try_from(value: &[u8]) -> Result<Self, Self::Error> {
		let bounded_vec: BoundedVec<u8, ConstU32<METADATA_SCHEME_LIMIT>> =
			BoundedVec::try_from(value.to_vec()).map_err(|_| "Too large input vec")?;

		Ok(MetadataScheme(bounded_vec))
	}
}

/// Describes the royalty scheme for secondary sales for an NFT collection/token
#[derive(Debug, Clone, Encode, Decode, PartialEq, Eq, TypeInfo)]
pub struct RoyaltiesSchedule<AccountId> {
	/// Entitlements on all secondary sales, (beneficiary, % of sale price)
	pub entitlements: Vec<(AccountId, Permill)>,
}

impl<AccountId> RoyaltiesSchedule<AccountId> {
	/// True if entitlements are within valid parameters
	/// - not overcommitted (> 100%)
	/// - < MAX_ENTITLEMENTS
	pub fn validate(&self) -> bool {
		!self.entitlements.is_empty() &&
			self.entitlements.len() <= MAX_ENTITLEMENTS &&
			self.entitlements
				.iter()
				.map(|(_who, share)| share.deconstruct() as u32)
				.sum::<u32>() <= Permill::ACCURACY
	}
	/// Calculate the total % entitled for royalties
	/// It will return `0` if the `entitlements` are overcommitted
	pub fn calculate_total_entitlement(&self) -> Permill {
		// if royalties are in a strange state
		if !self.validate() {
			return Permill::zero()
		}
		Permill::from_parts(
			self.entitlements.iter().map(|(_who, share)| share.deconstruct()).sum::<u32>(),
		)
	}
}

impl<AccountId> Default for RoyaltiesSchedule<AccountId> {
	fn default() -> Self {
		Self { entitlements: vec![] }
	}
}

#[cfg(test)]
mod test {
<<<<<<< HEAD
	use super::{MetadataScheme, RoyaltiesSchedule};
	use sp_core::H160;
	use sp_runtime::Permill;

	#[test]
	fn valid_royalties_plan() {
		assert!(RoyaltiesSchedule::<u32> { entitlements: vec![(1_u32, Permill::from_float(0.1))] }
			.validate());

		// explicitally specifying zero royalties is odd but fine
		assert!(RoyaltiesSchedule::<u32> { entitlements: vec![(1_u32, Permill::from_float(0.0))] }
			.validate());

		let plan = RoyaltiesSchedule::<u32> {
			entitlements: vec![
				(1_u32, Permill::from_float(1.01)), // saturates at 100%
			],
		};
		assert_eq!(plan.entitlements[0].1, Permill::one());
		assert!(plan.validate());
	}

	#[test]
	fn invalid_royalties_plan() {
		// overcommits > 100% to royalties
		assert!(!RoyaltiesSchedule::<u32> {
			entitlements: vec![
				(1_u32, Permill::from_float(0.2)),
				(2_u32, Permill::from_float(0.81)),
			],
		}
		.validate());
	}
=======
	use super::MetadataScheme;
>>>>>>> 2c9f1e69

	#[test]
	fn test_construct_token_uri() {
		assert_eq!(
			MetadataScheme::try_from(b"http://test.com/defg/hijkl/".as_slice())
				.unwrap()
				.construct_token_uri(1),
			b"http://test.com/defg/hijkl/1".to_vec()
		);
	}

	#[test]
	fn test_try_from_succeeds() {
		assert_eq!(
			MetadataScheme::try_from(b"http://test.com/defg/hijkl/".as_slice())
				.unwrap()
				.0
				.to_vec(),
			b"http://test.com/defg/hijkl/".to_vec()
		)
	}

	#[test]
	fn test_try_from_fails() {
		assert!(MetadataScheme::try_from(vec![0; 1001].as_slice()).is_err())
	}
}<|MERGE_RESOLUTION|>--- conflicted
+++ resolved
@@ -13,7 +13,6 @@
 use codec::{Decode, Encode};
 use core::fmt::Write;
 use scale_info::TypeInfo;
-<<<<<<< HEAD
 use sp_core::H160;
 use sp_runtime::{PerThing, Permill};
 use sp_std::prelude::*;
@@ -28,15 +27,6 @@
 	Ethereum,
 	Root,
 }
-=======
-use sp_runtime::{traits::ConstU32, BoundedVec};
-use sp_std::prelude::*;
-
-/// Defines the length limit of the type MetadataScheme.
-/// To avoid overly complex primitives, local const is used here instead of a runtime configurable
-/// constant
-const METADATA_SCHEME_LIMIT: u32 = 200;
->>>>>>> 2c9f1e69
 
 /// Denotes the metadata URI referencing scheme used by a collection
 /// MetadataScheme guarantees the data length not exceed the given limit, and the content won't be
@@ -106,9 +96,7 @@
 
 #[cfg(test)]
 mod test {
-<<<<<<< HEAD
 	use super::{MetadataScheme, RoyaltiesSchedule};
-	use sp_core::H160;
 	use sp_runtime::Permill;
 
 	#[test]
@@ -140,9 +128,6 @@
 		}
 		.validate());
 	}
-=======
-	use super::MetadataScheme;
->>>>>>> 2c9f1e69
 
 	#[test]
 	fn test_construct_token_uri() {
