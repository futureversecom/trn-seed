--- conflicted
+++ resolved
@@ -70,21 +70,6 @@
 
 	pub type Timestamp = u64;
 
-	/// An index to a block.
-	pub type LedgerIndex = u64;
-
-<<<<<<< HEAD
-=======
-	pub type XrplTxHash = H512;
-
-	pub type XrplAddress = H160;
-
-	/// The type for identifying the XRPL Tx Nonce
-	pub type XrplTxNonce = u32;
-	/// Unique nonce for event proof requests
-	pub type EventId = u64;
-
->>>>>>> aa57587b
 	/// Ethereum address type
 	pub type EthAddress = sp_core::H160;
 }
@@ -108,17 +93,17 @@
 
 /// XRPL primitive types
 pub mod xrpl {
-	use sp_core::{H160, H256, H512};
-	/// An xrpl tx hash
+	use sp_core::{H160, H512};
+
+	/// An index to a block.
+	pub type LedgerIndex = u64;
+
+	/// An XRPL address (classic)
+	pub type XrplAddress = H160;
+
+	/// An XRPL tx hash
 	pub type XrplTxHash = H512;
 
-	/// first 32 bytes of SHA-512 digest
-	/// https://github.com/XRPLF/xrpl.js/blob/76b73e16a97e1a371261b462ee1a24f1c01dbb0c/packages/ripple-keypairs/src/index.ts#L31-L33
-	pub type XrplTxHashForSigning = H256;
-
-	/// Xrpl address (classic)
-	pub type XrplWithdrawAddress = H160;
-
-	/// The type for identifying the Withdraw Tx Nonce
-	pub type XrplWithdrawTxNonce = u32;
+	/// The type for identifying the XRPL Tx Nonce aka 'Sequence'
+	pub type XrplTxNonce = u32;
 }