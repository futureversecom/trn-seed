--- conflicted
+++ resolved
@@ -17,13 +17,8 @@
 [dependencies]
 futures = "0.3.24"
 # TODO: remove after substrate update w https://github.com/paritytech/substrate/pull/11707
-<<<<<<< HEAD
 syn = "1.0.99"
-clap = { version = "3.2.17", features = ["derive"] }
-=======
-syn = "=1.0.97"
 clap = { version = "3.2.18", features = ["derive"] }
->>>>>>> f57cf643
 
 sc-cli = { git = "https://github.com/futureversecom/substrate", features = ["wasmtime"] , branch = "polkadot-v0.9.26" }
 sp-core = { git = "https://github.com/futureversecom/substrate", branch = "polkadot-v0.9.26" }
