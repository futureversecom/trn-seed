// Copyright 2022-2023 Futureverse Corporation Limited
//
// Licensed under the Apache License, Version 2.0 (the "License");
// you may not use this file except in compliance with the License.
// You may obtain a copy of the License at
//
//     http://www.apache.org/licenses/LICENSE-2.0
//
// Unless required by applicable law or agreed to in writing, software
// distributed under the License is distributed on an "AS IS" BASIS,
// WITHOUT WARRANTIES OR CONDITIONS OF ANY KIND, either express or implied.
// See the License for the specific language governing permissions and
// limitations under the License.
// You may obtain a copy of the License at the root of this project source code

//! 'Ethy' is the CENNZnet event proving protocol
//! It is based on the same architecture as substrate's 'BEEFY' protocol.
//!
//! Active validators receive requests to witness events from runtime messages added to blocks.
//! Validators then sign the event and share with peers
//! Once a threshold hold of votes have been assembled a proof is generated, stored in auxiliary db
//! storage and
// shared over RPC to subscribers.
//!
//! The current implementation simply assembles signatures from individual validators.

use std::sync::Arc;

use log::debug;
use prometheus::Registry;

use sc_client_api::{Backend, BlockchainEvents, Finalizer};
use sc_network::ProtocolName;
use sc_network_gossip::{GossipEngine, Network as GossipNetwork, Syncing as GossipSyncing};
use seed_primitives::ethy::EthyApi;
use sp_api::{BlockT, HeaderT, ProvideRuntimeApi};
use sp_blockchain::HeaderBackend;
use sp_consensus::SyncOracle;
use sp_keystore::KeystorePtr;
use sp_runtime::traits::Block;

mod error;
mod gossip;
mod keystore;
mod metrics;
#[cfg(test)]
mod testing;
mod types;
mod witness_record;
mod worker;

pub mod notification;
#[cfg(test)]
mod tests;

pub use ethy_protocol_name::standard_name as protocol_standard_name;
pub use keystore::EthyEcdsaToEthereum;
pub use types::data_to_digest;

pub(crate) mod ethy_protocol_name {
	use sc_chain_spec::ChainSpec;
	use sc_network::ProtocolName;

	pub const NAME: &'static str = "/ethy/1";
	/// Name of the notifications protocol used by Ethy.
	///
	/// Must be registered towards the networking in order for Ethy to properly function.
	pub fn standard_name<Hash: AsRef<[u8]>>(
		genesis_hash: &Hash,
		chain_spec: &Box<dyn ChainSpec>,
	) -> ProtocolName {
		let chain_prefix = match chain_spec.fork_id() {
			Some(fork_id) => format!("/{}/{}", hex::encode(genesis_hash), fork_id),
			None => format!("/{}", hex::encode(genesis_hash)),
		};
		ProtocolName::OnHeap(format!("{}{}", chain_prefix, NAME).into())
	}
}

/// Returns the configuration value to put in
/// [`sc_network::config::NetworkConfiguration::extra_sets`].
pub fn ethy_peers_set_config(
	protocol_name: ProtocolName,
) -> sc_network::config::NonDefaultSetConfig {
	let mut cfg = sc_network::config::NonDefaultSetConfig::new(protocol_name, 1024 * 1024);
	cfg.allow_non_reserved(25, 25);
	cfg
}

/// A convenience ETHY client trait that defines all the type bounds a ETHY client
/// has to satisfy. Ideally that should actually be a trait alias. Unfortunately as
/// of today, Rust does not allow a type alias to be used as a trait bound. Tracking
/// issue is <https://github.com/rust-lang/rust/issues/41517>.
pub trait Client<B, BE>:
	BlockchainEvents<B> + HeaderBackend<B> + Finalizer<B, BE> + ProvideRuntimeApi<B> + Send + Sync
where
	B: Block,
	BE: Backend<B>,
{
	// empty
}

impl<B, BE, T> Client<B, BE> for T
where
	B: Block,
	BE: Backend<B>,
	T: BlockchainEvents<B>
		+ HeaderBackend<B>
		+ Finalizer<B, BE>
		+ ProvideRuntimeApi<B>
		+ Send
		+ Sync,
{
	// empty
}

/// ETHY gadget initialization parameters.
pub struct EthyParams<B, BE, C, R, N, S>
where
	B: Block,
	BE: Backend<B>,
	C: Client<B, BE>,
	R: ProvideRuntimeApi<B>,
	R::Api: EthyApi<B>,
	N: GossipNetwork<B> + Clone + Send + 'static,
	S: GossipSyncing<B> + SyncOracle + Send + Clone + 'static,
{
	/// ETHY client
	pub client: Arc<C>,
	/// Client Backend
	pub backend: Arc<BE>,
	/// Runtime
	pub runtime: Arc<R>,
	/// Local key store
	pub key_store: Option<KeystorePtr>,
	/// Gossip network
	pub network: N,
	/// Gossip network
	pub sync_service: S,
	/// ETHY signed witness sender
	pub event_proof_sender: notification::EthyEventProofSender,
	/// Prometheus metric registry
	pub prometheus_registry: Option<Registry>,
	/// Chain specific Ethy protocol name. See [`ethy_protocol_name::standard_name`].
	pub protocol_name: ProtocolName,
	pub _phantom: std::marker::PhantomData<B>,
}

/// Start the ETHY gadget.
///
/// This is a thin shim around running and awaiting a ETHY worker.
pub async fn start_ethy_gadget<B, BE, C, R, N, S>(ethy_params: EthyParams<B, BE, C, R, N, S>)
where
	B: Block,
	BE: Backend<B> + 'static,
	C: Client<B, BE>,
	R: ProvideRuntimeApi<B>,
	R::Api: EthyApi<B>,
<<<<<<< HEAD
	N: GossipNetwork<B> + Clone + Sync + Send + 'static,
	S: GossipSyncing<B> + SyncOracle + Send + Clone + 'static,
=======
	N: GossipNetwork<B> + Clone + SyncOracle + Sync + Send + 'static,
	<<B as BlockT>::Header as HeaderT>::Number: Into<u64>,
>>>>>>> ba30141d
{
	let EthyParams {
		client,
		backend,
		runtime,
		key_store,
		network,
		sync_service,
		event_proof_sender,
		prometheus_registry,
		protocol_name,
		_phantom: std::marker::PhantomData,
	} = ethy_params;

<<<<<<< HEAD
	let sync_oracle = sync_service.clone();
	let gossip_validator = Arc::new(gossip::GossipValidator::new(Default::default()));
	let gossip_engine =
		GossipEngine::new(network, sync_service, protocol_name, gossip_validator.clone(), None);
=======
	let sync_oracle = network.clone();
	let gossip_validator =
		Arc::new(gossip::GossipValidator::new(Default::default(), backend.clone()));
	let gossip_engine = GossipEngine::new(network, protocol_name, gossip_validator.clone(), None);
>>>>>>> ba30141d

	let metrics =
		prometheus_registry.as_ref().map(metrics::Metrics::register).and_then(
			|result| match result {
				Ok(metrics) => {
					debug!(target: "ethy", "💎 Registered metrics");
					Some(metrics)
				},
				Err(err) => {
					debug!(target: "ethy", "💎 Failed to register metrics: {:?}", err);
					None
				},
			},
		);

	let worker_params = worker::WorkerParams {
		client,
		backend,
		runtime,
		key_store: key_store.into(),
		event_proof_sender,
		gossip_engine,
		gossip_validator,
		metrics,
		sync_oracle,
	};

	let worker = worker::EthyWorker::<_, _, _, _, _>::new(worker_params);

	worker.run().await
}<|MERGE_RESOLUTION|>--- conflicted
+++ resolved
@@ -156,13 +156,9 @@
 	C: Client<B, BE>,
 	R: ProvideRuntimeApi<B>,
 	R::Api: EthyApi<B>,
-<<<<<<< HEAD
 	N: GossipNetwork<B> + Clone + Sync + Send + 'static,
 	S: GossipSyncing<B> + SyncOracle + Send + Clone + 'static,
-=======
-	N: GossipNetwork<B> + Clone + SyncOracle + Sync + Send + 'static,
 	<<B as BlockT>::Header as HeaderT>::Number: Into<u64>,
->>>>>>> ba30141d
 {
 	let EthyParams {
 		client,
@@ -177,17 +173,11 @@
 		_phantom: std::marker::PhantomData,
 	} = ethy_params;
 
-<<<<<<< HEAD
 	let sync_oracle = sync_service.clone();
-	let gossip_validator = Arc::new(gossip::GossipValidator::new(Default::default()));
+	let gossip_validator =
+		Arc::new(gossip::GossipValidator::new(Default::default(), backend.clone()));
 	let gossip_engine =
 		GossipEngine::new(network, sync_service, protocol_name, gossip_validator.clone(), None);
-=======
-	let sync_oracle = network.clone();
-	let gossip_validator =
-		Arc::new(gossip::GossipValidator::new(Default::default(), backend.clone()));
-	let gossip_engine = GossipEngine::new(network, protocol_name, gossip_validator.clone(), None);
->>>>>>> ba30141d
 
 	let metrics =
 		prometheus_registry.as_ref().map(metrics::Metrics::register).and_then(
