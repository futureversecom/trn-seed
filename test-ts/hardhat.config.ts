import * as dotenv from "dotenv";

import { HardhatUserConfig, task } from "hardhat/config";
import "@nomicfoundation/hardhat-toolbox";
import { utils } from "ethers";

dotenv.config();

// This is a sample Hardhat task. To learn how to create your own go to
// https://hardhat.org/guides/create-task.html
task("accounts", "Prints the list of accounts", async (taskArgs, hre) => {
  const accounts = await hre.ethers.getSigners();

  for (const account of accounts) {
    console.log(account.address);
  }
});

// You need to export an object to set up your config
// Go to https://hardhat.org/config/ to learn more

const config: HardhatUserConfig = {
  solidity: "0.8.13",
  networks: {
    hardhat: {
      chainId: 1337,
      gasPrice: utils.parseUnits("100", "gwei").toNumber(),
    },
    seed: {
      url: 'http://localhost:9933',
<<<<<<< HEAD
      accounts: [`0xcb6df9de1efca7a3998a8ead4e02159d5fa99c3e0d4fd6432667390bb4726854`, `0x79c3b7fc0b7697b9414cb87adcb37317d1cab32818ae18c0e97ad76395d1fdcf`],
=======
      // Alice account
      accounts: [`0xcb6df9de1efca7a3998a8ead4e02159d5fa99c3e0d4fd6432667390bb4726854`],
>>>>>>> 97b95eb1
      chainId: 3999,
    },
  },
  etherscan: {
    apiKey: process.env.ETHERSCAN_API_KEY,
  },
};

export default config;<|MERGE_RESOLUTION|>--- conflicted
+++ resolved
@@ -20,7 +20,7 @@
 // Go to https://hardhat.org/config/ to learn more
 
 const config: HardhatUserConfig = {
-  solidity: "0.8.13",
+  solidity: "0.8.14",
   networks: {
     hardhat: {
       chainId: 1337,
@@ -28,12 +28,8 @@
     },
     seed: {
       url: 'http://localhost:9933',
-<<<<<<< HEAD
+      // Alice, Bob
       accounts: [`0xcb6df9de1efca7a3998a8ead4e02159d5fa99c3e0d4fd6432667390bb4726854`, `0x79c3b7fc0b7697b9414cb87adcb37317d1cab32818ae18c0e97ad76395d1fdcf`],
-=======
-      // Alice account
-      accounts: [`0xcb6df9de1efca7a3998a8ead4e02159d5fa99c3e0d4fd6432667390bb4726854`],
->>>>>>> 97b95eb1
       chainId: 3999,
     },
   },
