--- conflicted
+++ resolved
@@ -79,19 +79,10 @@
 		// However while Substrate handle checking weight while not making the sender pay for it,
 		// the EVM doesn't. It seems this safer to always record the costs to avoid unmetered
 		// computations.
-<<<<<<< HEAD
-		// TODO Change to `Dispatched call failed with error: {:?}", e` when:
-		// https://github.com/futureversecom/seed/pull/34 is merged
-		let used_weight = call
-			.dispatch(origin)
-			.map_err(|_| revert(alloc::format!("Dispatched call failed")))?
-			.actual_weight;
-=======
 		let post_dispatch_info =
 			call.dispatch(origin).map_err(|e| TryDispatchError::Substrate(e.error))?;
 
 		let used_weight = post_dispatch_info.actual_weight;
->>>>>>> 3d7d2777
 
 		let used_gas =
 			Runtime::GasWeightMapping::weight_to_gas(used_weight.unwrap_or(dispatch_info.weight));
