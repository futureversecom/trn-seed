--- conflicted
+++ resolved
@@ -1,13 +1,6 @@
 [package]
 name = "precompile-utils"
-<<<<<<< HEAD
-version = "0.1.0"
-authors = [ "PureStake", "CENNZnet Developers" ]
-edition = "2021"
-repository = "https://github.com/futureversecom/seed"
-=======
 authors = [ "PureStake" ]
->>>>>>> 3d7d2777
 description = "Utils to write EVM precompiles."
 edition = "2021"
 version = "0.1.0"
