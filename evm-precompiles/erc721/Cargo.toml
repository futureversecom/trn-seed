--- conflicted
+++ resolved
@@ -16,17 +16,6 @@
 num_enum = { version = "0.5.3", default-features = false }
 
 # Substrate
-<<<<<<< HEAD
-frame-support = { git = "https://github.com/futureversecom/substrate", branch = "polkadot-v0.9.23", default-features = false }
-frame-system = { git = "https://github.com/futureversecom/substrate", branch = "polkadot-v0.9.23", default-features = false }
-sp-core = { git = "https://github.com/futureversecom/substrate", branch = "polkadot-v0.9.23", default-features = false }
-sp-runtime = { git = "https://github.com/futureversecom/substrate", branch = "polkadot-v0.9.23", default-features = false }
-sp-std = { git = "https://github.com/futureversecom/substrate", branch = "polkadot-v0.9.23", default-features = false }
-
-# Frontier
-fp-evm = { default-features = false, git = "https://github.com/futureversecom/frontier", branch = "polkadot-v0.9.23" }
-pallet-evm = { default-features = false, git = "https://github.com/futureversecom/frontier", branch = "polkadot-v0.9.23" }
-=======
 frame-support = { git = "https://github.com/futureversecom/substrate", branch = "polkadot-v0.9.27", default-features = false }
 frame-system = { git = "https://github.com/futureversecom/substrate", branch = "polkadot-v0.9.27", default-features = false }
 sp-core = { git = "https://github.com/futureversecom/substrate", branch = "polkadot-v0.9.27", default-features = false }
@@ -36,7 +25,6 @@
 # Frontier
 fp-evm = { default-features = false, git = "https://github.com/futureversecom/frontier", branch = "polkadot-v0.9.27" }
 pallet-evm = { default-features = false, git = "https://github.com/futureversecom/frontier", branch = "polkadot-v0.9.27" }
->>>>>>> 3d7d2777
 
 [features]
 default = ["std"]
