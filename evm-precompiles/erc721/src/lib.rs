#![cfg_attr(not(feature = "std"), no_std)]
extern crate alloc;

use fp_evm::{PrecompileHandle, PrecompileOutput};
use frame_support::{
	dispatch::{Dispatchable, GetDispatchInfo, PostDispatchInfo},
	traits::OriginTrait,
};
use pallet_evm::{Context, ExitReason, PrecompileSet};
use pallet_nft::TokenCount;
use sp_core::{H160, U256};
use sp_runtime::traits::SaturatedConversion;
use sp_std::{marker::PhantomData, vec::Vec};

use precompile_utils::{constants::ERC721_PRECOMPILE_ADDRESS_PREFIX, prelude::*};
use seed_pallet_common::GetTokenOwner;
use seed_primitives::{CollectionUuid, SerialNumber, TokenId};

/// Solidity selector of the Transfer log, which is the Keccak of the Log signature.
pub const SELECTOR_LOG_TRANSFER: [u8; 32] = keccak256!("Transfer(address,address,uint256)");

/// Solidity selector of the Approval log, which is the Keccak of the Log signature.
pub const SELECTOR_LOG_APPROVAL: [u8; 32] = keccak256!("Approval(address,address,uint256)");

/// Solidity selector of the Approval for all log, which is the Keccak of the Log signature.
pub const SELECTOR_LOG_APPROVAL_FOR_ALL: [u8; 32] =
	keccak256!("ApprovalForAll(address,address,bool)");

/// Solidity selector of the OwnershipTransferred log, which is the Keccak of the Log signature.
pub const SELECTOR_LOG_OWNERSHIP_TRANSFERRED: [u8; 32] =
	keccak256!("OwnershipTransferred(address,address)");

/// Solidity selector of the onERC721Received(address,address,uint256,bytes) function
pub const ON_ERC721_RECEIVED_FUNCTION_SELECTOR: [u8; 4] = [0x15, 0x0b, 0x7a, 0x02];

#[precompile_utils::generate_function_selector]
#[derive(Debug, PartialEq)]
pub enum Action {
	BalanceOf = "balanceOf(address)",
	OwnerOf = "ownerOf(uint256)",
	TransferFrom = "transferFrom(address,address,uint256)",
	SafeTransferFrom = "safeTransferFrom(address,address,uint256)",
	SafeTransferFromCallData = "safeTransferFrom(address,address,uint256,bytes)",
	Approve = "approve(address,uint256)",
	GetApproved = "getApproved(uint256)",
	IsApprovedForAll = "isApprovedForAll(address,address)",
	SetApprovalForAll = "setApprovalForAll(address,bool)",
	// Metadata extensions
	Name = "name()",
	Symbol = "symbol()",
	TokenURI = "tokenURI(uint256)",
	// Ownable - https://github.com/OpenZeppelin/openzeppelin-contracts/blob/master/contracts/access/Ownable.sol
	Owner = "owner()",
	RenounceOwnership = "renounceOwnership()",
	TransferOwnership = "transferOwnership(address)",
	// The Root Network extensions
	// Mint an NFT in a collection
	// quantity, receiver
	Mint = "mint(address,uint32)",
	OwnedTokens = "ownedTokens(address,uint16,uint32)",
	// Selector used by SafeTransferFrom function
	OnErc721Received = "onERC721Received(address,address,uint256,bytes)",
}

/// The following distribution has been decided for the precompiles
/// 0-1023: Ethereum Mainnet Precompiles
/// 1024-2047 Precompiles that are not in Ethereum Mainnet but are neither CENNZnet specific
/// 2048-4095 Seed specific precompiles
/// NFT precompile addresses can only fall between
/// 	0xAAAAAAAA00000000000000000000000000000000 - 0xAAAAAAAAFFFFFFFFFFFFFFFFFFFFFFFFFFFFFFFF
/// The precompile for NFT series X where X is a u32 (i.e.4 bytes), if 0XFFFFFFFF +
/// Bytes(CollectionUuid) In order to route the address to Erc721Precompile<R>, we
/// check whether the CollectionUuid exists in pallet-nft

/// This means that every address that starts with 0xAAAAAAAA will go through an additional db read,
/// but the probability for this to happen is 2^-32 for random addresses
pub struct Erc721PrecompileSet<Runtime>(PhantomData<Runtime>);

impl<T> Default for Erc721PrecompileSet<T> {
	fn default() -> Self {
		Self(PhantomData)
	}
}

impl<Runtime> PrecompileSet for Erc721PrecompileSet<Runtime>
where
	Runtime::AccountId: From<H160> + Into<H160>,
	Runtime: pallet_nft::Config
		+ pallet_evm::Config
		+ frame_system::Config
		+ pallet_token_approvals::Config,
	Runtime::Call: Dispatchable<PostInfo = PostDispatchInfo> + GetDispatchInfo,
	Runtime::Call: From<pallet_nft::Call<Runtime>> + From<pallet_token_approvals::Call<Runtime>>,
	<Runtime::Call as Dispatchable>::Origin: From<Option<Runtime::AccountId>>,
	Runtime: ErcIdConversion<CollectionUuid, EvmId = Address>,
	<<Runtime as frame_system::Config>::Call as Dispatchable>::Origin: OriginTrait,
{
	fn execute(&self, handle: &mut impl PrecompileHandle) -> Option<EvmResult<PrecompileOutput>> {
		// Convert target `address` into it's runtime NFT Id
		if let Some(collection_id) = Runtime::evm_id_to_runtime_id(
			Address(handle.code_address()),
			ERC721_PRECOMPILE_ADDRESS_PREFIX,
		) {
			// 'collection name' is empty when the collection doesn't exist yet
			if pallet_nft::Pallet::<Runtime>::collection_exists(collection_id) {
				let result = {
					let selector = match handle.read_selector() {
						Ok(selector) => selector,
						Err(e) => return Some(Err(e.into())),
					};

					if let Err(err) = handle.check_function_modifier(match selector {
						Action::Approve |
						Action::SafeTransferFrom |
						Action::TransferFrom |
						Action::SafeTransferFromCallData => FunctionModifier::NonPayable,
						_ => FunctionModifier::View,
					}) {
						return Some(Err(err.into()))
					}

					match selector {
						// Core ERC721
						Action::OwnerOf => Self::owner_of(collection_id, handle),
						Action::BalanceOf => Self::balance_of(collection_id, handle),
						Action::Approve => Self::approve(collection_id, handle),
						Action::GetApproved => Self::get_approved(collection_id, handle),
						Action::TransferFrom => Self::transfer_from(collection_id, handle),
						Action::SafeTransferFrom => Self::safe_transfer_from(collection_id, handle),
						Action::SafeTransferFromCallData =>
							Self::safe_transfer_from_call_data(collection_id, handle),
						Action::IsApprovedForAll =>
							Self::is_approved_for_all(collection_id, handle),
						Action::SetApprovalForAll =>
							Self::set_approval_for_all(collection_id, handle),
						// ERC721-Metadata
						Action::Name => Self::name(collection_id, handle),
						Action::Symbol => Self::symbol(collection_id, handle),
						Action::TokenURI => Self::token_uri(collection_id, handle),
						// Ownable
						Action::Owner => Self::owner(collection_id, handle),
						Action::RenounceOwnership =>
							Self::renounce_ownership(collection_id, handle),
						Action::TransferOwnership =>
							Self::transfer_ownership(collection_id, handle),
						// The Root Network extensions
						Action::Mint => Self::mint(collection_id, handle),
						Action::OwnedTokens => Self::owned_tokens(collection_id, handle),
						_ => return Some(Err(revert("ERC721: Function not implemented").into())),
					}
				};
				return Some(result)
			}
		}
		None
	}

	fn is_precompile(&self, address: H160) -> bool {
		if let Some(collection_id) =
			Runtime::evm_id_to_runtime_id(Address(address), ERC721_PRECOMPILE_ADDRESS_PREFIX)
		{
			// Check whether the collection exists
			pallet_nft::Pallet::<Runtime>::collection_exists(collection_id)
		} else {
			false
		}
	}
}

impl<Runtime> Erc721PrecompileSet<Runtime> {
	pub fn new() -> Self {
		Self(PhantomData)
	}
}

impl<Runtime> Erc721PrecompileSet<Runtime>
where
	Runtime::AccountId: From<H160> + Into<H160>,
	Runtime: pallet_nft::Config
		+ pallet_evm::Config
		+ frame_system::Config
		+ pallet_token_approvals::Config,
	Runtime::Call: Dispatchable<PostInfo = PostDispatchInfo> + GetDispatchInfo,
	Runtime::Call: From<pallet_nft::Call<Runtime>> + From<pallet_token_approvals::Call<Runtime>>,
	<Runtime::Call as Dispatchable>::Origin: From<Option<Runtime::AccountId>>,
	Runtime: ErcIdConversion<CollectionUuid, EvmId = Address>,
	<<Runtime as frame_system::Config>::Call as Dispatchable>::Origin: OriginTrait,
{
	/// Returns the CENNZnet address which owns the given token
	/// An error is returned if the token doesn't exist
	fn owner_of(
		collection_id: CollectionUuid,
		handle: &mut impl PrecompileHandle,
	) -> EvmResult<PrecompileOutput> {
		handle.record_log_costs_manual(1, 32)?;

		// Parse input.
		read_args!(handle, { serial_number: U256 });

		// For now we only support Ids < u32 max
		// since `u32` is the native `SerialNumber` type used by the NFT module.
		// it's not possible for the module to issue Ids larger than this
		if serial_number > u32::MAX.into() {
			return Err(revert("ERC721: Expected token id <= 2^32").into())
		}
		let serial_number: SerialNumber = serial_number.saturated_into();

		// Build output.
		handle.record_cost(RuntimeHelper::<Runtime>::db_read_gas_cost())?;
		match pallet_nft::Pallet::<Runtime>::get_owner(&(collection_id, serial_number)) {
			Some(owner_account_id) => Ok(succeed(
				EvmDataWriter::new()
					.write(Address::from(Into::<H160>::into(owner_account_id)))
					.build(),
			)),
			None => Err(revert(alloc::format!("ERC721: Token does not exist").as_bytes().to_vec())),
		}
	}

	fn balance_of(
		collection_id: CollectionUuid,
		handle: &mut impl PrecompileHandle,
	) -> EvmResult<PrecompileOutput> {
		handle.record_log_costs_manual(1, 32)?;

		// Read input.
		read_args!(handle, { owner: Address });
		let owner: H160 = owner.into();

		// Build output.
		handle.record_cost(RuntimeHelper::<Runtime>::db_read_gas_cost())?;
		Ok(succeed(
			EvmDataWriter::new()
				.write(U256::from(pallet_nft::Pallet::<Runtime>::token_balance_of(
					&owner.into(),
					collection_id,
				)))
				.build(),
		))
	}

	fn transfer_from(
		collection_id: CollectionUuid,
		handle: &mut impl PrecompileHandle,
	) -> EvmResult<PrecompileOutput> {
		handle.record_log_costs_manual(3, 32)?;

		// Parse input.
		read_args!(
			handle,
			{
				from: Address,
				to: Address,
				serial_number: U256
			}
		);
		let from: H160 = from.into();
		let to: H160 = to.into();

		// For now we only support Ids < u32 max
		// since `u32` is the native `SerialNumber` type used by the NFT module.
		// it's not possible for the module to issue Ids larger than this
		if serial_number > u32::MAX.into() {
			return Err(revert("ERC721: Expected token id <= 2^32").into())
		}
		let serial_number: SerialNumber = serial_number.saturated_into();
		let token_id: TokenId = (collection_id, serial_number);

		// Check approvals/ ownership
		handle.record_cost(RuntimeHelper::<Runtime>::db_read_gas_cost().saturating_mul(3))?;
		if pallet_token_approvals::Pallet::<Runtime>::is_approved_or_owner(
			token_id,
			Runtime::AccountId::from(handle.context().caller),
		) {
			// Dispatch call (if enough gas).
			RuntimeHelper::<Runtime>::try_dispatch(
				handle,
				Some(Runtime::AccountId::from(from)).into(),
				pallet_nft::Call::<Runtime>::transfer { token_id, new_owner: to.into() },
			)?;
		} else {
			return Err(revert("ERC721: Caller not approved").into())
		}

		log3(
			handle.code_address(),
			SELECTOR_LOG_TRANSFER,
			from,
			to,
			EvmDataWriter::new().write(serial_number).build(),
		)
		.record(handle)?;

		// Build output.
		Ok(succeed([]))
	}

	fn safe_transfer_from(
		collection_id: CollectionUuid,
		handle: &mut impl PrecompileHandle,
	) -> EvmResult<PrecompileOutput> {
		handle.record_log_costs_manual(3, 32)?;

		// Parse input.
		read_args!(
			handle,
			{
				from: Address,
				to: Address,
				serial_number: U256
			}
		);
		let data: &[u8] = b"";
		Self::do_safe_transfer(collection_id, handle, from, to, serial_number, Bytes::from(data))
	}

	fn safe_transfer_from_call_data(
		collection_id: CollectionUuid,
		handle: &mut impl PrecompileHandle,
	) -> EvmResult<PrecompileOutput> {
		handle.record_log_costs_manual(4, 32)?;

		// Parse input.
		read_args!(
			handle,
			{
				from: Address,
				to: Address,
				serial_number: U256,
				data: Bytes
			}
		);
		Self::do_safe_transfer(collection_id, handle, from, to, serial_number, data)
	}

	fn do_safe_transfer(
		collection_id: CollectionUuid,
		handle: &mut impl PrecompileHandle,
		from: Address,
		to: Address,
		serial_number: U256,
		data: Bytes,
	) -> EvmResult<PrecompileOutput> {
		let from: H160 = from.into();
		let to: H160 = to.into();

		// For now we only support Ids < u32 max
		// since `u32` is the native `SerialNumber` type used by the NFT module.
		// it's not possible for the module to issue Ids larger than this
		if serial_number > u32::MAX.into() {
			return Err(revert("ERC721: Expected token id <= 2^32").into())
		}
		let serial_number: SerialNumber = serial_number.saturated_into();
		let token_id: TokenId = (collection_id, serial_number);

		// Check approvals/ ownership
		handle.record_cost(RuntimeHelper::<Runtime>::db_read_gas_cost().saturating_mul(3))?;
		if !pallet_token_approvals::Pallet::<Runtime>::is_approved_or_owner(
			token_id,
			Runtime::AccountId::from(handle.context().caller),
		) {
			return Err(revert("ERC721: Caller not approved").into())
		}

		// Check that target implements onERC721Received
		// Check that caller is not a smart contract s.t. no code is inserted into
		// pallet_evm::AccountCodes except if the caller is another precompile i.e. CallPermit
		handle.record_cost(RuntimeHelper::<Runtime>::db_read_gas_cost())?;
		let caller_code = pallet_evm::Pallet::<Runtime>::account_codes(to);
		if !(caller_code.is_empty()) {
			// Setup input for onErc721Received call
			let sub_context = Context {
				address: to,
				caller: handle.context().caller,
				apparent_value: Default::default(),
			};
			let input = EvmDataWriter::new_with_selector(Action::OnErc721Received)
				.write::<Address>(from.into())
				.write::<Address>(to.into())
				.write::<U256>(serial_number.into())
				.write::<Bytes>(data)
				.build();
			let (reason, output) =
				handle.call(to, None, input.clone(), handle.gas_limit(), false, &sub_context);
			// Check response from call
			match reason {
				ExitReason::Succeed(_) => {
					if output[..4] != ON_ERC721_RECEIVED_FUNCTION_SELECTOR.to_vec() {
						return Err(
							revert("ERC721: transfer to non ERC721Receiver implementer").into()
						)
					}
				},
				_ =>
					return Err(revert("ERC721: transfer to non ERC721Receiver implementer").into()),
			};
		}

		// Dispatch call (if enough gas).
		RuntimeHelper::<Runtime>::try_dispatch(
			handle,
			Some(Runtime::AccountId::from(from)).into(),
			pallet_nft::Call::<Runtime>::transfer { token_id, new_owner: to.into() },
		)?;

		log3(
			handle.code_address(),
			SELECTOR_LOG_TRANSFER,
			from,
			to,
			EvmDataWriter::new().write(serial_number).build(),
		)
		.record(handle)?;

		// Build output.
		Ok(succeed([]))
	}

	fn approve(
		collection_id: CollectionUuid,
		handle: &mut impl PrecompileHandle,
	) -> EvmResult<PrecompileOutput> {
		handle.record_log_costs_manual(2, 32)?;

		// Parse input.
		read_args!(
			handle,
			{
				to: Address,
				serial_number: U256
			}
		);
		let to: H160 = to.into();

		// For now we only support Ids < u32 max
		// since `u32` is the native `SerialNumber` type used by the NFT module.
		// it's not possible for the module to issue Ids larger than this
		if serial_number > u32::MAX.into() {
			return Err(revert("ERC721: Expected token id <= 2^32").into())
		}
		let serial_number: SerialNumber = serial_number.saturated_into();

		let token_id: TokenId = (collection_id, serial_number);
		// Dispatch call (if enough gas).
		RuntimeHelper::<Runtime>::try_dispatch(
			handle,
			None.into(),
			pallet_token_approvals::Call::<Runtime>::erc721_approval {
				caller: handle.context().caller.into(),
				operator_account: to.into(),
				token_id,
			},
		)?;

		log3(
			handle.code_address(),
			SELECTOR_LOG_APPROVAL,
			handle.context().caller,
			to,
			EvmDataWriter::new().write(serial_number).build(),
		)
		.record(handle)?;

		// Build output.
		Ok(succeed([]))
	}

	fn get_approved(
		collection_id: CollectionUuid,
		handle: &mut impl PrecompileHandle,
	) -> EvmResult<PrecompileOutput> {
		handle.record_log_costs_manual(1, 32)?;

		// Parse input.
		read_args!(handle, { serial_number: U256 });
		// For now we only support Ids < u32 max
		// since `u32` is the native `SerialNumber` type used by the NFT module.
		// it's not possible for the module to issue Ids larger than this
		if serial_number > u32::MAX.into() {
			return Err(revert("ERC721: Expected token id <= 2^32").into())
		}
		let serial_number: SerialNumber = serial_number.saturated_into();

		// Return either the approved account or zero address if no account is approved
		handle.record_cost(RuntimeHelper::<Runtime>::db_read_gas_cost())?;
		let approved_account: H160 =
			match pallet_token_approvals::Pallet::<Runtime>::erc721_approvals((
				collection_id,
				serial_number,
			)) {
				Some(approved_account) => (approved_account).into(),
				None => H160::default(),
			};

		Ok(succeed(EvmDataWriter::new().write(Address::from(approved_account)).build()))
	}

	fn is_approved_for_all(
		collection_id: CollectionUuid,
		handle: &mut impl PrecompileHandle,
	) -> EvmResult<PrecompileOutput> {
		handle.record_log_costs_manual(2, 32)?;

		// Parse input.
		read_args!(handle, { owner: Address, operator: Address });
		let owner: Runtime::AccountId = H160::from(owner).into();
		let operator: Runtime::AccountId = H160::from(operator).into();

		handle.record_cost(RuntimeHelper::<Runtime>::db_read_gas_cost())?;
		let is_approved = pallet_token_approvals::Pallet::<Runtime>::erc721_approvals_for_all(
			owner,
			(collection_id, operator),
		)
		.unwrap_or_default();

		Ok(succeed(EvmDataWriter::new().write(is_approved).build()))
	}

	fn set_approval_for_all(
		collection_id: CollectionUuid,
		handle: &mut impl PrecompileHandle,
	) -> EvmResult<PrecompileOutput> {
		handle.record_log_costs_manual(2, 32)?;

		// Parse input.
		read_args!(handle, { operator: Address, approved: bool });
		let operator = H160::from(operator);

		// Dispatch call (if enough gas).
		RuntimeHelper::<Runtime>::try_dispatch(
			handle,
			None.into(),
			pallet_token_approvals::Call::<Runtime>::erc721_approval_for_all {
				caller: handle.context().caller.into(),
				operator_account: operator.clone().into(),
				collection_uuid: collection_id,
				approved,
			},
		)?;

		log3(
			handle.code_address(),
			SELECTOR_LOG_APPROVAL_FOR_ALL,
			handle.context().caller,
			operator,
			EvmDataWriter::new().write(approved).build(),
		)
		.record(handle)?;
		Ok(succeed([]))
	}

	fn name(
		collection_id: CollectionUuid,
		handle: &mut impl PrecompileHandle,
	) -> EvmResult<PrecompileOutput> {
		handle.record_cost(RuntimeHelper::<Runtime>::db_read_gas_cost())?;

		match pallet_nft::Pallet::<Runtime>::collection_info(collection_id) {
			Some(collection_info) => Ok(succeed(
				EvmDataWriter::new()
					.write::<Bytes>(collection_info.name.as_slice().into())
					.build(),
			)),
			None =>
				Err(revert(alloc::format!("ERC721: Collection does not exist").as_bytes().to_vec())),
		}
	}

	fn symbol(
		collection_id: CollectionUuid,
		handle: &mut impl PrecompileHandle,
	) -> EvmResult<PrecompileOutput> {
		handle.record_cost(RuntimeHelper::<Runtime>::db_read_gas_cost())?;

		// Build output.
		// TODO: Returns same as name
		match pallet_nft::Pallet::<Runtime>::collection_info(collection_id) {
			Some(collection_info) => Ok(succeed(
				EvmDataWriter::new()
					.write::<Bytes>(collection_info.name.as_slice().into())
					.build(),
			)),
			None =>
				Err(revert(alloc::format!("ERC721: Collection does not exist").as_bytes().to_vec())),
		}
	}

	fn token_uri(
		collection_id: CollectionUuid,
		handle: &mut impl PrecompileHandle,
	) -> EvmResult<PrecompileOutput> {
		handle.record_log_costs_manual(1, 32)?;
		read_args!(handle, { serial_number: U256 });

		// For now we only support Ids < u32 max
		// since `u32` is the native `SerialNumber` type used by the NFT module.
		// it's not possible for the module to issue Ids larger than this
		if serial_number > u32::MAX.into() {
			return Err(revert("ERC721: Expected token id <= 2^32").into())
		}
		let serial_number: SerialNumber = serial_number.saturated_into();

		// Build output.
		handle.record_cost(RuntimeHelper::<Runtime>::db_read_gas_cost())?;
		Ok(succeed(
			EvmDataWriter::new()
				.write::<Bytes>(
					pallet_nft::Pallet::<Runtime>::token_uri((collection_id, serial_number))
						.as_slice()
						.into(),
				)
				.build(),
		))
	}

	fn mint(
		collection_id: CollectionUuid,
		handle: &mut impl PrecompileHandle,
	) -> EvmResult<PrecompileOutput> {
		handle.record_log_costs_manual(2, 32)?;

		// Parse input.
		read_args!(
			handle,
			{
				to: Address,
				quantity: U256
			}
		);
		let to: H160 = to.into();

		// Parse quantity
		if quantity > TokenCount::MAX.into() {
			return Err(revert("ERC721: Expected quantity <= 2^32").into())
		}
		let quantity: TokenCount = quantity.saturated_into();
		let origin = handle.context().caller;

		// emit transfer events - quantity times
		// reference impl: https://github.com/chiru-labs/ERC721A/blob/1843596cf863557fcd3bf0105222a7c29690af5c/contracts/ERC721A.sol#L789
		handle.record_cost(RuntimeHelper::<Runtime>::db_read_gas_cost())?;
<<<<<<< HEAD
		let serial_number = match pallet_nft::Pallet::<Runtime>::collection_info(collection_id) {
			Some(collection_info) => collection_info.next_serial_number,
			None => return Err(revert("Collection does not exist").into()),
		};

		for token_id in serial_number..(serial_number.saturating_add(quantity)) {
			log3(
				handle.code_address(),
				SELECTOR_LOG_TRANSFER,
				origin,
				to,
				EvmDataWriter::new().write(token_id).build(),
			)
			.record(handle)?;
		}
=======
		let serial_number =
			pallet_nft::Pallet::<Runtime>::next_serial_number(collection_id).unwrap_or_default();
>>>>>>> a6a04f1d

		// Dispatch call (if enough gas).
		RuntimeHelper::<Runtime>::try_dispatch(
			handle,
			Some(origin.into()).into(),
			pallet_nft::Call::<Runtime>::mint {
				collection_id,
				quantity,
				token_owner: Some(to.into()),
			},
		)?;

		for token_id in serial_number..(serial_number.saturating_add(quantity)) {
			log3(
				handle.code_address(),
				SELECTOR_LOG_TRANSFER,
				origin,
				to,
				EvmDataWriter::new().write(token_id).build(),
			)
			.record(handle)?;
		}

		// Build output.
		Ok(succeed([]))
	}

	fn owned_tokens(
		collection_id: CollectionUuid,
		handle: &mut impl PrecompileHandle,
	) -> EvmResult<PrecompileOutput> {
		handle.record_log_costs_manual(3, 32)?;

		read_args!(handle, { owner: Address, limit: U256, cursor: U256 });

		// Parse inputs
		let owner: H160 = owner.into();
		if limit > u16::MAX.into() {
			return Err(revert("ERC721: Expected limit <= 2^32").into())
		}
		let limit: u16 = limit.saturated_into();
		if cursor > SerialNumber::MAX.into() {
			return Err(revert("ERC721: Expected cursor <= 2^32").into())
		}
		let cursor: SerialNumber = cursor.saturated_into();

		handle.record_cost(RuntimeHelper::<Runtime>::db_read_gas_cost())?;
		let (new_cursor, collected_tokens) = pallet_nft::Pallet::<Runtime>::owned_tokens(
			collection_id,
			&owner.into(),
			cursor,
			limit,
		);
		// Build output.
		Ok(succeed(
			EvmDataWriter::new()
				.write::<u32>(new_cursor)
				.write::<Vec<u32>>(collected_tokens)
				.build(),
		))
	}

	fn owner(
		collection_id: CollectionUuid,
		handle: &mut impl PrecompileHandle,
	) -> EvmResult<PrecompileOutput> {
		handle.record_cost(RuntimeHelper::<Runtime>::db_read_gas_cost())?;

		match pallet_nft::Pallet::<Runtime>::collection_info(collection_id) {
			Some(collection_info) => Ok(succeed(
				EvmDataWriter::new()
					.write(Address::from(Into::<H160>::into(collection_info.owner)))
					.build(),
			)),
			None =>
				Err(revert(alloc::format!("ERC721: Collection does not exist").as_bytes().to_vec())),
		}
	}

	fn renounce_ownership(
		collection_id: CollectionUuid,
		handle: &mut impl PrecompileHandle,
	) -> EvmResult<PrecompileOutput> {
		let origin = handle.context().caller;
		let burn_account: H160 = H160::default();

		// Dispatch call (if enough gas).
		RuntimeHelper::<Runtime>::try_dispatch(
			handle,
			Some(origin.into()).into(),
			pallet_nft::Call::<Runtime>::set_owner {
				collection_id,
				new_owner: burn_account.into(),
			},
		)?;

		// emit OwnershipTransferred(address,address) event
		log2(
			handle.code_address(),
			SELECTOR_LOG_OWNERSHIP_TRANSFERRED,
			origin,
			EvmDataWriter::new().write(Address::from(burn_account)).build(),
		)
		.record(handle)?;

		// Build output.
		Ok(succeed(EvmDataWriter::new().write(true).build()))
	}

	fn transfer_ownership(
		collection_id: CollectionUuid,
		handle: &mut impl PrecompileHandle,
	) -> EvmResult<PrecompileOutput> {
		handle.record_log_costs_manual(1, 32)?;

		// Parse input.
		read_args!(handle, { new_owner: Address });
		let new_owner: H160 = new_owner.into();
		let origin = handle.context().caller;

		// Dispatch call (if enough gas).
		RuntimeHelper::<Runtime>::try_dispatch(
			handle,
			Some(origin.into()).into(),
			pallet_nft::Call::<Runtime>::set_owner { collection_id, new_owner: new_owner.into() },
		)?;

		log2(
			handle.code_address(),
			SELECTOR_LOG_OWNERSHIP_TRANSFERRED,
			origin,
			EvmDataWriter::new().write(Address::from(new_owner)).build(),
		)
		.record(handle)?;

		// Build output.
		Ok(succeed(EvmDataWriter::new().write(true).build()))
	}
}<|MERGE_RESOLUTION|>--- conflicted
+++ resolved
@@ -639,11 +639,21 @@
 		// emit transfer events - quantity times
 		// reference impl: https://github.com/chiru-labs/ERC721A/blob/1843596cf863557fcd3bf0105222a7c29690af5c/contracts/ERC721A.sol#L789
 		handle.record_cost(RuntimeHelper::<Runtime>::db_read_gas_cost())?;
-<<<<<<< HEAD
 		let serial_number = match pallet_nft::Pallet::<Runtime>::collection_info(collection_id) {
 			Some(collection_info) => collection_info.next_serial_number,
 			None => return Err(revert("Collection does not exist").into()),
 		};
+
+		// Dispatch call (if enough gas).
+		RuntimeHelper::<Runtime>::try_dispatch(
+			handle,
+			Some(origin.into()).into(),
+			pallet_nft::Call::<Runtime>::mint {
+				collection_id,
+				quantity,
+				token_owner: Some(to.into()),
+			},
+		)?;
 
 		for token_id in serial_number..(serial_number.saturating_add(quantity)) {
 			log3(
@@ -655,32 +665,6 @@
 			)
 			.record(handle)?;
 		}
-=======
-		let serial_number =
-			pallet_nft::Pallet::<Runtime>::next_serial_number(collection_id).unwrap_or_default();
->>>>>>> a6a04f1d
-
-		// Dispatch call (if enough gas).
-		RuntimeHelper::<Runtime>::try_dispatch(
-			handle,
-			Some(origin.into()).into(),
-			pallet_nft::Call::<Runtime>::mint {
-				collection_id,
-				quantity,
-				token_owner: Some(to.into()),
-			},
-		)?;
-
-		for token_id in serial_number..(serial_number.saturating_add(quantity)) {
-			log3(
-				handle.code_address(),
-				SELECTOR_LOG_TRANSFER,
-				origin,
-				to,
-				EvmDataWriter::new().write(token_id).build(),
-			)
-			.record(handle)?;
-		}
 
 		// Build output.
 		Ok(succeed([]))
