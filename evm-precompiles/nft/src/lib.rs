--- conflicted
+++ resolved
@@ -18,12 +18,6 @@
 use pallet_nft::{CrossChainCompatibility, WeightInfo};
 use precompile_utils::{constants::ERC721_PRECOMPILE_ADDRESS_PREFIX, prelude::*};
 use seed_primitives::{
-<<<<<<< HEAD
-	CollectionUuid, MaxEntitlements, MetadataScheme, OriginChain, RoyaltiesSchedule, TokenCount,
-};
-use sp_core::{H160, U256};
-use sp_runtime::{traits::SaturatedConversion, BoundedVec, Permill};
-=======
 	CollectionUuid, MetadataScheme, OriginChain, RoyaltiesSchedule, TokenCount, MAX_ENTITLEMENTS,
 };
 use sp_core::{H160, U256};
@@ -31,7 +25,6 @@
 	traits::{ConstU32, SaturatedConversion},
 	BoundedVec, Permill,
 };
->>>>>>> c87b17b7
 use sp_std::{marker::PhantomData, vec::Vec};
 
 /// Solidity selector of the InitializeCollection log, which is the Keccak of the Log signature.
@@ -153,27 +146,17 @@
 		});
 		let royalties_schedule: Option<RoyaltiesSchedule<Runtime::AccountId>> =
 			if royalty_addresses.len() > 0 {
-<<<<<<< HEAD
-				let entitlements: Vec<(Runtime::AccountId, Permill)> = royalty_addresses
-=======
 				let entitlements_unbounded: Vec<(Runtime::AccountId, Permill)> = royalty_addresses
->>>>>>> c87b17b7
 					.into_iter()
 					.map(|address| H160::from(address).into())
 					.zip(royalty_entitlements)
 					.collect();
-<<<<<<< HEAD
-				let entitlements: BoundedVec<(Runtime::AccountId, Permill), MaxEntitlements> =
-					BoundedVec::try_from(entitlements)
-						.map_err(|_| revert("NFT: Too many royalty entitlements provided"))?;
-=======
 				let entitlements: BoundedVec<
 					(Runtime::AccountId, Permill),
 					ConstU32<MAX_ENTITLEMENTS>,
 				> = BoundedVec::try_from(entitlements_unbounded)
 					.map_err(|_| revert("NFT: Too many royalty entitlements provided"))?;
 
->>>>>>> c87b17b7
 				Some(RoyaltiesSchedule { entitlements })
 			} else {
 				None
